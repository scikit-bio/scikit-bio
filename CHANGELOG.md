--- conflicted
+++ resolved
@@ -60,13 +60,10 @@
 * Added a parameter `warn_neg_eigval` to `pcoa` and `permdisp` to control when to raise a warning when negative eigenvalues are encountered. The default setting is more relaxed than the previous behavior, therefore warnings will not be raised when the negative eigenvalues are small in magnitude, which is the case in many real-world scenarios [#2154](https://github.com/scikit-bio/scikit-bio/pull/2154).
 * Refactored `dirmult_ttest` to use a separate function for fitting data to Dirichlet-multinomial distribution ([#2113](https://github.com/scikit-bio/scikit-bio/pull/2113))
 * Remodeled documentation. Special methods (previously referred to as built-in methods) and inherited methods of a class no longer have separate stub pages. This significantly reduced the total number of webpages in the documentation ([#2110](https://github.com/scikit-bio/scikit-bio/pull/2110)).
-* Renamed `TreeNode.invalidate_caches` as `clear_caches`, because the caches are indeed deleted rather than marked as obsolete. The old name is preserved as an alias ([#2099](https://github.com/scikit-bio/scikit-bio/pull/2099)).
-* Renamed `TreeNode.remove_deleted` as `remove_by_func`. The old name is preserved as an alias ([#2103](https://github.com/scikit-bio/scikit-bio/pull/2103)).
-<<<<<<< HEAD
-* Renamed `TreeNode.descending_branch_length` as `total_length`. The old name is preserved as an alias.
-=======
-* Renamed `get_max_distance` as `maxdist`. Renamed `tip_tip_distances` as `cophenet`. Renamed `compare_tip_distances` as `compare_cophenet`. The new names are consistent with SciPy's relevant functions and the main body of the literature. The old names are preserved as aliases.
->>>>>>> c0f8edae
+* Renamed `invalidate_caches` as `clear_caches` under `TreeNode`, because the caches are indeed deleted rather than marked as obsolete. The old name is preserved as an alias ([#2099](https://github.com/scikit-bio/scikit-bio/pull/2099)).
+* Renamed `remove_deleted` as `remove_by_func` under `TreeNode`. The old name is preserved as an alias ([#2103](https://github.com/scikit-bio/scikit-bio/pull/2103)).
+* Renamed `descending_branch_length` as `total_length` under `TreeNode`. The old name is preserved as an alias.
+* Under `TreeNode`, renamed `get_max_distance` as `maxdist`. Renamed `tip_tip_distances` as `cophenet`. Renamed `compare_tip_distances` as `compare_cophenet`. The new names are consistent with SciPy's relevant functions and the main body of the literature. The old names are preserved as aliases.
 
 ### Deprecated functionality
 
