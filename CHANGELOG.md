# scikit-bio changelog

## Version 0.6.0-dev

### Performance enhancements

* Launched the new scikit-bio website: https://scikit.bio. The previous domain names _scikit-bio.org_ and _skbio.org_ continue to work and redirect to the new website.
* Migrated the scikit-bio website repo from the `gh-pages` branch of the `scikit-bio` repo to a standalone repo: [`scikit-bio.github.io`](https://github.com/scikit-bio/scikit-bio.github.io).
* Replaced the [Bootstrap theme](https://sphinx-bootstrap-theme.readthedocs.io/en/latest/) with the [PyData theme](https://pydata-sphinx-theme.readthedocs.io/en/stable/) for building documentation using Sphinx. Extended this theme to the website. Customized design elements ([#1934](https://github.com/scikit-bio/scikit-bio/pull/1934)).
* Improved the calculation of Fisher's alpha diversity index (`fisher_alpha`). It is now compatible with optimizers in SciPy 1.11+. Edge cases such as all singletons can be handled correctly. Handling of errors and warnings was improved. Documentation was enriched ([#1890](https://github.com/scikit-bio/scikit-bio/pull/1890)).
* Allowed `delimiter=None` which represents whitespace of arbitrary length in reading lsmat format matrices ([#1912](https://github.com/scikit-bio/scikit-bio/pull/1912)).

### Features

* Implemented a mechanism to automatically build documentation and/or homepage and deploy them to the website ([#1934](https://github.com/scikit-bio/scikit-bio/pull/1934)).
* Added method `Sequence.to_indices` to convert a sequence into a vector of indices of characters in an alphabet (can be from a substitution matrix) or unique characters observed in the sequence. Supports gap masking and wildcard substitution ([#1917](https://github.com/scikit-bio/scikit-bio/pull/1917)).
* Added class `SubstitutionMatrix` to support subsitution matrices for nucleotides, amino acids are more general cases ([#1913](https://github.com/scikit-bio/scikit-bio/pull/1913)).
* Added alpha diversity metric `sobs`, which is the observed species richness (S_{obs}) of a sample. `sobs` will replace `observed_otus`, which uses the historical term "OTU". Also added metric `observed_features` to be compatible with the QIIME 2 terminology. All three metrics are equivalent ([#1902](https://github.com/scikit-bio/scikit-bio/pull/1902)).
* `beta_diversity` now supports use of Pandas a `DataFrame` index, issue [#1808](https://github.com/scikit-bio/scikit-bio/issues/1808).
* Added alpha diversity metric `phydiv`, which is a generalized phylogenetic diversity (PD) framework permitting unrooted or rooted tree, unweighted or weighted by abundance, and an exponent parameter of the weight term ([#1893](https://github.com/scikit-bio/scikit-bio/pull/1893)).
* Adopted NumPy's new random generator `np.random.Generator` (see [NEP 19](https://numpy.org/neps/nep-0019-rng-policy.html)) ([#1889](https://github.com/scikit-bio/scikit-bio/pull/1889)).
* SciPy 1.11+ is now supported ([#1887](https://github.com/scikit-bio/scikit-bio/pull/1887)).
* Removed IPython as a dependency. Scikit-bio continues to support displaying plots in IPython, but it no longer requires importing IPython functionality ([#1901](https://github.com/scikit-bio/scikit-bio/pull/1901)).
* Made Matplotlib an optional dependency. Scikit-bio no longer requires Matplotlib except for plotting, during which it attempts to import Matplotlib if it is present in the system, and raises an error if not ([#1901](https://github.com/scikit-bio/scikit-bio/pull/1901)).
<<<<<<< HEAD
* Ported the qiime2 metadata object into skbio. ([#1929](https://github.com/scikit-bio/scikit-bio/pull/1929))
=======
* Python 3.12+ is now supported, thank you @actapia ([#1930](https://github.com/scikit-bio/scikit-bio/pull/1930))
>>>>>>> 16411838

### Backward-incompatible changes [experimental]

* Beta diversity metric `kulsinski` was removed. This was motivated by that SciPy replaced this distance metric with `kulczynski1` in version 1.11 (see SciPy issue [#2009](https://github.com/scipy/scipy/issues/2009)), and that both metrics do not return 0 on two identical vectors ([#1887](https://github.com/scikit-bio/scikit-bio/pull/1887)).

### Bug fixes

* Fixed documentation interface of `vlr` and relevant functions ([#1934](https://github.com/scikit-bio/scikit-bio/pull/1934)).
* Fixed broken link in documentation of Simpson's evenness index. See issue [#1923](https://github.com/scikit-bio/scikit-bio/issues/1923).
* Safely handle `Sequence.iter_kmers` where `k` is greater than the sequence length ([#1723](https://github.com/scikit-bio/scikit-bio/issues/1723))
* Re-enabled OpenMP support, which has been mistakenly disabled in 0.5.8 ([#1874](https://github.com/scikit-bio/scikit-bio/pull/1874))
* `permanova` and `permdist` operate on a `DistanceMatrix` and a grouping object. Element IDs must be synchronized to compare correct sets of pairwise distances. This failed in case the grouping was provided as a `pandas.Series`, because it was interpreted as an ordered `list` and indices were ignored (see issue [#1877](https://github.com/scikit-bio/scikit-bio/issues/1877) for an example). Note: `pandas.DataFrame` was handled correctly. This behavior has been fixed with PR [#1879](https://github.com/scikit-bio/scikit-bio/pull/1879)
* Fixed slicing for `TabularMSALoc` on Python 3.12. See issue [#1926](https://github.com/scikit-bio/scikit-bio/issues/1926).

### Miscellaneous

* Enabled subclassing of DNA, RNA and Protein classes to allow secondary development.
* Dropped support for NumPy < 1.17.0 in order to utilize the new random generator.
* Use CYTHON by default during build ([#1874](https://github.com/scikit-bio/scikit-bio/pull/1874))
* Implemented augmented assignments proposed in issue [#1789](https://github.com/scikit-bio/scikit-bio/issues/1789)
* Incorporated Ruff's formatting and linting via pre-commit hooks and GitHub Actions. See PR [#1924](https://github.com/scikit-bio/scikit-bio/pull/1924).
* Improved docstrings for functions accross the entire codebase. See [#1933](https://github.com/scikit-bio/scikit-bio/pull/1933) and [#1940](https://github.com/scikit-bio/scikit-bio/pull/1940)

## Version 0.5.9

### Features

* Adding Variance log ratio estimators in `skbio.stats.composition.vlr` and `skbio.stats.composition.pairwise_vlr` ([#1803](https://github.com/scikit-bio/scikit-bio/pull/1803))
* Added `skbio.stats.composition.tree_basis` to construct ILR bases from `TreeNode` objects. ([#1862](https://github.com/scikit-bio/scikit-bio/pull/1862))
* `IntervalMetadata.query` now defaults to obtaining all results, see [#1817](https://github.com/scikit-bio/scikit-bio/issues/1817).

### Backward-incompatible changes [experimental]
* With the introduction of the `tree_basis` object, the ILR bases are now represented in log-odds coordinates rather than in probabilities to minimize issues with numerical stability. Furthermore, the `ilr` and `ilr_inv` functions now takes the `basis` input parameter in terms of log-odds coordinates. This affects the `skbio.stats.composition.sbp_basis` as well. ([#1862](https://github.com/scikit-bio/scikit-bio/pull/1862))

### Important

* Complex multiple axis indexing operations with `TabularMSA` have been removed from testing due to incompatibilities with modern versions of Pandas. ([#1851](https://github.com/scikit-bio/scikit-bio/pull/1851))
* Pinning `scipy <= 1.10.1` ([#1851](https://github.com/scikit-bio/scikit-bio/pull/1867))

### Bug fixes

* Fixed a bug that caused build failure on the ARM64 microarchitecture due to floating-point number handling. ([#1859](https://github.com/scikit-bio/scikit-bio/pull/1859))
* Never let the Gini index go below 0.0, see [#1844](https://github.com/scikit-bio/scikit-bio/issue/1844).
* Fixed bug [#1847](https://github.com/scikit-bio/scikit-bio/issues/1847) in which the edge from the root was inadvertantly included in the calculation for `descending_branch_length`

### Miscellaneous

* Replaced dependencies `CacheControl` and `lockfile` with `requests` to avoid a dependency inconsistency issue of the former. (See [#1863](https://github.com/scikit-bio/scikit-bio/pull/1863), merged in [#1859](https://github.com/scikit-bio/scikit-bio/pull/1859))
* Updated installation instructions for developers in `CONTRIBUTING.md` ([#1860](https://github.com/scikit-bio/scikit-bio/pull/1860))

## Version 0.5.8

### Features

* Added NCBI taxonomy database dump format (`taxdump`) ([#1810](https://github.com/scikit-bio/scikit-bio/pull/1810)).
* Added `TreeNode.from_taxdump` for converting taxdump into a tree ([#1810](https://github.com/scikit-bio/scikit-bio/pull/1810)).
* scikit-learn has been removed as a dependency. This was a fairly heavy-weight dependency that was providing minor functionality to scikit-bio. The critical components have been implemented in scikit-bio directly, and the non-criticial components are listed under "Backward-incompatible changes [experimental]".
* Python 3.11 is now supported.

### Backward-incompatible changes [experimental]
* With the removal of the scikit-learn dependency, three beta diversity metric names can no longer be specified. These are `wminkowski`, `nan_euclidean`, and `haversine`. On testing, `wminkowski` and `haversine` did not work through `skbio.diversity.beta_diversity` (or `sklearn.metrics.pairwise_distances`). The former was deprecated in favor of calling `minkowski` with a vector of weights provided as kwarg `w` (example below), and the latter does not work with data of this shape. `nan_euclidean` can still be accessed fron scikit-learn directly if needed, if a user installs scikit-learn in their environment (example below).

    ```
    counts = [[23, 64, 14, 0, 0, 3, 1],
            [0, 3, 35, 42, 0, 12, 1],
            [0, 5, 5, 0, 40, 40, 0],
            [44, 35, 9, 0, 1, 0, 0],
            [0, 2, 8, 0, 35, 45, 1],
            [0, 0, 25, 35, 0, 19, 0],
            [88, 31, 0, 5, 5, 5, 5],
            [44, 39, 0, 0, 0, 0, 0]]

    # new mechanism of accessing wminkowski
    from skbio.diversity import beta_diversity
    beta_diversity("minkowski", counts, w=[1,1,1,1,1,1,2])

    # accessing nan_euclidean through scikit-learn directly
    import skbio
    from sklearn.metrics import pairwise_distances
    sklearn_dm = pairwise_distances(counts, metric="nan_euclidean")
    skbio_dm = skbio.DistanceMatrix(sklearn_dm)
    ```

### Deprecated functionality [experimental]
* `skbio.alignment.local_pairwise_align_ssw` has been deprecated ([#1814](https://github.com/scikit-bio/scikit-bio/issues/1814)) and will be removed or replaced in scikit-bio 0.6.0.

### Bug fixes
* Use `oldest-supported-numpy` as build dependency. This fixes problems with environments that use an older version of numpy than the one used to build scikit-bio ([#1813](https://github.com/scikit-bio/scikit-bio/pull/1813)).

## Version 0.5.7

### Features

* Introduce support for Python 3.10 ([#1801](https://github.com/scikit-bio/scikit-bio/pull/1801)).
* Tentative support for Apple M1 ([#1709](https://github.com/scikit-bio/scikit-bio/pull/1709)).
* Added support for reading and writing a binary distance matrix object format. ([#1716](https://github.com/scikit-bio/scikit-bio/pull/1716))
* Added support for `np.float32` with `DissimilarityMatrix` objects.
* Added support for method and number_of_dimensions to permdisp reducing the runtime by 100x at 4000 samples, [issue #1769](https://github.com/scikit-bio/scikit-bio/pull/1769).
* OrdinationResults object is now accepted as input for permdisp.

### Performance enhancements

* Avoid an implicit data copy on construction of `DissimilarityMatrix` objects.
* Avoid validation on copy of `DissimilarityMatrix` and `DistanceMatrix` objects, see [PR #1747](https://github.com/scikit-bio/scikit-bio/pull/1747)
* Use an optimized version of symmetry check in DistanceMatrix, see [PR #1747](https://github.com/scikit-bio/scikit-bio/pull/1747)
* Avoid performing filtering when ids are identical, see [PR #1752](https://github.com/scikit-bio/scikit-bio/pull/1752)
* center_distance_matrix has been re-implemented in cython for both speed and memory use. Indirectly speeds up pcoa [PR #1749](https://github.com/scikit-bio/scikit-bio/pull/1749)
* Use a memory-optimized version of permute in DistanceMatrix, see [PR #1756](https://github.com/scikit-bio/scikit-bio/pull/1756).
* Refactor pearson and spearman skbio.stats.distance.mantel implementations to drastically improve memory locality. Also cache intermediate results that are invariant across permutations, see [PR #1756](https://github.com/scikit-bio/scikit-bio/pull/1756).
* Refactor permanova to remove intermediate buffers and cythonize the internals, see [PR #1768](https://github.com/scikit-bio/scikit-bio/pull/1768).

### Bug fixes

* Fix windows and 32bit incompatibility in `unweighted_unifrac`.

### Miscellaneous

* Python 3.6 has been removed from our testing matrix.
* Specify build dependencies in pyproject.toml. This allows the package to be installed without having to first manually install numpy.
* Update hdmedians package to a version which doesn't require an initial manual numpy install.
* Now buildable on non-x86 platforms due to use of the [SIMD Everywhere](https://github.com/simd-everywhere/simde) library.
* Regenerate Cython wrapper by default to avoid incompatibilities with installed CPython.
* Update documentation for the `skbio.stats.composition.ancom` function. ([#1741](https://github.com/scikit-bio/scikit-bio/pull/1741))

## Version 0.5.6

### Features

* Added option to return a capture group compiled regex pattern to any class inheriting ``GrammaredSequence`` through the ``to_regex`` method. ([#1431](https://github.com/scikit-bio/scikit-bio/issues/1431))

* Added `Dissimilarity.within` and `.between` to obtain the respective distances and express them as a `DataFrame`. ([#1662](https://github.com/scikit-bio/scikit-bio/pull/1662))

* Added Kendall Tau as possible correlation method in the `skbio.stats.distance.mantel` function ([#1675](https://github.com/scikit-bio/scikit-bio/issues/1675)).

* Added support for IUPAC amino acid codes U (selenocysteine), O (pyrrolysine), and J (leucine or isoleucine). ([#1576](https://github.com/scikit-bio/scikit-bio/issues/1576)

### Backward-incompatible changes [stable]

### Backward-incompatible changes [experimental]

* Changed `skbio.tree.TreeNode.support` from a method to a property.
* Added `assign_supports` method to `skbio.tree.TreeNode` to extract branch support values from node labels.
* Modified the way a node's label is printed: `support:name` if both exist, or `support` or `name` if either exists.

### Performance enhancements

### Bug fixes

* Require `Sphinx <= 3.0`. Newer Sphinx versions caused build errors. [#1719](https://github.com/scikit-bio/scikit-bio/pull/1719)

* * `skbio.stats.ordination` tests have been relaxed. ([#1713](https://github.com/scikit-bio/scikit-bio/issues/1713))

* Fixes build errors for newer versions of NumPy, Pandas, and SciPy.

* Corrected a criticial bug in `skbio.alignment.StripedSmithWaterman`/`skbio.alignment.local_pairwise_align_ssw` which would cause the formatting of the aligned sequences to misplace gap characters by the number of gap characters present in the opposing aligned sequence up to that point. This was caused by a faulty implementation of CIGAR string parsing, see [#1679](https://github.com/scikit-bio/scikit-bio/pull/1679) for full details.

* Fixes build errors for newer versions of NumPy, Pandas, and SciPy.

* Corrected a criticial bug in `skbio.alignment.StripedSmithWaterman`/`skbio.alignment.local_pairwise_align_ssw` which would cause the formatting of the aligned sequences to misplace gap characters by the number of gap characters present in the opposing aligned sequence up to that point. This was caused by a faulty implementation of CIGAR string parsing, see [#1679](https://github.com/scikit-bio/scikit-bio/pull/1679) for full details.

### Deprecated functionality [stable]

### Deprecated functionality [experimental]

### Miscellaneous

* `skbio.diversity.beta_diversity` now accepts a pandas DataFrame as input.

* Avoid pandas 1.0.0 import warning ([#1688](https://github.com/scikit-bio/scikit-bio/issues/1688))

* Added support for Python 3.8 and dropped support for Python 3.5.

* This version now depends on `scipy >= 1.3` and `pandas >= 1.0`.

## Version 0.5.5 (2018-12-10)

### Features

* `skbio.stats.composition` now has methods to compute additive log-ratio transformation and inverse additive log-ratio transformation (`alr`, `alr_inv`) as well as a method to build a basis from a sequential binary partition (`sbp_basis`).

### Backward-incompatible changes [stable]

### Backward-incompatible changes [experimental]

### Performance enhancements

### Bug fixes

### Deprecated functionality [stable]

### Deprecated functionality [experimental]

### Miscellaneous
* Python 3.6 and 3.7 compatibility is now supported

* A pytest runner is shipped with every installation ([#1633](https://github.com/scikit-bio/scikit-bio/pull/1633))

* The nosetest framework has been replaced in favor of pytest ([#1624](https://github.com/scikit-bio/scikit-bio/pull/1624))

* The numpy docs are deprecated in favor of [Napoleon](http://www.sphinx-doc.org/en/master/usage/extensions/napoleon.html) ([#1629](https://github.com/scikit-bio/scikit-bio/pull/1629))

* This version is now compatible with numpy >= 1.17.0 and Pandas >= 0.23. ([#1627](https://github.com/scikit-bio/scikit-bio/pull/1627))

## Version 0.5.4 (2018-08-23)

### Features

* Added `FSVD`, an alternative fast heuristic method to perform Principal Coordinates Analysis, to `skbio.stats.ordination.pcoa`.

### Backward-incompatible changes [stable]

### Backward-incompatible changes [experimental]

### Performance enhancements

* Added optimized utility methods `f_matrix_inplace` and `e_matrix_inplace` which perform `f_matrix` and `e_matrix` computations in-place and are used by the new `center_distance_matrix` method in `skbio.stats.ordination`.

### Bug fixes

### Deprecated functionality [stable]

### Deprecated functionality [experimental]

### Miscellaneous

## Version 0.5.3 (2018-08-07)

### Features
* Added `unpack` and `unpack_by_func` methods to `skbio.tree.TreeNode` to unpack one or multiple internal nodes. The `unpack` operation removes an internal node and regrafts its children to its parent while retaining the overall length. ([#1572](https://github.com/scikit-bio/scikit-bio/pull/1572))
* Added `support` to `skbio.tree.TreeNode` to return the support value of a node.
* Added `permdisp` to `skbio.stats.distance` to test for the homogeniety of groups. ([#1228](https://github.com/scikit-bio/scikit-bio/issues/1228)).

* Added `pcoa_biplot` to `skbio.stats.ordination` to project descriptors into a PCoA plot.

* Fixed pandas to 0.22.0 due to this: https://github.com/pandas-dev/pandas/issues/20527

### Backward-incompatible changes [stable]

### Backward-incompatible changes [experimental]

### Performance enhancements

### Bug fixes

* Relaxing type checking in diversity calculations.  ([#1583](https://github.com/scikit-bio/scikit-bio/issues/1583)).

### Deprecated functionality [stable]

### Deprecated functionality [experimental]

### Miscellaneous


## Version 0.5.2 (2018-04-18)

### Features
* Added ``skbio.io.format.embl`` for reading and writing EMBL files for ``DNA``, ``RNA`` and ``Sequence`` classes.

* Removing ValueError check in `skbio.stats._subsample.subsample_counts` when `replace=True` and `n` is greater than the number of items in counts.  [#1527](https://github.com/scikit-bio/scikit-bio/pull/1527)

* Added ``skbio.io.format.gff3`` for reading and writing GFF3 files for ``DNA``, ``Sequence``, and ``IntervalMetadata`` classes. ([#1450](https://github.com/scikit-bio/scikit-bio/pull/1450))

* `skbio.metadata.IntervalMetadata` constructor has a new keyword argument, `copy_from`, for creating an `IntervalMetadata` object from an existing `IntervalMetadata` object with specified `upper_bound`.

* `skbio.metadata.IntervalMetadata` constructor allows `None` as a valid value for `upper_bound`. An `upper_bound` of `None` means that the `IntervalMetadata` object has no upper bound.

* `skbio.metadata.IntervalMetadata.drop` has a new boolean parameter `negate` to indicate whether to drop or keep the specified `Interval` objects.

### Backward-incompatible changes [stable]

### Backward-incompatible changes [experimental]

### Performance enhancements
* `skbio.tree.nj` wall-clock runtime was decreased by 99% for a 500x500 distance matrix and 93% for a 100x100 distance matrix. ([#1512](https://github.com/scikit-bio/scikit-bio/pull/1512), [#1513](https://github.com/scikit-bio/scikit-bio/pull/1513))

### Bug fixes
* The `include_self` parameter was not being honored in `skbio.TreeNode.tips`. The scope of this bug was that if `TreeNode.tips` was called on a tip, it would always result in an empty `list` when unrolled.

* In `skbio.stats.ordination.ca`, `proportion_explained` was missing in the returned `OrdinationResults` object. ([#1345](https://github.com/scikit-bio/scikit-bio/issues/1345))

* `skbio.diversity.beta_diversity` now handles qualitative metrics as expected such that `beta_diversity('jaccard', mat) == beta_diversity('jaccard', mat > 0)`. Please see [#1549](https://github.com/scikit-bio/scikit-bio/issues/1549) for further detail.

* `skbio.stats.ordination.rda` The occasional column mismatch in output `biplot_scores` is fixed ([#1519](https://github.com/scikit-bio/scikit-bio/issues/1519)).

### Deprecated functionality [stable]

### Deprecated functionality [experimental]

### Miscellaneous
* scikit-bio now depends on pandas >= 0.19.2, and is compatible with newer pandas versions (e.g. 0.20.3) that were previously incompatible.
* scikit-bio now depends on `numpy >= 1.17.0, < 1.14.0` for compatibility with Python 3.4, 3.5, and 3.6 and the available numpy conda packages in `defaults` and `conda-forge` channels.
* added support for running tests from `setup.py`. Both `python setup.py nosetests` and `python setup.py test` are now supported, however `python setup.py test` will only run a subset of the full test suite. ([#1341](https://github.com/scikit-bio/scikit-bio/issues/1341))

## Version 0.5.1 (2016-11-12)

### Features
* Added `IntervalMetadata` and `Interval` classes in `skbio.metadata` to store, query, and manipulate information of a sub-region of a sequence. ([#1414](https://github.com/scikit-bio/scikit-bio/issues/1414))
* `Sequence` and its child classes (including `GrammaredSequence`, `RNA`, `DNA`, `Protein`) now accept `IntervalMetadata` in their constructor API. Some of their relevant methods are also updated accordingly. ([#1430](https://github.com/scikit-bio/scikit-bio/pull/1430))
* GenBank parser now reads and writes `Sequence` or its subclass objects with `IntervalMetadata`. ([#1440](https://github.com/scikit-bio/scikit-bio/pull/1440))
* `DissimilarityMatrix` now has a new constructor method called `from_iterable`. ([#1343](https://github.com/scikit-bio/scikit-bio/issues/1343)).
* `DissimilarityMatrix` now allows non-hollow matrices. ([#1343](https://github.com/scikit-bio/scikit-bio/issues/1343)).
* `DistanceMatrix.from_iterable` now accepts a `validate=True` parameter. ([#1343](https://github.com/scikit-bio/scikit-bio/issues/1343)).
* ``DistanceMatrix`` now has a new method called ``to_series`` to create a ``pandas.Series`` from a ``DistanceMatrix`` ([#1397](https://github.com/scikit-bio/scikit-bio/issues/1397)).
* Added parallel beta diversity calculation support via `skbio.diversity.block_beta_diversity`. The issue and idea is discussed in ([#1181](https://github.com/scikit-bio/scikit-bio/issues/1181), while the actual code changes are in [#1352](https://github.com/scikit-bio/scikit-bio/pull/1352)).


### Backward-incompatible changes [stable]
* The constructor API for `Sequence` and its child classes (including `GrammaredSequence`, `RNA`, `DNA`, `Protein`) are changed from `(sequence, metadata=None, positional_metadata=None, lowercase=False)` to `(sequence, metadata=None, positional_metadata=None, interval_metadata=None, lowercase=False)`

  The changes are made to allow these classes to adopt `IntervalMetadata` object for interval features on the sequence. The `interval_metadata` parameter is added imediately after `positional_metadata` instead of appended to the end, because it is more natural and logical and, more importantly, because it is unlikely in practice to break user code. A user's code would break only if they had supplied `metadata`, `postional_metadata`, and `lowercase` parameters positionally. In the unlikely event that this happens, users will get an error telling them a bool isn't a valid `IntervalMetadata` type, so it won't silently produce buggy behavior.

### Backward-incompatible changes [experimental]
* Modifying basis handling in `skbio.stats.composition.ilr_inv` prior to checking for orthogonality.  Now the basis is strictly assumed to be in the Aitchison simplex.
* `DistanceMatrix.from_iterable` default behavior is now to validate matrix by computing all pairwise distances. Pass `validate=False` to get the previous behavior (no validation, but faster execution).([#1343](https://github.com/scikit-bio/scikit-bio/issues/1343)).
* GenBank I/O now parses sequence features into the attribute of `interval_metadata` instead of `positiona_metadata`. And the key of `FEATURES` is removed from `metadata` attribute.

### Performance enhancements
* `TreeNode.shear` was rewritten for approximately a 25% performance increase. ([#1399](https://github.com/scikit-bio/scikit-bio/pull/1399))
* The `IntervalMetadata` allows dramatic decrease in memory usage in reading GenBank files of feature rich sequences. ([#1159](https://github.com/scikit-bio/scikit-bio/issues/1159))

### Bug fixes

* `skbio.tree.TreeNode.prune` and implicitly `skbio.tree.TreeNode.shear` were not handling a situation in which a parent was validly removed during pruning operations as may happen if the resulting subtree does not include the root. Previously, an `AttributeError` would raise as `parent` would be `None` in this situation.
* numpy linking was fixed for installation under El Capitan.
* A bug was introduced in #1398 into `TreeNode.prune` and fixed in #1416 in which, under the special case of a single descendent existing from the root, the resulting children parent references were not updated. The cause of the bug was a call made to `self.children.extend` as opposed to `self.extend` where the former is a `list.extend` without knowledge of the tree, while the latter is `TreeNode.extend` which is able to adjust references to `self.parent`.

### Miscellaneous

* Removed deprecated functions from `skbio.util`: `is_casava_v180_or_later`, `remove_files`, and `create_dir`.
* Removed deprecated `skbio.Sequence.copy` method.

## Version 0.5.0 (2016-06-14)

**IMPORTANT**: scikit-bio is no longer compatible with Python 2. scikit-bio is compatible with Python 3.4 and later.

### Features
* Added more descriptive error message to `skbio.io.registry` when attempting to read without specifying `into` and when there is no generator reader. ([#1326](https://github.com/scikit-bio/scikit-bio/issues/1326))
* Added support for reference tags to `skbio.io.format.stockholm` reader and writer. ([#1348](https://github.com/scikit-bio/scikit-bio/issues/1348))
* Expanded error message in `skbio.io.format.stockholm` reader when `constructor` is not passed, in order to provide better explanation to user. ([#1327](https://github.com/scikit-bio/scikit-bio/issues/1327))
* Added `skbio.sequence.distance.kmer_distance` for computing the kmer distance between two sequences. ([#913](https://github.com/scikit-bio/scikit-bio/issues/913))
* Added `skbio.sequence.Sequence.replace` for assigning a character to positions in a `Sequence`. ([#1222](https://github.com/scikit-bio/scikit-bio/issues/1222))
* Added support for `pandas.RangeIndex`, lowering the memory footprint of default integer index objects. `Sequence.positional_metadata` and `TabularMSA.positional_metadata` now use `pd.RangeIndex` as the positional metadata index. `TabularMSA` now uses `pd.RangeIndex` as the default index. Usage of `pd.RangeIndex` over the previous `pd.Int64Index` [should be transparent](http://pandas.pydata.org/pandas-docs/version/0.18.0/whatsnew.html#range-index), so these changes should be non-breaking to users. scikit-bio now depends on pandas >= 0.18.0 ([#1308](https://github.com/scikit-bio/scikit-bio/issues/1308))
* Added `reset_index=False` parameter to `TabularMSA.append` and `TabularMSA.extend` for resetting the MSA's index to the default index after appending/extending.
* Added support for partial pairwise calculations via `skbio.diversity.partial_beta_diversity`. ([#1221](https://github.com/scikit-bio/scikit-bio/issues/1221), [#1337](https://github.com/scikit-bio/scikit-bio/pull/1337)). This function is immediately deprecated as its return type will change in the future and should be used with caution in its present form (see the function's documentation for details).
* `TemporaryFile` and `NamedTemporaryFile` are now supported IO sources for `skbio.io` and related functionality.  ([#1291](https://github.com/scikit-bio/scikit-bio/issues/1291))
* Added `tree_node_class=TreeNode` parameter to `skbio.tree.majority_rule` to support returning consensus trees of type `TreeNode` (the default) or a type that has the same interface as `TreeNode` (e.g. `TreeNode` subclasses) ([#1193](https://github.com/scikit-bio/scikit-bio/pull/1193))
* `TreeNode.from_linkage_matrix` and `TreeNode.from_taxonomy` now support constructing `TreeNode` subclasses. `TreeNode.bifurcate` now supports `TreeNode` subclasses ([#1193](https://github.com/scikit-bio/scikit-bio/pull/1193))
* The `ignore_metadata` keyword has been added to `TabularMSA.iter_positions` to improve performance when metadata is not necessary.
* Pairwise aligners in `skbio.alignment` now propagate per-sequence `metadata` objects (this does not include `positional_metadata`).

### Backward-incompatible changes [stable]

### Backward-incompatible changes [experimental]
* `TabularMSA.append` and `TabularMSA.extend` now require one of `minter`, `index`, or `reset_index` to be provided when incorporating new sequences into an MSA. Previous behavior was to auto-increment the index labels if `minter` and `index` weren't provided and the MSA had a default integer index, otherwise error. Use `reset_index=True` to obtain the previous behavior in a more explicit way.
* `skbio.stats.composition.ancom` now returns two `pd.DataFrame` objects, where it previously returned one. The first contains the ANCOM test results, as before, and the second contains percentile abundances of each feature in each group. The specific percentiles that are computed and returned is controlled by the new `percentiles` parameter to `skbio.stats.composition.ancom`. In the future, this second `pd.DataFrame` will not be returned by this function, but will be available through the [contingency table API](https://github.com/scikit-bio/scikit-bio/issues/848). ([#1293](https://github.com/scikit-bio/scikit-bio/issues/1293))
* `skbio.stats.composition.ancom` now performs multiple comparisons correction by default. The previous behavior of not performing multiple comparisons correction can be achieved by passing ``multiple_comparisons_correction=None``.
* The ``reject`` column in the first ``pd.DataFrame`` returned from `skbio.stats.composition.ancom` has been renamed ``Reject null hypothesis`` for clarity. ([#1375](https://github.com/scikit-bio/scikit-bio/issues/1375))

### Bug fixes
* Fixed row and column names to `biplot_scores` in the `OrdinationResults` object from `skbio.stats.ordination`. This fix affect the `cca` and `rda` methods. ([#1322](https://github.com/scikit-bio/scikit-bio/issues/1322))
* Fixed bug when using `skbio.io.format.stockholm` reader on file with multi-line tree with no id. Previously this raised an `AttributeError`, now it correctly handles this type of tree. ([#1334](https://github.com/scikit-bio/scikit-bio/issues/1334))
* Fixed bug when reading Stockholm files with GF or GS features split over multiple lines. Previously, the feature text was simply concatenated because it was assumed to have trailing whitespace. There are examples of Stockholm files with and without trailing whitespace for multi-line features, so the `skbio.io.format.stockholm` reader now adds a single space when concatenating feature text without trailing whitespace to avoid joining words together. Multi-line trees stored as GF metadata are concatenated as they appear in the file; a space is not added when concatenating. ([#1328](https://github.com/scikit-bio/scikit-bio/issues/1328))
* Fixed bug when using `Sequence.iter_kmers` on empty `Sequence` object. Previously this raised a `ValueError`, now it returns
an empty generator.
* Fixed minor bug where adding sequences to an empty `TabularMSA` with MSA-wide `positional_metadata` would result in a `TabularMSA` object in an inconsistent state. This could happen using `TabularMSA.append` or `TabularMSA.extend`. This bug only affects a `TabularMSA` object *without* sequences that has MSA-wide `positional_metadata` (for example, `TabularMSA([], positional_metadata={'column': []})`).
* `TreeNode.distance` now handles the situation in which `self` or `other` are ancestors. Previosly, a node further up the tree was used resulting in inflated distances. ([#807](https://github.com/scikit-bio/scikit-bio/issues/807))
* `TreeNode.prune` can now handle a root with a single descendent. Previously, the root was ignored from possibly having a single descendent. ([#1247](https://github.com/scikit-bio/scikit-bio/issues/1247))
* Providing the `format` keyword to `skbio.io.read` when creating a generator with an empty file will now return an empty generator instead of raising `StopIteration`. ([#1313](https://github.com/scikit-bio/scikit-bio/issues/1313))
* `OrdinationResults` is now importable from `skbio` and `skbio.stats.ordination` and correctly linked from the documentation ([#1205](https://github.com/scikit-bio/scikit-bio/issues/1205))
* Fixed performance bug in pairwise aligners resulting in 100x worse performance than in 0.2.4.

### Deprecated functionality [stable]
* Deprecated use of the term "non-degenerate", in favor of "definite". `GrammaredSequence.nondegenerate_chars`, `GrammaredSequence.nondegenerates`, and `GrammaredSequence.has_nondegenerates` have been renamed to `GrammaredSequence.definite_chars`, `GrammaredSequence.definites`, and `GrammaredSequence.has_definites`, respectively. The old names will be removed in scikit-bio 0.5.2. Relevant affected public classes include `GrammaredSequence`, `DNA`, `RNA`, and `Protein`.

### Deprecated functionality [experimental]
* Deprecated function `skbio.util.create_dir`. This function will be removed in scikit-bio 0.5.1. Please use the Python standard library
functionality described [here](https://docs.python.org/2/library/os.html#os.makedirs). ([#833](https://github.com/scikit-bio/scikit-bio/issues/833))
* Deprecated function `skbio.util.remove_files`. This function will be removed in scikit-bio 0.5.1. Please use the Python standard library
functionality described [here](https://docs.python.org/2/library/os.html#os.remove). ([#833](https://github.com/scikit-bio/scikit-bio/issues/833))
* Deprecated function `skbio.util.is_casava_v180_or_later`. This function will be removed in 0.5.1. Functionality moved to FASTQ sniffer.
([#833](https://github.com/scikit-bio/scikit-bio/issues/833))

### Miscellaneous
* When installing scikit-bio via `pip`, numpy must now be installed first ([#1296](https://github.com/scikit-bio/scikit-bio/issues/1296))

## Version 0.4.2 (2016-02-17)

Minor maintenance release. **This is the last Python 2.7 compatible release. Future scikit-bio releases will only support Python 3.**

### Features
* Added `skbio.tree.TreeNode.bifurcate` for converting multifurcating trees into bifurcating trees. ([#896](https://github.com/scikit-bio/scikit-bio/issues/896))
* Added `skbio.io.format.stockholm` for reading Stockholm files into a `TabularMSA` and writing from a `TabularMSA`. ([#967](https://github.com/scikit-bio/scikit-bio/issues/967))
* scikit-bio `Sequence` objects have better compatibility with numpy. For example, calling `np.asarray(sequence)` now converts the sequence to a numpy array of characters (the same as calling `sequence.values`).
* Added `skbio.sequence.distance` subpackage for computing distances between scikit-bio `Sequence` objects ([#913](https://github.com/scikit-bio/scikit-bio/issues/913))
* Added ``skbio.sequence.GrammaredSequence``, which can be inherited from to create grammared sequences with custom alphabets (e.g., for use with TabularMSA) ([#1175](https://github.com/scikit-bio/scikit-bio/issues/1175))
* Added ``skbio.util.classproperty`` decorator

### Backward-incompatible changes [stable]
* When sniffing or reading a file (`skbio.io.sniff`, `skbio.io.read`, or the object-oriented `.read()` interface), passing `newline` as a keyword argument to `skbio.io.open` now raises a `TypeError`. This backward-incompatible change to a stable API is necessary because it fixes a bug (more details in bug fix section below).
* When reading a FASTQ or QSEQ file and passing `variant='solexa'`, `ValueError` is now raised instead of `NotImplementedError`. This backward-incompatible change to a stable API is necessary to avoid creating a spin-locked process due to [a bug in Python](https://bugs.python.org/issue25786). See [#1256](https://github.com/scikit-bio/scikit-bio/issues/1256) for details. This change is temporary and will be reverted to `NotImplementedError` when the bug is fixed in Python.

### Backward-incompatible changes [experimental]
* `skbio.io.format.genbank`: When reading GenBank files, the date field of the LOCUS line is no longer parsed into a `datetime.datetime` object and is left as a string. When writing GenBank files, the locus date metadata is expected to be a string instead of a `datetime.datetime` object ([#1153](https://github.com/scikit-bio/scikit-bio/issues/1153))
* `Sequence.distance` now converts the input sequence (`other`) to its type before passing both sequences to `metric`. Previous behavior was to always convert to `Sequence`.

### Bug fixes
* Fixed bug when using `Sequence.distance` or `DistanceMatrix.from_iterable` to compute distances between `Sequence` objects with differing `metadata`/`positional_metadata` and passing `metric=scipy.spatial.distance.hamming` ([#1254](https://github.com/scikit-bio/scikit-bio/issues/1254))
* Fixed performance bug when computing Hamming distances between `Sequence` objects in `DistanceMatrix.from_iterable` ([#1250](https://github.com/scikit-bio/scikit-bio/issues/1250))
* Changed `skbio.stats.composition.multiplicative_replacement` to raise an error whenever a large value of `delta` is chosen ([#1241](https://github.com/scikit-bio/scikit-bio/issues/1241))
* When sniffing or reading a file (`skbio.io.sniff`, `skbio.io.read`, or the object-oriented `.read()` interface), passing `newline` as a keyword argument to `skbio.io.open` now raises a `TypeError`. The file format's `newline` character will be used when opening the file. Previous behavior allowed overriding the format's `newline` character but this could cause issues with readers that assume newline characters are those defined by the file format (which is an entirely reasonable assumption). This bug is very unlikely to have surfaced in practice as the default `newline` behavior is *universal newlines mode*.
* DNA, RNA, and Protein are no longer inheritable because they assume an IUPAC alphabet.
* `DistanceMatrix` constructor provides more informative error message when data contains NaNs ([#1276](https://github.com/scikit-bio/scikit-bio/issues/1276))

### Miscellaneous
* Warnings raised by scikit-bio now share a common subclass ``skbio.util.SkbioWarning``.

## Version 0.4.1 (2015-12-09)

### Features
* The ``TabularMSA`` object was added to represent and operate on tabular multiple sequence alignments. This satisfies [RFC 1](https://github.com/scikit-bio/scikit-bio-rfcs/blob/master/active/001-tabular-msa.md). See the ``TabularMSA`` docs for full details.
* Added phylogenetic diversity metrics, including weighted UniFrac, unweighted UniFrac, and Faith's Phylogenetic Diversity. These are accessible as ``skbio.diversity.beta.unweighted_unifrac``, ``skbio.diversity.beta.weighted_unifrac``, and ``skbio.diversity.alpha.faith_pd``, respectively.
* Addition of the function ``skbio.diversity.alpha_diversity`` to support applying an alpha diversity metric to multiple samples in one call.
* Addition of the functions ``skbio.diversity.get_alpha_diversity_metrics`` and ``skbio.diversity.get_beta_diversity_metrics`` to support discovery of the alpha and beta diversity metrics implemented in scikit-bio.
* Added `skbio.stats.composition.ancom` function, a test for OTU differential abundance across sample categories. ([#1054](https://github.com/scikit-bio/scikit-bio/issues/1054))
* Added `skbio.io.format.blast7` for reading BLAST+ output format 7 or BLAST output format 9 files into a `pd.DataFrame`. ([#1110](https://github.com/scikit-bio/scikit-bio/issues/1110))
* Added `skbio.DissimilarityMatrix.to_data_frame` method for creating a ``pandas.DataFrame`` from a `DissimilarityMatrix` or `DistanceMatrix`. ([#757](https://github.com/scikit-bio/scikit-bio/issues/757))
* Added support for one-dimensional vector of dissimilarities in `skbio.stats.distance.DissimilarityMatrix`
constructor. ([#6240](https://github.com/scikit-bio/scikit-bio/issues/624))
* Added `skbio.io.format.blast6` for reading BLAST+ output format 6 or BLAST output format 8 files into a `pd.DataFrame`. ([#1110](https://github.com/scikit-bio/scikit-bio/issues/1110))
* Added `inner`, `ilr`, `ilr_inv` and `clr_inv`, ``skbio.stats.composition``, which enables linear transformations on compositions ([#892](https://github.com/scikit-bio/scikit-bio/issues/892)
* Added ``skbio.diversity.alpha.pielou_e`` function as an evenness metric of alpha diversity. ([#1068](https://github.com/scikit-bio/scikit-bio/issues/1068))
* Added `to_regex` method to `skbio.sequence._iupac_sequence` ABC - it returns a regex object that matches all non-degenerate versions of the sequence.
* Added ``skbio.util.assert_ordination_results_equal`` function for comparing ``OrdinationResults`` objects in unit tests.
* Added ``skbio.io.format.genbank`` for reading and writing GenBank/GenPept for ``DNA``, ``RNA``, ``Protein`` and ``Sequence`` classes.
* Added ``skbio.util.RepresentationWarning`` for warning about substitutions, assumptions, or particular alterations that were made for the successful completion of a process.
* ``TreeNode.tip_tip_distances`` now supports nodes without an associated length. In this case, a length of 0.0 is assumed and an ``skbio.util.RepresentationWarning`` is raised. Previous behavior was to raise a ``NoLengthError``. ([#791](https://github.com/scikit-bio/scikit-bio/issues/791))
* ``DistanceMatrix`` now has a new constructor method called `from_iterable`.
* ``Sequence`` now accepts ``lowercase`` keyword like ``DNA`` and others. Updated ``fasta``, ``fastq``, and ``qseq`` readers/writers for ``Sequence`` to reflect this.
* The ``lowercase`` method has been moved up to ``Sequence`` meaning all sequence objects now have a ``lowercase`` method.
* Added ``reverse_transcribe`` class method to ``RNA``.
* Added `Sequence.observed_chars` property for obtaining the set of observed characters in a sequence. ([#1075](https://github.com/scikit-bio/scikit-bio/issues/1075))
* Added `Sequence.frequencies` method for computing character frequencies in a sequence. ([#1074](https://github.com/scikit-bio/scikit-bio/issues/1074))
* Added experimental class-method ``Sequence.concat`` which will produce a new sequence from an iterable of existing sequences. Parameters control how positional metadata is propagated during a concatenation.
* ``TreeNode.to_array`` now supports replacing ``nan`` branch lengths in the resulting branch length vector with the value provided as ``nan_length_value``.
* ``skbio.io.format.phylip`` now supports sniffing and reading strict, sequential PHYLIP-formatted files into ``skbio.Alignment`` objects. ([#1006](https://github.com/scikit-bio/scikit-bio/issues/1006))
* Added `default_gap_char` class property to ``DNA``, ``RNA``, and ``Protein`` for representing gap characters in a new sequence.

### Backward-incompatible changes [stable]
* `Sequence.kmer_frequencies` now returns a `dict`. Previous behavior was to return a `collections.Counter` if `relative=False` was passed, and a `collections.defaultdict` if `relative=True` was passed. In the case of a missing key, the `Counter` would return 0 and the `defaultdict` would return 0.0. Because the return type is now always a `dict`, attempting to access a missing key will raise a `KeyError`. This change *may* break backwards-compatibility depending on how the `Counter`/`defaultdict` is being used. We hope that in most cases this change will not break backwards-compatibility because both `Counter` and `defaultdict` are `dict` subclasses.

   If the previous behavior is desired, convert the `dict` into a `Counter`/`defaultdict`:

    ```python
    import collections
    from skbio import Sequence
    seq = Sequence('ACCGAGTTTAACCGAATA')

    # Counter
    freqs_dict = seq.kmer_frequencies(k=8)
    freqs_counter = collections.Counter(freqs_dict)

    # defaultdict
    freqs_dict = seq.kmer_frequencies(k=8, relative=True)
    freqs_default_dict = collections.defaultdict(float, freqs_dict)
    ```

   **Rationale:** We believe it is safer to return `dict` instead of `Counter`/`defaultdict` as this may prevent error-prone usage of the return value. Previous behavior allowed accessing missing kmers, returning 0 or 0.0 depending on the `relative` parameter. This is convenient in many cases but also potentially misleading. For example, consider the following code:

    ```python
    from skbio import Sequence
    seq = Sequence('ACCGAGTTTAACCGAATA')
    freqs = seq.kmer_frequencies(k=8)
    freqs['ACCGA']
    ```

    Previous behavior would return 0 because the kmer `'ACCGA'` is not present in the `Counter`. In one respect this is the correct answer because we asked for kmers of length 8; `'ACCGA'` is a different length so it is not included in the results. However, we believe it is safer to avoid this implicit behavior in case the user assumes there are no `'ACCGA'` kmers in the sequence (which there are!). A `KeyError` in this case is more explicit and forces the user to consider their query. Returning a `dict` will also be consistent with `Sequence.frequencies`.

### Backward-incompatible changes [experimental]
* Replaced ``PCoA``, ``CCA``, ``CA`` and ``RDA`` in ``skbio.stats.ordination`` with equivalent functions ``pcoa``, ``cca``, ``ca`` and ``rda``. These functions now take ``pd.DataFrame`` objects.
* Change ``OrdinationResults`` to have its attributes based on ``pd.DataFrame`` and ``pd.Series`` objects, instead of pairs of identifiers and values. The changes are as follows:
    - ``species`` and ``species_ids`` have been replaced by a ``pd.DataFrame`` named ``features``.
    - ``site`` and ``site_ids`` have been replaced by a ``pd.DataFrame`` named ``samples``.
    - ``eigvals`` is now a ``pd.Series`` object.
    - ``proportion_explained`` is now a ``pd.Series`` object.
    - ``biplot`` is now a ``pd.DataFrame`` object named ``biplot_scores``.
    - ``site_constraints`` is now a ``pd.DataFrame`` object named ``sample_constraints``.
* ``short_method_name`` and ``long_method_name`` are now required arguments of the ``OrdinationResults`` object.
* Removed `skbio.diversity.alpha.equitability`. Please use `skbio.diversity.alpha.pielou_e`, which is more accurately named and better documented. Note that `equitability` by default used logarithm base 2 while `pielou_e` uses logarithm base `e` as described in Heip 1974.
* ``skbio.diversity.beta.pw_distances`` is now called ``skbio.diversity.beta_diversity``. This function no longer defines a default metric, and ``metric`` is now the first argument to this function. This function can also now take a pairwise distances function as ``pairwise_func``.
* Deprecated function ``skbio.diversity.beta.pw_distances_from_table`` has been removed from scikit-bio as scheduled. Code that used this should be adapted to use ``skbio.diversity.beta_diversity``.
* ``TreeNode.index_tree`` now returns a 2-D numpy array as its second return value (the child node index) instead of a 1-D numpy array.
* Deprecated functions `skbio.draw.boxplots` and `skbio.draw.grouped_distributions` have been removed from scikit-bio as scheduled. These functions generated plots that were not specific to bioinformatics. These types of plots can be generated with seaborn or another general-purpose plotting package.
* Deprecated function `skbio.stats.power.bootstrap_power_curve` has been removed from scikit-bio as scheduled. Use `skbio.stats.power.subsample_power` or `skbio.stats.power.subsample_paired_power` followed by `skbio.stats.power.confidence_bound`.
* Deprecated function `skbio.stats.spatial.procrustes` has been removed from scikit-bio as scheduled in favor of `scipy.spatial.procrustes`.
* Deprecated class `skbio.tree.CompressedTrie` and function `skbio.tree.fasta_to_pairlist` have been removed from scikit-bio as scheduled in favor of existing general-purpose Python trie packages.
* Deprecated function `skbio.util.flatten` has been removed from scikit-bio as scheduled in favor of solutions available in the Python standard library (see [here](http://stackoverflow.com/a/952952/3639023) and [here](http://stackoverflow.com/a/406199/3639023) for examples).
* Pairwise alignment functions in `skbio.alignment` now return a tuple containing the `TabularMSA` alignment, alignment score, and start/end positions. The returned `TabularMSA`'s `index` is always the default integer index; sequence IDs are no longer propagated to the MSA. Additionally, the pairwise alignment functions now accept the following input types to align:
    - `local_pairwise_align_nucleotide`: `DNA` or `RNA`
    - `local_pairwise_align_protein`: `Protein`
    - `local_pairwise_align`: `IUPACSequence`
    - `global_pairwise_align_nucleotide`: `DNA`, `RNA`, or `TabularMSA[DNA|RNA]`
    - `global_pairwise_align_protein`: `Protein` or `TabularMSA[Protein]`
    - `global_pairwise_align`: `IUPACSequence` or `TabularMSA`
    - `local_pairwise_align_ssw`: `DNA`, `RNA`, or `Protein`. Additionally, this function now overrides the `protein` kwarg based on input type. `constructor` parameter was removed because the function now determines the return type based on input type.
* Removed `skbio.alignment.SequenceCollection` in favor of using a list or other standard library containers to store scikit-bio sequence objects (most `SequenceCollection` operations were simple list comprehensions). Use `DistanceMatrix.from_iterable` instead of `SequenceCollection.distances` (pass `key="id"` to exactly match original behavior).
* Removed `skbio.alignment.Alignment` in favor of `skbio.alignment.TabularMSA`.
* Removed `skbio.alignment.SequenceCollectionError` and `skbio.alignment.AlignmentError` exceptions as their corresponding classes no longer exist.

### Bug Fixes

* ``Sequence`` objects now handle slicing of empty positional metadata correctly. Any metadata that is empty will no longer be propagated by the internal ``_to`` constructor. ([#1133](https://github.com/scikit-bio/scikit-bio/issues/1133))
* ``DissimilarityMatrix.plot()`` no longer leaves a white border around the
  heatmap it plots (PR #1070).
* TreeNode.root_at_midpoint`` no longer fails when a node with two equal length child branches exists in the tree. ([#1077](https://github.com/scikit-bio/scikit-bio/issues/1077))
* ``TreeNode._set_max_distance``, as called through ``TreeNode.get_max_distance`` or ``TreeNode.root_at_midpoint`` would store distance information as ``list``s in the attribute ``MaxDistTips`` on each node in the tree, however, these distances were only valid for the node in which the call to ``_set_max_distance`` was made. The values contained in ``MaxDistTips`` are now correct across the tree following a call to ``get_max_distance``. The scope of impact of this bug is limited to users that were interacting directly with ``MaxDistTips`` on descendant nodes; this bug does not impact any known method within scikit-bio. ([#1223](https://github.com/scikit-bio/scikit-bio/issues/1223))
* Added missing `nose` dependency to setup.py's `install_requires`. ([#1214](https://github.com/scikit-bio/scikit-bio/issues/1214))
* Fixed issue that resulted in legends of ``OrdinationResult`` plots sometimes being truncated. ([#1210](https://github.com/scikit-bio/scikit-bio/issues/1210))

### Deprecated functionality [stable]
* `skbio.Sequence.copy` has been deprecated in favor of `copy.copy(seq)` and `copy.deepcopy(seq)`.

### Miscellaneous
* Doctests are now written in Python 3.
* ``make test`` now validates MANIFEST.in using [check-manifest](https://github.com/mgedmin/check-manifest). ([#461](https://github.com/scikit-bio/scikit-bio/issues/461))
* Many new alpha diversity equations added to ``skbio.diversity.alpha`` documentation. ([#321](https://github.com/scikit-bio/scikit-bio/issues/321))
* Order of ``lowercase`` and ``validate`` keywords swapped in ``DNA``, ``RNA``, and ``Protein``.

## Version 0.4.0 (2015-07-08)

Initial beta release. In addition to the changes detailed below, the following
subpackages have been mostly or entirely rewritten and most of their APIs are
substantially different (and improved!):

* `skbio.sequence`
* `skbio.io`

The APIs of these subpackages are now stable, and all others are experimental. See the [API stability docs](https://github.com/scikit-bio/scikit-bio/tree/0.4.0/doc/source/user/api_stability.rst) for more details, including what we mean by *stable* and *experimental* in this context. We recognize that this is a lot of backward-incompatible changes. To avoid these types of changes being a surprise to our users, our public APIs are now decorated to make it clear to developers when an API can be relied upon (stable) and when it may be subject to change (experimental).

### Features
* Added `skbio.stats.composition` for analyzing data made up of proportions
* Added new ``skbio.stats.evolve`` subpackage for evolutionary statistics. Currently contains a single function, ``hommola_cospeciation``, which implements a permutation-based test of correlation between two distance matrices.
* Added support for ``skbio.io.util.open_file`` and ``skbio.io.util.open_files`` to pull files from HTTP and HTTPS URLs. This behavior propagates to the I/O registry.
* FASTA/QUAL (``skbio.io.format.fasta``) and FASTQ (``skbio.io.format.fastq``) readers now allow blank or whitespace-only lines at the beginning of the file, between records, or at the end of the file. A blank or whitespace-only line in any other location will continue to raise an error [#781](https://github.com/scikit-bio/scikit-bio/issues/781).
* scikit-bio now ignores leading and trailing whitespace characters on each line while reading FASTA/QUAL and FASTQ files.
* Added `ratio` parameter to `skbio.stats.power.subsample_power`. This allows the user to calculate power on groups for uneven size (For example, draw twice as many samples from Group B than Group A). If `ratio` is not set, group sizes will remain equal across all groups.
* Power calculations (`skbio.stats.power.subsample_power` and `skbio.stats.power.subsample_paired_power`) can use test functions that return multiple p values, like some multivariate linear regression models. Previously, the power calculations required the test to return a single p value.
* Added ``skbio.util.assert_data_frame_almost_equal`` function for comparing ``pd.DataFrame`` objects in unit tests.

### Performance enhancements
* The speed of quality score decoding has been significantly improved (~2x) when reading `fastq` files.
* The speed of `NucleotideSequence.reverse_complement` has been improved (~6x).

### Bug fixes
* Changed `Sequence.distance` to raise an error any time two sequences are passed of different lengths regardless of the `distance_fn` being passed. [(#514)](https://github.com/scikit-bio/scikit-bio/issues/514)
* Fixed issue with ``TreeNode.extend`` where if given the children of another ``TreeNode`` object (``tree.children``), both trees would be left in an incorrect and unpredictable state. ([#889](https://github.com/scikit-bio/scikit-bio/issues/889))
* Changed the way power was calculated in `subsample_paired_power` to move the subsample selection before the test is performed. This increases the number of Monte Carlo simulations performed during power estimation, and improves the accuracy of the returned estimate. Previous power estimates from `subsample_paired_power` should be disregarded and re-calculated. ([#910](https://github.com/scikit-bio/scikit-bio/issues/910))
* Fixed issue where `randdm` was attempting to create asymmetric distance matrices.This was causing an error to be raised by the `DistanceMatrix` constructor inside of the `randdm` function, so that `randdm` would fail when attempting to create large distance matrices. ([#943](https://github.com/scikit-bio/scikit-bio/issues/943))

### Deprecated functionality
* Deprecated `skbio.util.flatten`. This function will be removed in scikit-bio 0.3.1. Please use standard python library functionality
described here [Making a flat list out of lists of lists](http://stackoverflow.com/a/952952/3639023), [Flattening a shallow list](http://stackoverflow.com/a/406199/3639023) ([#833](https://github.com/scikit-bio/scikit-bio/issues/833))
* Deprecated `skbio.stats.power.bootstrap_power_curve` will be removed in scikit-bio 0.4.1. It is deprecated in favor of using ``subsample_power`` or ``sample_paired_power`` to calculate a power matrix, and then the use of ``confidence_bounds`` to calculate the average and confidence intervals.

### Backward-incompatible changes
* Removed the following deprecated functionality:
    - `skbio.parse` subpackage, including `SequenceIterator`, `FastaIterator`, `FastqIterator`, `load`, `parse_fasta`, `parse_fastq`, `parse_qual`, `write_clustal`, `parse_clustal`, and `FastqParseError`; please use `skbio.io` instead.
    - `skbio.format` subpackage, including `fasta_from_sequence`, `fasta_from_alignment`, and `format_fastq_record`; please use `skbio.io` instead.
    - `skbio.alignment.SequenceCollection.int_map`; please use `SequenceCollection.update_ids` instead.
    - `skbio.alignment.SequenceCollection` methods `to_fasta` and `toFasta`; please use `SequenceCollection.write` instead.
    - `constructor` parameter in `skbio.alignment.Alignment.majority_consensus`; please convert returned biological sequence object manually as desired (e.g., `str(seq)`).
    - `skbio.alignment.Alignment.to_phylip`; please use `Alignment.write` instead.
    - `skbio.sequence.BiologicalSequence.to_fasta`; please use `BiologicalSequence.write` instead.
    - `skbio.tree.TreeNode` methods `from_newick`, `from_file`, and `to_newick`; please use `TreeNode.read` and `TreeNode.write` instead.
    - `skbio.stats.distance.DissimilarityMatrix` methods `from_file` and `to_file`; please use `DissimilarityMatrix.read` and `DissimilarityMatrix.write` instead.
    - `skbio.stats.ordination.OrdinationResults` methods `from_file` and `to_file`; please use `OrdinationResults.read` and `OrdinationResults.write` instead.
    - `skbio.stats.p_value_to_str`; there is no replacement.
    - `skbio.stats.subsample`; please use `skbio.stats.subsample_counts` instead.
    - `skbio.stats.distance.ANOSIM`; please use `skbio.stats.distance.anosim` instead.
    - `skbio.stats.distance.PERMANOVA`; please use `skbio.stats.distance.permanova` instead.
    - `skbio.stats.distance.CategoricalStatsResults`; there is no replacement, please use `skbio.stats.distance.anosim` or `skbio.stats.distance.permanova`, which will return a `pandas.Series` object.
* `skbio.alignment.Alignment.majority_consensus` now returns `BiologicalSequence('')` if the alignment is empty. Previously, `''` was returned.
* `min_observations` was removed from `skbio.stats.power.subsample_power` and `skbio.stats.power.subsample_paired_power`. The minimum number of samples for subsampling depends on the data set and statistical tests. Having a default parameter to set unnecessary limitations on the technique.

### Miscellaneous
* Changed testing procedures
    - Developers should now use `make test`
    - Users can use `python -m skbio.test`
    - Added `skbio.util._testing.TestRunner` (available through `skbio.util.TestRunner`). Used to provide a `test` method for each module init file. This class represents a unified testing path which wraps all `skbio` testing functionality.
    - Autodetect Python version and disable doctests for Python 3.
* `numpy` is no longer required to be installed before installing scikit-bio!
* Upgraded checklist.py to check source files non-conforming to [new header style](http://scikit-bio.org/docs/latest/development/new_module.html). ([#855](https://github.com/scikit-bio/scikit-bio/issues/855))
* Updated to use `natsort` >= 4.0.0.
* The method of subsampling was changed for ``skbio.stats.power.subsample_paired_power``. Rather than drawing a paired sample for the run and then subsampling for each count, the subsample is now drawn for each sample and each run. In test data, this did not significantly alter the power results.
* checklist.py now enforces `__future__` imports in .py files.

## Version 0.2.3 (2015-02-13)

### Features
* Modified ``skbio.stats.distance.pwmantel`` to accept a list of filepaths. This is useful as it allows for a smaller amount of memory consumption as it only loads two matrices at a time as opposed to requiring that all distance matrices are loaded into memory.
* Added ``skbio.util.find_duplicates`` for finding duplicate elements in an iterable.

### Bug fixes
* Fixed floating point precision bugs in ``Alignment.position_frequencies``, ``Alignment.position_entropies``, ``Alignment.omit_gap_positions``, ``Alignment.omit_gap_sequences``, ``BiologicalSequence.k_word_frequencies``, and ``SequenceCollection.k_word_frequencies`` ([#801](https://github.com/scikit-bio/scikit-bio/issues/801)).

### Backward-incompatible changes
* Removed ``feature_types`` attribute from ``BiologicalSequence`` and all subclasses ([#797](https://github.com/scikit-bio/scikit-bio/pull/797)).
* Removed ``find_features`` method from ``BiologicalSequence`` and ``ProteinSequence`` ([#797](https://github.com/scikit-bio/scikit-bio/pull/797)).
* ``BiologicalSequence.k_word_frequencies`` now returns a ``collections.defaultdict`` of type ``float`` instead of type ``int``. This only affects the "default" case, when a key isn't present in the dictionary. Previous behavior would return ``0`` as an ``int``, while the new behavior is to return ``0.0`` as a ``float``. This change also affects the ``defaultdict``s that are returned by ``SequenceCollection.k_word_frequencies``.

### Miscellaneous
* ``DissimilarityMatrix`` and ``DistanceMatrix`` now report duplicate IDs in the ``DissimilarityMatrixError`` message that can be raised during validation.

## Version 0.2.2 (2014-12-04)

### Features
* Added ``plot`` method to ``skbio.stats.distance.DissimilarityMatrix`` for creating basic heatmaps of a dissimilarity/distance matrix (see [#684](https://github.com/scikit-bio/scikit-bio/issues/684)). Also added  ``_repr_png_`` and ``_repr_svg_`` methods for automatic display in the IPython Notebook, with ``png`` and ``svg`` properties for direct access.
* Added `__str__` method to `skbio.stats.ordination.OrdinationResults`.
* Added ``skbio.stats.distance.anosim`` and ``skbio.stats.distance.permanova`` functions, which replace the ``skbio.stats.distance.ANOSIM`` and ``skbio.stats.distance.PERMANOVA`` classes. These new functions provide simpler procedural interfaces to running these statistical methods. They also provide more convenient access to results by returning a ``pandas.Series`` instead of a ``CategoricalStatsResults`` object. These functions have more extensive documentation than their previous versions. If significance tests are suppressed, p-values are returned as ``np.nan`` instead of ``None`` for consistency with other statistical methods in scikit-bio. [#754](https://github.com/scikit-bio/scikit-bio/issues/754)
* Added `skbio.stats.power` for performing empirical power analysis. The module uses existing datasets and iteratively draws samples to estimate the number of samples needed to see a significant difference for a given critical value.
* Added `skbio.stats.isubsample` for subsampling from an unknown number of values. This method supports subsampling from multiple partitions and does not require that all items be stored in memory, requiring approximately `O(N*M)`` space where `N` is the number of partitions and `M` is the maximum subsample size.
* Added ``skbio.stats.subsample_counts``, which replaces ``skbio.stats.subsample``. See deprecation section below for more details ([#770](https://github.com/scikit-bio/scikit-bio/issues/770)).

### Bug fixes
* Fixed issue where SSW wouldn't compile on i686 architectures ([#409](https://github.com/scikit-bio/scikit-bio/issues/409)).

### Deprecated functionality
* Deprecated ``skbio.stats.p_value_to_str``. This function will be removed in scikit-bio 0.3.0. Permutation-based p-values in scikit-bio are calculated as ``(num_extreme + 1) / (num_permutations + 1)``, so it is impossible to obtain a p-value of zero. This function historically existed for correcting the number of digits displayed when obtaining a p-value of zero. Since this is no longer possible, this functionality will be removed.
* Deprecated ``skbio.stats.distance.ANOSIM`` and ``skbio.stats.distance.PERMANOVA`` in favor of ``skbio.stats.distance.anosim`` and ``skbio.stats.distance.permanova``, respectively.
* Deprecated ``skbio.stats.distance.CategoricalStatsResults`` in favor of using ``pandas.Series`` to store statistical method results. ``anosim`` and ``permanova`` return ``pandas.Series`` instead of ``CategoricalStatsResults``.
* Deprecated ``skbio.stats.subsample`` in favor of ``skbio.stats.subsample_counts``, which provides an identical interface; only the function name has changed. ``skbio.stats.subsample`` will be removed in scikit-bio 0.3.0.

### Backward-incompatible changes
* Deprecation warnings are now raised using ``DeprecationWarning`` instead of ``UserWarning`` ([#774](https://github.com/scikit-bio/scikit-bio/issues/774)).

### Miscellaneous
* The ``pandas.DataFrame`` returned by ``skbio.stats.distance.pwmantel`` now stores p-values as floats and does not convert them to strings with a specific number of digits. p-values that were previously stored as "N/A" are now stored as ``np.nan`` for consistency with other statistical methods in scikit-bio. See note in "Deprecated functionality" above regarding ``p_value_to_str`` for details.
* scikit-bio now supports versions of IPython < 2.0.0 ([#767](https://github.com/scikit-bio/scikit-bio/issues/767)).

## Version 0.2.1 (2014-10-27)

This is an alpha release of scikit-bio. At this stage, major backwards-incompatible API changes can and will happen. Unified I/O with the scikit-bio I/O registry was the focus of this release.

### Features
* Added ``strict`` and ``lookup`` optional parameters to ``skbio.stats.distance.mantel`` for handling reordering and matching of IDs when provided ``DistanceMatrix`` instances as input (these parameters were previously only available in ``skbio.stats.distance.pwmantel``).
* ``skbio.stats.distance.pwmantel`` now accepts an iterable of ``array_like`` objects. Previously, only ``DistanceMatrix`` instances were allowed.
* Added ``plot`` method to ``skbio.stats.ordination.OrdinationResults`` for creating basic 3-D matplotlib scatterplots of ordination results, optionally colored by metadata in a ``pandas.DataFrame`` (see [#518](https://github.com/scikit-bio/scikit-bio/issues/518)). Also added  ``_repr_png_`` and ``_repr_svg_`` methods for automatic display in the IPython Notebook, with ``png`` and ``svg`` properties for direct access.
* Added ``skbio.stats.ordination.assert_ordination_results_equal`` for comparing ``OrdinationResults`` objects for equality in unit tests.
* ``BiologicalSequence`` (and its subclasses) now optionally store Phred quality scores. A biological sequence's quality scores are stored as a 1-D ``numpy.ndarray`` of nonnegative integers that is the same length as the biological sequence. Quality scores can be provided upon object instantiation via the keyword argument ``quality``, and can be retrieved via the ``BiologicalSequence.quality`` property. ``BiologicalSequence.has_quality`` is also provided for determining whether a biological sequence has quality scores or not. See [#616](https://github.com/scikit-bio/scikit-bio/issues/616) for more details.
* Added ``BiologicalSequence.sequence`` property for retrieving the underlying string representing the sequence characters. This was previously (and still is) accessible via ``BiologicalSequence.__str__``. It is provided via a property for convenience and explicitness.
* Added ``BiologicalSequence.equals`` for full control over equality testing of biological sequences. By default, biological sequences must have the same type, underlying sequence of characters, identifier, description, and quality scores to compare equal. These properties can be ignored via the keyword argument ``ignore``. The behavior of ``BiologicalSequence.__eq__``/``__ne__`` remains unchanged (only type and underlying sequence of characters are compared).
* Added ``BiologicalSequence.copy`` for creating a copy of a biological sequence, optionally with one or more attributes updated.
* ``BiologicalSequence.__getitem__`` now supports specifying a sequence of indices to take from the biological sequence.
* Methods to read and write taxonomies are now available under ``skbio.tree.TreeNode.from_taxonomy`` and ``skbio.tree.TreeNode.to_taxonomy`` respectively.
* Added ``SequenceCollection.update_ids``, which provides a flexible way of updating sequence IDs on a ``SequenceCollection`` or ``Alignment`` (note that a new object is returned, since instances of these classes are immutable). Deprecated ``SequenceCollection.int_map`` in favor of this new method; it will be removed in scikit-bio 0.3.0.
* Added ``skbio.util.cardinal_to_ordinal`` for converting a cardinal number to ordinal string (e.g., useful for error messages).
* New I/O Registry: supports multiple file formats, automatic file format detection when reading, unified procedural ``skbio.io.read`` and ``skbio.io.write`` in addition to OOP interfaces (``read/write`` methods) on the below objects. See ``skbio.io`` for more details.
    - Added "clustal" format support:
        * Has sniffer
        * Readers: ``Alignment``
        * Writers: ``Alignment``
    - Added "lsmat" format support:
        * Has sniffer
        * Readers: ``DissimilarityMatrix``, ``DistanceMatrix``
        * Writers: ``DissimilarityMatrix``, ``DistanceMatrix``
    - Added "ordination" format support:
        * Has sniffer
        * Readers: ``OrdinationResults``
        * Writers: ``OrdinationResults``
    - Added "newick" format support:
        * Has sniffer
        * Readers: ``TreeNode``
        * Writers: ``TreeNode``
    - Added "phylip" format support:
        * No sniffer
        * Readers: None
        * Writers: ``Alignment``
    - Added "qseq" format support:
        * Has sniffer
        * Readers: generator of ``BiologicalSequence`` or its subclasses, ``SequenceCollection``, ``BiologicalSequence``, ``NucleotideSequence``, ``DNASequence``, ``RNASequence``, ``ProteinSequence``
        * Writers: None
    - Added "fasta"/QUAL format support:
        * Has sniffer
        * Readers: generator of ``BiologicalSequence`` or its subclasses, ``SequenceCollection``, ``Alignment``, ``BiologicalSequence``, ``NucleotideSequence``, ``DNASequence``, ``RNASequence``, ``ProteinSequence``
        * Writers: same as readers
    - Added "fastq" format support:
        * Has sniffer
        * Readers: generator of ``BiologicalSequence`` or its subclasses, ``SequenceCollection``, ``Alignment``, ``BiologicalSequence``, ``NucleotideSequence``, ``DNASequence``, ``RNASequence``, ``ProteinSequence``
        * Writers: same as readers

### Bug fixes

* Removed ``constructor`` parameter from ``Alignment.k_word_frequencies``, ``BiologicalSequence.k_words``, ``BiologicalSequence.k_word_counts``, and ``BiologicalSequence.k_word_frequencies`` as it had no effect (it was never hooked up in the underlying code). ``BiologicalSequence.k_words`` now returns a generator of ``BiologicalSequence`` objects instead of strings.
* Modified the ``Alignment`` constructor to verify that all sequences have the same length, if not, raise an ``AlignmentError`` exception.  Updated the method ``Alignment.subalignment`` to calculate the indices only once now that identical sequence length is guaranteed.

### Deprecated functionality
* Deprecated ``constructor`` parameter in ``Alignment.majority_consensus`` in favor of having users call ``str`` on the returned ``BiologicalSequence``. This parameter will be removed in scikit-bio 0.3.0.

* Existing I/O functionality deprecated in favor of I/O registry, old functionality will be removed in scikit-bio 0.3.0. All functionality can be found at ``skbio.io.read``, ``skbio.io.write``, and the methods listed below:
    * Deprecated the following "clustal" readers/writers:
        - ``write_clustal`` -> ``Alignment.write``
        - ``parse_clustal`` -> ``Alignment.read``

    * Deprecated the following distance matrix format ("lsmat") readers/writers:
        - ``DissimilarityMatrix.from_file`` -> ``DissimilarityMatrix.read``
        - ``DissimilarityMatrix.to_file`` -> ``DissimilarityMatrix.write``
        - ``DistanceMatrix.from_file`` -> ``DistanceMatrix.read``
        - ``DistanceMatrix.to_file`` -> ``DistanceMatrix.write``

    * Deprecated the following ordination format ("ordination") readers/writers:
        - ``OrdinationResults.from_file`` -> ``OrdinationResults.read``
        - ``OrdinationResults.to_file`` -> ``OrdinationResults.write``

    * Deprecated the following "newick" readers/writers:
        - ``TreeNode.from_file`` -> ``TreeNode.read``
        - ``TreeNode.from_newick`` -> ``TreeNode.read``
        - ``TreeNode.to_newick`` -> ``TreeNode.write``

    * Deprecated the following "phylip" writers:
        - ``Alignment.to_phylip`` -> ``Alignment.write``

    * Deprecated the following "fasta"/QUAL readers/writers:
        - ``SequenceCollection.from_fasta_records`` -> ``SequenceCollection.read``
        - ``SequenceCollection.to_fasta`` -> ``SequenceCollection.write``
        - ``fasta_from_sequences`` -> ``skbio.io.write(obj, into=<file>, format='fasta')``
        - ``fasta_from_alignment`` -> ``Alignment.write``
        - ``parse_fasta`` -> ``skbio.io.read(<fasta>, format='fasta')``
        - ``parse_qual`` -> ``skbio.io.read(<fasta>, format='fasta', qual=<file>)``
        - ``BiologicalSequence.to_fasta`` -> ``BiologicalSequence.write``

    * Deprecated the following "fastq" readers/writers:
        - ``parse_fastq`` -> ``skbio.io.read(<fastq>, format='fastq')``
        - ``format_fastq_record`` -> ``skbio.io.write(<fastq>, format='fastq')``

### Backward-incompatible changes

* ``skbio.stats.distance.mantel`` now returns a 3-element tuple containing correlation coefficient, p-value, and the number of matching rows/cols in the distance matrices (``n``). The return value was previously a 2-element tuple containing only the correlation coefficient and p-value.
* ``skbio.stats.distance.mantel`` reorders input ``DistanceMatrix`` instances based on matching IDs (see optional parameters ``strict`` and ``lookup`` for controlling this behavior). In the past, ``DistanceMatrix`` instances were treated the same as ``array_like`` input and no reordering took place, regardless of ID (mis)matches. ``array_like`` input behavior remains the same.
* If mismatched types are provided to ``skbio.stats.distance.mantel`` (e.g., a ``DistanceMatrix`` and ``array_like``), a ``TypeError`` will be raised.

### Miscellaneous

* Added git timestamp checking to checklist.py, ensuring that when changes are made to Cython (.pyx) files, their corresponding generated C files are also updated.
* Fixed performance bug when instantiating ``BiologicalSequence`` objects. The previous runtime scaled linearly with sequence length; it is now constant time when the sequence is already a string. See [#623](https://github.com/scikit-bio/scikit-bio/issues/623) for details.
* IPython and six are now required dependencies.

## Version 0.2.0 (2014-08-07)

This is an initial alpha release of scikit-bio. At this stage, major backwards-incompatible API changes can and will happen. Many backwards-incompatible API changes were made since the previous release.

### Features

* Added ability to compute distances between sequences in a ``SequenceCollection`` object ([#509](https://github.com/scikit-bio/scikit-bio/issues/509)), and expanded ``Alignment.distance`` to allow the user to pass a function for computing distances (the default distance metric is still ``scipy.spatial.distance.hamming``) ([#194](https://github.com/scikit-bio/scikit-bio/issues/194)).
* Added functionality to not penalize terminal gaps in global alignment. This functionality results in more biologically relevant global alignments (see [#537](https://github.com/scikit-bio/scikit-bio/issues/537) for discussion of the issue) and is now the default behavior for global alignment.
* The python global aligners (``global_pairwise_align``, ``global_pairwise_align_nucleotide``, and ``global_pairwise_align_protein``) now support aligning pairs of sequences, pairs of alignments, and a sequence and an alignment (see [#550](https://github.com/scikit-bio/scikit-bio/issues/550)). This functionality supports progressive multiple sequence alignment, among other things such as adding a sequence to an existing alignment.
* Added ``StockholmAlignment.to_file`` for writing Stockholm-formatted files.
* Added ``strict=True`` optional parameter to ``DissimilarityMatrix.filter``.
* Added ``TreeNode.find_all`` for finding all tree nodes that match a given name.


### Bug fixes

* Fixed bug that resulted in a ``ValueError`` from ``local_align_pairwise_nucleotide`` (see [#504](https://github.com/scikit-bio/scikit-bio/issues/504)) under many circumstances. This would not generate incorrect results, but would cause the code to fail.

### Backward-incompatible changes

* Removed ``skbio.math``, leaving ``stats`` and ``diversity`` to become top level packages. For example, instead of ``from skbio.math.stats.ordination import PCoA`` you would now import ``from skbio.stats.ordination import PCoA``.
* The module ``skbio.math.gradient`` as well as the contents of ``skbio.math.subsample`` and ``skbio.math.stats.misc`` are now found in ``skbio.stats``. As an example, to import subsample: ``from skbio.stats import subsample``; to import everything from gradient: ``from skbio.stats.gradient import *``.
* The contents of ``skbio.math.stats.ordination.utils`` are now in ``skbio.stats.ordination``.
* Removed ``skbio.app`` subpackage (i.e., the *application controller framework*) as this code has been ported to the standalone [burrito](https://github.com/biocore/burrito) Python package. This code was not specific to bioinformatics and is useful for wrapping command-line applications in general.
* Removed ``skbio.core``, leaving ``alignment``, ``genetic_code``, ``sequence``, ``tree``, and ``workflow`` to become top level packages. For example, instead of ``from skbio.core.sequence import DNA`` you would now import ``from skbio.sequence import DNA``.
* Removed ``skbio.util.exception`` and ``skbio.util.warning`` (see [#577](https://github.com/scikit-bio/scikit-bio/issues/577) for the reasoning behind this change). The exceptions/warnings were moved to the following locations:
 - ``FileFormatError``, ``RecordError``, ``FieldError``, and ``EfficiencyWarning`` have been moved to ``skbio.util``
 - ``BiologicalSequenceError`` has been moved to ``skbio.sequence``
 - ``SequenceCollectionError`` and ``StockholmParseError`` have been moved to ``skbio.alignment``
 - ``DissimilarityMatrixError``, ``DistanceMatrixError``, ``DissimilarityMatrixFormatError``, and ``MissingIDError`` have been moved to ``skbio.stats.distance``
 - ``TreeError``, ``NoLengthError``, ``DuplicateNodeError``, ``MissingNodeError``, and ``NoParentError`` have been moved to ``skbio.tree``
 - ``FastqParseError`` has been moved to ``skbio.parse.sequences``
 - ``GeneticCodeError``, ``GeneticCodeInitError``, and ``InvalidCodonError`` have been moved to ``skbio.genetic_code``
* The contents of ``skbio.genetic_code`` formerly ``skbio.core.genetic_code`` are now in ``skbio.sequence``. The ``GeneticCodes`` dictionary is now a function ``genetic_code``. The functionality is the same, except that because this is now a function rather than a dict, retrieving a genetic code is done using a function call rather than a lookup (so, for example, ``GeneticCodes[2]`` becomes ``genetic_code(2)``.
* Many submodules have been made private with the intention of simplifying imports for users. See [#562](https://github.com/scikit-bio/scikit-bio/issues/562) for discussion of this change. The following list contains the previous module name and where imports from that module should now come from.
 - ``skbio.alignment.ssw`` to ``skbio.alignment``
 - ``skbio.alignment.alignment`` to ``skbio.alignment``
 - ``skbio.alignment.pairwise`` to ``skbio.alignment``
 - ``skbio.diversity.alpha.base`` to ``skbio.diversity.alpha``
 - ``skbio.diversity.alpha.gini`` to ``skbio.diversity.alpha``
 - ``skbio.diversity.alpha.lladser`` to ``skbio.diversity.alpha``
 - ``skbio.diversity.beta.base`` to ``skbio.diversity.beta``
 - ``skbio.draw.distributions`` to ``skbio.draw``
 - ``skbio.stats.distance.anosim`` to ``skbio.stats.distance``
 - ``skbio.stats.distance.base`` to ``skbio.stats.distance``
 - ``skbio.stats.distance.permanova`` to ``skbio.stats.distance``
 - ``skbio.distance`` to ``skbio.stats.distance``
 - ``skbio.stats.ordination.base`` to ``skbio.stats.ordination``
 - ``skbio.stats.ordination.canonical_correspondence_analysis`` to ``skbio.stats.ordination``
 - ``skbio.stats.ordination.correspondence_analysis`` to ``skbio.stats.ordination``
 - ``skbio.stats.ordination.principal_coordinate_analysis`` to ``skbio.stats.ordination``
 - ``skbio.stats.ordination.redundancy_analysis`` to ``skbio.stats.ordination``
 - ``skbio.tree.tree`` to ``skbio.tree``
 - ``skbio.tree.trie`` to ``skbio.tree``
 - ``skbio.util.misc`` to ``skbio.util``
 - ``skbio.util.testing`` to ``skbio.util``
 - ``skbio.util.exception`` to ``skbio.util``
 - ``skbio.util.warning`` to ``skbio.util``
* Moved ``skbio.distance`` contents into ``skbio.stats.distance``.

### Miscellaneous

* Relaxed requirement in ``BiologicalSequence.distance`` that sequences being compared are of equal length. This is relevant for Hamming distance, so the check is still performed in that case, but other distance metrics may not have that requirement. See [#504](https://github.com/scikit-bio/scikit-bio/issues/507)).
* Renamed ``powertrip.py`` repo-checking script to ``checklist.py`` for clarity.
* ``checklist.py`` now ensures that all unit tests import from a minimally deep API. For example, it will produce an error if ``skbio.core.distance.DistanceMatrix`` is used over ``skbio.DistanceMatrix``.
* Extra dimension is no longer calculated in ``skbio.stats.spatial.procrustes``.
* Expanded documentation in various subpackages.
* Added new scikit-bio logo. Thanks [Alina Prassas](http://cargocollective.com/alinaprassas)!

## Version 0.1.4 (2014-06-25)

This is a pre-alpha release. At this stage, major backwards-incompatible API changes can and will happen.

### Features

* Added Python implementations of Smith-Waterman and Needleman-Wunsch alignment as ``skbio.core.alignment.pairwise.local_pairwise_align`` and ``skbio.core.alignment.pairwise.global_pairwise_align``. These are much slower than native C implementations (e.g., ``skbio.core.alignment.local_pairwise_align_ssw``) and as a result raise an ``EfficencyWarning`` when called, but are included as they serve as useful educational examples as they’re simple to experiment with.
* Added ``skbio.core.diversity.beta.pw_distances`` and ``skbio.core.diversity.beta.pw_distances_from_table``. These provide convenient access to the ``scipy.spatial.distance.pdist`` *beta diversity* metrics from within scikit-bio. The ``skbio.core.diversity.beta.pw_distances_from_table`` function will only be available temporarily, until the ``biom.table.Table`` object is merged into scikit-bio (see [#489](https://github.com/scikit-bio/scikit-bio/issues/489)), at which point ``skbio.core.diversity.beta.pw_distances`` will be updated to use that.
* Added ``skbio.core.alignment.StockholmAlignment``, which provides support for parsing [Stockholm-formatted alignment files](http://sonnhammer.sbc.su.se/Stockholm.html) and working with those alignments in the context RNA secondary structural information.
* Added ``skbio.core.tree.majority_rule`` function for computing consensus trees from a list of trees.

### Backward-incompatible changes

* Function ``skbio.core.alignment.align_striped_smith_waterman`` renamed to ``local_pairwise_align_ssw`` and now returns an ``Alignment`` object instead of an ``AlignmentStructure``
* The following keyword-arguments for ``StripedSmithWaterman`` and ``local_pairwise_align_ssw`` have been renamed:
    * ``gap_open`` -> ``gap_open_penalty``
    * ``gap_extend`` -> ``gap_extend_penalty``
    * ``match`` -> ``match_score``
    * ``mismatch`` -> ``mismatch_score``
* Removed ``skbio.util.sort`` module in favor of [natsort](https://pypi.python.org/pypi/natsort) package.

### Miscellaneous

* Added powertrip.py script to perform basic sanity-checking of the repo based on recurring issues that weren't being caught until release time; added to Travis build.
* Added RELEASE.md with release instructions.
* Added intersphinx mappings to docs so that "See Also" references to numpy, scipy, matplotlib, and pandas are hyperlinks.
* The following classes are no longer ``namedtuple`` subclasses (see [#359](https://github.com/scikit-bio/scikit-bio/issues/359) for the rationale):
    * ``skbio.math.stats.ordination.OrdinationResults``
    * ``skbio.math.gradient.GroupResults``
    * ``skbio.math.gradient.CategoryResults``
    * ``skbio.math.gradient.GradientANOVAResults``
* Added coding guidelines draft.
* Added new alpha diversity formulas to the ``skbio.math.diversity.alpha`` documentation.

## Version 0.1.3 (2014-06-12)

This is a pre-alpha release. At this stage, major backwards-incompatible API changes can and will happen.

### Features

* Added ``enforce_qual_range`` parameter to ``parse_fastq`` (on by default, maintaining backward compatibility). This allows disabling of the quality score range-checking.
* Added ``skbio.core.tree.nj``, which applies neighbor-joining for phylogenetic reconstruction.
* Added ``bioenv``, ``mantel``, and ``pwmantel`` distance-based statistics to ``skbio.math.stats.distance`` subpackage.
* Added ``skbio.math.stats.misc`` module for miscellaneous stats utility functions.
* IDs are now optional when constructing a ``DissimilarityMatrix`` or ``DistanceMatrix`` (monotonically-increasing integers cast as strings are automatically used).
* Added ``DistanceMatrix.permute`` method for randomly permuting rows and columns of a distance matrix.
* Added the following methods to ``DissimilarityMatrix``: ``filter``, ``index``, and ``__contains__`` for ID-based filtering, index lookup, and membership testing, respectively.
* Added ``ignore_comment`` parameter to ``parse_fasta`` (off by default, maintaining backward compatibility). This handles stripping the comment field from the header line (i.e., all characters beginning with the first space) before returning the label.
* Added imports of ``BiologicalSequence``, ``NucleotideSequence``, ``DNA``, ``DNASequence``, ``RNA``, ``RNASequence``, ``Protein``, ``ProteinSequence``, ``DistanceMatrix``, ``align_striped_smith_waterman``, `` SequenceCollection``, ``Alignment``, ``TreeNode``, ``nj``, ``parse_fasta``, ``parse_fastq``, ``parse_qual``, ``FastaIterator``, ``FastqIterator``, ``SequenceIterator`` in ``skbio/__init__.py`` for convenient importing. For example, it's now possible to ``from skbio import Alignment``, rather than ``from skbio.core.alignment import Alignment``.

### Bug fixes

* Fixed a couple of unit tests that could fail stochastically.
* Added missing ``__init__.py`` files to a couple of test directories so that these tests won't be skipped.
* ``parse_fastq`` now raises an error on dangling records.
* Fixed several warnings that were raised while running the test suite with Python 3.4.

### Backward-incompatible changes

* Functionality imported from ``skbio.core.ssw`` must now be imported from ``skbio.core.alignment`` instead.

### Miscellaneous

* Code is now flake8-compliant; added flake8 checking to Travis build.
* Various additions and improvements to documentation (API, installation instructions, developer instructions, etc.).
* ``__future__`` imports are now standardized across the codebase.
* New website front page and styling changes throughout. Moved docs site to its own versioned subdirectories.
* Reorganized alignment data structures and algorithms (e.g., SSW code, ``Alignment`` class, etc.) into an ``skbio.core.alignment`` subpackage.

## Version 0.1.1 (2014-05-16)

Fixes to setup.py. This is a pre-alpha release. At this stage, major backwards-incompatible API changes can and will happen.

## Version 0.1.0 (2014-05-15)

Initial pre-alpha release. At this stage, major backwards-incompatible API changes can and will happen.<|MERGE_RESOLUTION|>--- conflicted
+++ resolved
@@ -22,11 +22,8 @@
 * SciPy 1.11+ is now supported ([#1887](https://github.com/scikit-bio/scikit-bio/pull/1887)).
 * Removed IPython as a dependency. Scikit-bio continues to support displaying plots in IPython, but it no longer requires importing IPython functionality ([#1901](https://github.com/scikit-bio/scikit-bio/pull/1901)).
 * Made Matplotlib an optional dependency. Scikit-bio no longer requires Matplotlib except for plotting, during which it attempts to import Matplotlib if it is present in the system, and raises an error if not ([#1901](https://github.com/scikit-bio/scikit-bio/pull/1901)).
-<<<<<<< HEAD
 * Ported the qiime2 metadata object into skbio. ([#1929](https://github.com/scikit-bio/scikit-bio/pull/1929))
-=======
 * Python 3.12+ is now supported, thank you @actapia ([#1930](https://github.com/scikit-bio/scikit-bio/pull/1930))
->>>>>>> 16411838
 
 ### Backward-incompatible changes [experimental]
 
