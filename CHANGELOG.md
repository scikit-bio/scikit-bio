# scikit-bio changelog

## Version 0.7.2-dev

## Version 0.7.1

### Features

* Added function `ancombc`, a Python implementation of the ANCOM-BC (analysis of compositions of microbiomes with bias correction) method for differential abundance testing. We thank @FrederickHuangLin for advice ([#2293](https://github.com/scikit-bio/scikit-bio/pull/2293), [#2305](https://github.com/scikit-bio/scikit-bio/pull/2305), [#2306](https://github.com/scikit-bio/scikit-bio/pull/2306), [#2316](https://github.com/scikit-bio/scikit-bio/pull/2316)).
* Added function `struc_zero`, a statistical test for structural zeros. This function complements `ancombc` or can be used alone ([#2305](https://github.com/scikit-bio/scikit-bio/pull/2305)).
* Enabled inheritance of IO methods (read, write, sniff) on all scikit-bio objects. Subclasses now inherit IO operations, significantly improving custom class creation and extensibility ([#2301](https://github.com/scikit-bio/scikit-bio/pull/2301)).
* Added a new `SymmetricMatrix` class and an updated `DistanceMatrix` class. Underlying data of `SymmetricMatrix` and `DistanceMatrix` classes can now be stored in condensed form, reducing memory footprint by 50% ([#2289](https://github.com/scikit-bio/scikit-bio/pull/2289)).

### Performance enhancements

* Drastically speed up `pcoa` with the default eigh method ([#2285](https://github.com/scikit-bio/scikit-bio/pull/2285)).
* Enriched documentation of `permanova`, explaining the underlying mathematics, the usage, and how to calculate R<sup>2</sup>, a statistic that measures the proportion of data variance explained by the specified variable ([#2294](https://github.com/scikit-bio/scikit-bio/pull/2297), [#2294](https://github.com/scikit-bio/scikit-bio/pull/2297)).
* Added float32 support for minimum evolution phylogenetic tree building algorithms (`gme`, `bme` and `nni`) ([#2291](https://github.com/scikit-bio/scikit-bio/pull/2291)).
* Added float32 support for reading labeled square matrix (lsmat) file format (`io.format.lsmat`) ([#2230](https://github.com/scikit-bio/scikit-bio/pull/2230)).

### Bug Fixes

* Fixed an unexpected behavior in the file I/O of `TabularMSA` class that `fasta` and `fastq` formats populate `.metadata['id']` of each sequence whereas `clustal`, `phylip` and `stockholm` formats populate `.index` of the entire alignments. Now all file formats populate both pieces of information ([#2320](https://github.com/scikit-bio/scikit-bio/pull/2320)).
* Fixed a bug that `pair_align` with `trim_ends=True` on completely misaligned sequences would raise an IndexError instead of returning an empty path ([#2284](https://github.com/scikit-bio/scikit-bio/pull/2284)).
* Fixed IO format `binary_dm` implementation ([#2282](https://github.com/scikit-bio/scikit-bio/pull/2282),[#2283](https://github.com/scikit-bio/scikit-bio/pull/2283)).
* Fixed a bug in reading binary dissimilarity matrix format (`io.format.binary_dm`), that a float32 data file would be unnecessarily casted into float64 ([#2230](https://github.com/scikit-bio/scikit-bio/pull/2230)).
<<<<<<< HEAD
* Replace "Correspondance Analysis" with "Correspondence Analysis" in creating `OrdinationResults` objects for the accuracy of terminology. This term has been "Correspondence Analysis" otherwise in the project.
=======
>>>>>>> 86118f4a
* Fixed a runtime error when computing phylogenetic diversity metrics on 32-bit architectures ([#2321](https://github.com/scikit-bio/scikit-bio/pull/2321)).

### Miscellaneous

* Renamed `DissimilarityMatrix` as `PairwiseMatrix` to better reflect its nature. The old name is kept as an alias ([#2289](https://github.com/scikit-bio/scikit-bio/pull/2289)).
* Replace "Correspondance Analysis" with "Correspondence Analysis" in creating `OrdinationResults` objects for the accuracy of terminology. This term has been "Correspondence Analysis" otherwise in the project ([#2318](https://github.com/scikit-bio/scikit-bio/pull/2318)).
* Added environment variable `DISABLE_OPENMP`, which lets a user optionally disable OpenMP when compiling the Cython code if needed ([#2319](https://github.com/scikit-bio/scikit-bio/pull/2319)).
* Dropped support for Python 3.9 and added support for Python 3.14 ([#2311](https://github.com/scikit-bio/scikit-bio/pull/2311)).
* Dropped support for NumPy versions older than 2.0 ([#2314](https://github.com/scikit-bio/scikit-bio/pull/2314)).
<<<<<<< HEAD
=======

>>>>>>> 86118f4a

## Version 0.7.0

### Features

* Added a development roadmap for scikit-bio to the website ([#2251](https://github.com/scikit-bio/scikit-bio/pull/2251)).
* Added function `dirmult_lme`, a differential abundance test for longitudinal data through fitting a Dirichlet-multinomial linear mixed effects model ([#2080](https://github.com/scikit-bio/scikit-bio/pull/2080) and [#2250](https://github.com/scikit-bio/scikit-bio/pull/2250)).
* Added function `pair_align`, a re-designed pairwise sequence alignment engine that is versatile, efficient, and generalizable ([#2226](https://github.com/scikit-bio/scikit-bio/pull/2226) and [#2196](https://github.com/scikit-bio/scikit-bio/pull/2196)). It is meant to replace the old slow Python engine and the SSW wrapper. It supports:
  - Global, local and semi-global alignments (with all four ends customizable).
  - Nucleotide, protein, and un-grammared sequences, plain strings (ASCII and Unicode), words/tokens, and numbers.
  - Match/mismatch scores or substitution matrix.
  - Linear and affine gap penalties.
  - Integer, decimal and infinite scores.
  - Returning one, multiple or all optimal alignment paths.
* Added wrapper functions `pair_align_prot` and `pair_align_nucl` which are preloaded with scoring schemes consistent with BLASTP and BLASTN, respectively ([#2234](https://github.com/scikit-bio/scikit-bio/pull/2234)).
* Added function `align_score` to calculate the score of a pairwise or multiple sequence alignment ([#2201](https://github.com/scikit-bio/scikit-bio/pull/2201), [#2192](https://github.com/scikit-bio/scikit-bio/pull/2192)).
* Implemented a dispatch system in scikit-bio to handle a variety of table formats. Currently, it handles arrays, Pandas and Polars dataframes, BIOM tables, and AnnData. Scikit-bio functions can now operate on any of these table formats and outputs an object of the same format, or a format designated by the user
([#2187](https://github.com/scikit-bio/scikit-bio/pull/2187), [#2203](https://github.com/scikit-bio/scikit-bio/pull/2203), [#2246](https://github.com/scikit-bio/scikit-bio/pull/2246), [#2258](https://github.com/scikit-bio/scikit-bio/pull/2258), [#2260](https://github.com/scikit-bio/scikit-bio/pull/2260)).
* Added four augmentation methods: `phylomix`, `compos_cutmix`, `aitchison_mixup` and `mixup` to enable generation of synthetic samples ([#2214](https://github.com/scikit-bio/scikit-bio/pull/2214), [#2190](https://github.com/scikit-bio/scikit-bio/pull/2190), [#2253](https://github.com/scikit-bio/scikit-bio/pull/2253)).
* Added support for scikit-bio-binaries, a separate package which currently increases performance of the `pcoa` and `permanova` functions within scikit-bio ([#2247](https://github.com/scikit-bio/scikit-bio/pull/2247)).
* Added pre-built wheels of scikit-bio to PyPI for easier installation across platforms ([#2233](https://github.com/scikit-bio/scikit-bio/pull/2233), [#2232](https://github.com/scikit-bio/scikit-bio/pull/2232), [#2228](https://github.com/scikit-bio/scikit-bio/pull/2228), [#2252](https://github.com/scikit-bio/scikit-bio/pull/2252)).
* Adopting the Python array API standard in scikit-bio to enable GPU support for select functions. Further expansion of GPU support within scikit-bio is expected ([#2239](https://github.com/scikit-bio/scikit-bio/pull/2239) and [#2250](https://github.com/scikit-bio/scikit-bio/pull/2250)).
* Added `AlignPath.to_aligned` and `AlignPath.from_aligned` to extract aligned regions of the original sequences, and to reconstruct a path from aligned sequences ([#2226](https://github.com/scikit-bio/scikit-bio/pull/2226)).
* Added parameter `starts` to `AlignPath.from_tabular` to specify starting positions in the original sequences ([#2226](https://github.com/scikit-bio/scikit-bio/pull/2226)).

### Performance enhancements

* Enriched the tutorials of modules `sequence`, `alignment`, and `table` ([#2263](https://github.com/scikit-bio/scikit-bio/pull/2263)).
* Improved the performance of `dirmult_ttest` ([#2250](https://github.com/scikit-bio/scikit-bio/pull/2250)).
* Improved the performance of `ancom`. This is primarily due to exploiting vectorization of the statistical testing function (such as `f_oneway`). As a consequence, a custom testing function now must accept 2-D arrays as input and return 1-D arrays. Function names available under `scipy.stats` are not impacted ([#2250](https://github.com/scikit-bio/scikit-bio/pull/2250)).
* Added attributes `ranges` and `stops` to `AlignPath`. They facilitate locating the aligned part of each sequence as `seq[start:stop]` ([#2226](https://github.com/scikit-bio/scikit-bio/pull/2226) and [#2201](https://github.com/scikit-bio/scikit-bio/pull/2201)).
* Improved the performance of `SubstitutionMatrix.identity`.
* Enhanced `TabularMSA.from_path_seqs`. It now can extract the aligned region from the middle of a sequence. Also added docstring and doctests ([#2201](https://github.com/scikit-bio/scikit-bio/pull/2201)).
* Enhanced and changed the default behavior of `AlignPath.to_bits`, which now returns a bit array representing positions instead of segments. This is desired because with the old default behavior, `to_bits` and `from_bits` are not consistent with each other ([#2201](https://github.com/scikit-bio/scikit-bio/pull/2201)).

### Bug Fixes

* Fixed a bug that `PairAlignPath.from_cigar` would ignore the first insertion (`I`) of a CIGAR string ([#2236](https://github.com/scikit-bio/scikit-bio/pull/2236)).
* Fixed an inaccurate statement that one can specify `gap` as np.inf or np.nan in `AlignPath.to_indices`. These cases are impossible because the output is integer type.
* Fixed an inaccurate statement in the documentation of `SubstitutionMatrix.is_ascii`. This attribute is True when all characters in the alphabet are ASCII codes (0 to 127), not extended ASCII codes (0 to 255) ([#2226](https://github.com/scikit-bio/scikit-bio/pull/2226)).
* Fixed a bug that a `SubstitutionMatrix` cannot be copied ([#2226](https://github.com/scikit-bio/scikit-bio/pull/2226)).
* Fixed a bug in `AlignPath.to_indices` which would throw an error if the alignment path has only one segment ([#2201](https://github.com/scikit-bio/scikit-bio/pull/2201)).
* Fixed a bug in the documentation in which the `source` button would link to decorator code, instead of the relevant function ([#2184](https://github.com/scikit-bio/scikit-bio/pull/2184)).

### Miscellaneous

* In `TreeNode.root_at` and `TreeNode.root_at_midpoint`, the default value of `branch_attrs` was changed to an empty list; that of `root_name` was changed to None; that of `reset` was changed to True ([#2259](https://github.com/scikit-bio/scikit-bio/pull/2259)).
* In `TreeNode.unrooted_copy`, the default value of `branch_attrs` was changed to `{"length", "support"}`. Specifically, "name" was removed from this set, as a node label is often an attribute of the node instead of the branch. The default value of `root_name` was changed to None ([#2259](https://github.com/scikit-bio/scikit-bio/pull/2259)).
* In `TreeNode.copy`, the default value of `deep` was set to False. Now `tree.copy()` returns a shallow copy instead of a deep copy ([#2259](https://github.com/scikit-bio/scikit-bio/pull/2259)).
* In `TreeNode.compare_cophenet`, the default value of `ignore_self` was set to True. Therefore the estimated cophenetic distance between trees better correlates with their discrepancy ([#2259](https://github.com/scikit-bio/scikit-bio/pull/2259)).
* Renamed column "Reject null hypothesis" as "Signif" in `ancom` and `dirmult_ttest`'s report tables for conciseness ([#2250](https://github.com/scikit-bio/scikit-bio/pull/2250)).
* Renamed the parameter `significance_test` as `sig_test` in `ancom` for conciseness. The old name is preserved as an alias ([#2250](https://github.com/scikit-bio/scikit-bio/pull/2250)).
* Set the default data type of `SubstitutionMatrix` as `np.float32` (previous it was `float`, which is equivalent to `np.float64`). Made `dtype` an optional parameter in `from_dict` and `identity` methods.
* Adjusted the `__repr__` of `AlignPath` and `PairAlignPath` ([#2226](https://github.com/scikit-bio/scikit-bio/pull/2226) and [#2235](https://github.com/scikit-bio/scikit-bio/pull/2235)).
* Changed `AlignPath.shape`'s type from a named tuple to a normal tuple ([#2235](https://github.com/scikit-bio/scikit-bio/pull/2235)). Let the values be native Python `int` rather than `np.int64` ([#2201](https://github.com/scikit-bio/scikit-bio/pull/2201)).
* Changed `AlignPath.lengths` and `AlignPath.starts`'s dtype from `int64` to `intp`, as these attributes are to facilitate indexing ([#2226](https://github.com/scikit-bio/scikit-bio/pull/2226)).
* Changed `Sequence.to_indices`'s output index array dtype from `uint8` to `intp`, which is the native NumPy indexing type ([#2226](https://github.com/scikit-bio/scikit-bio/pull/2226)).
* Enriched the documentation of `SubstitutionMatrix` ([#2226](https://github.com/scikit-bio/scikit-bio/pull/2226)).
* Let `AlignPath.states` be uniformly 2-D, even if there are 8 or less sequences in the alignment ([#2201](https://github.com/scikit-bio/scikit-bio/pull/2201)).
* Updated documentation to include description of how to stream data through stdin with scikit-bio's `read` function ([#2185](https://github.com/scikit-bio/scikit-bio/pull/2185)).
* Improved documentation for the `DistanceMatrix` object ([#2204](https://github.com/scikit-bio/scikit-bio/pull/2204)).
* Remove autoplotting functionality to enable inplace operations on large in-memory objects, and improve documentation of existing plotting methods ([#2216](https://github.com/scikit-bio/scikit-bio/pull/2216), [#2223](https://github.com/scikit-bio/scikit-bio/pull/2223)).
* Initiated efforts to add type annotations to scikit-bio's codebase, starting with the `stats.distance` module ([#2219](https://github.com/scikit-bio/scikit-bio/pull/2219))
* Restored functionality to scikit-bio's benchmarking system and introduced a new repository for storing, running, and hosting benchmarks to prevent performance regression ([#2245](https://github.com/scikit-bio/scikit-bio/pull/2245)).
* Renamed the parameter `number_of_dimensions` to `dimensions` for the `pcoa` and `permdisp` functions. `number_of_dimensions` will remain a valid alias of the parameter, such that either option may be used. ([#2257](https://github.com/scikit-bio/scikit-bio/pull/2257)).
* Enriched the tutorial for `skbio.Sequence` ([#2243](https://github.com/scikit-bio/scikit-bio/pull/2243)).
* The `tree.nj` function can now operate on `DistanceMatrix` objects containing float32 or float64 values ([#2217](https://github.com/scikit-bio/scikit-bio/pull/2217)).
* Improved documentation for conversion between scikit-bio sequence alignments and Biopython and Biotite alignments ([#2229](https://github.com/scikit-bio/scikit-bio/pull/2229), [#2230](https://github.com/scikit-bio/scikit-bio/pull/2230)).
* Rewrote the `install` page for the website to reflect availability of wheels and to explicitly state scikit-bio's version support windows ([#2254](https://github.com/scikit-bio/scikit-bio/pull/2254)).
* Renamed the parameter `distance_matrix` to `distmat` in `pcoa`, `bioenv`, `anosim`, `permanova`, and `permdisp`. `distance_matrix` will remain a valid alias of the parameter, such that either option may be used. ([#2261](https://github.com/scikit-bio/scikit-bio/pull/2261))

### Backward-incompatible changes

* Removed `TreeNode.unrooted_deepcopy`. Use `TreeNode.unrooted_copy(deep=True)` instead ([#2259](https://github.com/scikit-bio/scikit-bio/pull/2259)).
* Removed `TreeNode.deepcopy`. Use `TreeNode.copy(deep=True)` instead ([#2259](https://github.com/scikit-bio/scikit-bio/pull/2259)).
* Removed `TreeNode.subtree`. It was a placehold but never implemented ([#2259](https://github.com/scikit-bio/scikit-bio/pull/2259)).
* Removed the wrapper for the Striped Smith Waterman (SSW) library ([#2240](https://github.com/scikit-bio/scikit-bio/pull/2240), [#2241](https://github.com/scikit-bio/scikit-bio/pull/2241)). Specifically, this removes `local_pairwise_align_ssw`, `StripedSmithWaterman`, and `AlignmentStructure` under `skbio.alignment`. We recommend using the new `skbio.alignment.pair_align` function for pairwise sequence alignment, or other packages that provide production-ready alignment algorithms. See [#1814](https://github.com/biocore/scikit-bio/issues/1814) for discussions.
* Removed `skbio.alignment.make_identity_substitution_matrix`. This has been replaced with `skbio.sequence.SubstitutionMatrix.identity`.


## Version 0.6.3

### Features

* Python 3.13+ is now supported ([#2146](https://github.com/scikit-bio/scikit-bio/pull/2146)).
* Added Balanced Minimum Evolution (BME) function for phylogenetic reconstruction and `balanced` option for NNI ([#2105](https://github.com/scikit-bio/scikit-bio/pull/2105) and [#2169](https://github.com/scikit-bio/scikit-bio/pull/2169)).
* Added functions `rf_dists`, `wrf_dists` and `path_dists` under `skbio.tree` to calculate multiple pariwise distance metrics among an arbitrary number of trees. They correspond to `TreeNode` methods `compare_rfd`, `compare_wrfd` and `compare_cophenet` for two trees ([#2166](https://github.com/scikit-bio/scikit-bio/pull/2166)).
* Added `height` and `depth` methods under `TreeNode` to calculate the height and depth of a given node.
* Added `TreeNode.compare_wrfd` to calculate the weighted Robinson-Foulds distance or its variants between two trees ([#2144](https://github.com/scikit-bio/scikit-bio/pull/2144)).
* Wrapped UPGMA and WPGMA from SciPy's linkage method ([#2094](https://github.com/scikit-bio/scikit-bio/pull/2094)).
* Added `TreeNode` methods: `bipart`, `biparts` and `compare_biparts` to encode and compare bipartitions in a tree ([#2144](https://github.com/scikit-bio/scikit-bio/pull/2144)).
* Added `TreeNode.has_caches` to check if a tree has caches ([#2103](https://github.com/scikit-bio/scikit-bio/pull/2103)).
* Added `TreeNode.is_bifurcating` to check if a tree is bifurcating (i.e., binary) ([#2117](https://github.com/scikit-bio/scikit-bio/pull/2117)).
* Added support for Python's `pathlib` module in the IO system ([#2119](https://github.com/scikit-bio/scikit-bio/pull/2119)).
* Added `TreeNode.path` to return a list of nodes representing the path from one node to another ([#2131](https://github.com/scikit-bio/scikit-bio/pull/2131)).
* Exposed `vectorize_counts_and_tree` function from the `diversity` module to allow use for improving ML accuracy in downstream pipelines ([#2173](https://github.com/scikit-bio/scikit-bio/pull/2173))

### Performance enhancements

* Significantly improved the performance of the neighbor joining (NJ) algorithm (`nj`) ([#2147](https://github.com/scikit-bio/scikit-bio/pull/2147)) and the greedy minimum evolution (GME) algorithm (`gme`) for phylogenetic reconstruction, and the NNI algorithm for tree rearrangement ([#2169](https://github.com/scikit-bio/scikit-bio/pull/2169)).
* Significantly improved the performance of `TreeNode.cophenet` (renamed from `tip_tip_distances`) for computing a patristic distance matrix among all or selected tips of a tree ([#2152](https://github.com/scikit-bio/scikit-bio/pull/2152)).
* Supported Robinson-Foulds distance calculation (`TreeNode.compare_rfd`) based on bipartitions (equivalent to `compare_biparts`). This is automatically enabled when the input tree is unrooted. Otherwise the calculation is still based on subsets (equivalent to `compare_subsets`). The user can override this behavior using the `rooted` parameter ([#2144](https://github.com/scikit-bio/scikit-bio/pull/2144)).
* Re-wrote the underlying algorithm of `TreeNode.compare_subsets` because it is equivalent to the Robinson-Foulds distance on rooted trees. Added parameter `proportion`. Renamed parameter `exclude_absent_taxa` as `shared_only` ([#2144](https://github.com/scikit-bio/scikit-bio/pull/2144)).
* Added parameter `include_self` to `TreeNode.subset`. Added parameters `within`, `include_full` and `include_tips` to `TreeNode.subsets` ([#2144](https://github.com/scikit-bio/scikit-bio/pull/2144)).
* Improved the performance and customizability of `TreeNode.total_length` (renamed from `descending_branch_length`). Added parameters `include_stem` and `include_self`.
* Improved the performance of `TreeNode.lca` ([#2132](https://github.com/scikit-bio/scikit-bio/pull/2132)).
* Improved the performance of `TreeNode` methods: `ancestors`, `siblings`, and `neighbors` ([#2133](https://github.com/scikit-bio/scikit-bio/pull/2133), [#2135](https://github.com/scikit-bio/scikit-bio/pull/2135)).
* Improved the performance of tree traversal algorithms ([#2093](https://github.com/scikit-bio/scikit-bio/pull/2093)).
* Improved the performance of tree copying ([#2103](https://github.com/scikit-bio/scikit-bio/pull/2103)).
* Further improved the caching mechanism of `TreeNode`. Specifically: 1. Node attribute caches are only registered at the root node, which improves memory efficiency. 2. Method `clear_caches` can be customized to clear node attribute and/or lookup caches, or specified attribute caches ([#2099](https://github.com/scikit-bio/scikit-bio/pull/2099)). 3. Added parameter `uncache` to multiple methods that involves tree manipulation. Default is True. When one knows that caches are not present or relevant, one may set this parameter as False to skip cache clearing to significantly improve performance ([#2103](https://github.com/scikit-bio/scikit-bio/pull/2103)).
* Expanded the functionality of `TreeNode.cache_attr`. It can now take a custom function to combine children and self attributes. This makes it possible to cache multiple useful clade properties such as node count and total branch length. Also enriched the method's docstring to provide multiple examples of caching clade properties ([#2099](https://github.com/scikit-bio/scikit-bio/pull/2099)).
* Added parameter `inplace` to methods `shear`, `root_at`, `root_at_midpoint` and `root_by_outgroup` of `TreeNode` to enable manipulating the tree in place (True), which is more efficient that making a manipulated copy of the tree (False, default) ([#2103](https://github.com/scikit-bio/scikit-bio/pull/2103)).
* `TreeNode.extend` can accept any iterable type of nodes as input ([#2103](https://github.com/scikit-bio/scikit-bio/pull/2103)).
* Added parameter `strict` to `TreeNode.shear` ([#2103](https://github.com/scikit-bio/scikit-bio/pull/2103)).
* Added parameter `exclude_attrs` to `TreeNode.unrooted_copy` ([#2103](https://github.com/scikit-bio/scikit-bio/pull/2103)).
* Added support for legacy random generator to `get_rng`, such that outputs of scikit-bio functions become reproducible with code that starts with `np.random.seed` or uses `RandomState` ([#2130](https://github.com/scikit-bio/scikit-bio/pull/2130)).
* Allowed `shuffle` and `compare_cophenet` (renamed from `compare_tip_distances`) of `TreeNode` to accept a random seed or random generator to generate the shuffling function, which ensures output reproducibility ([#2118](https://github.com/scikit-bio/scikit-bio/pull/2118)).
* Replaced `accumulate_to_ancestor` with `depth` under `TreeNode`. The latter has expanded functionality which covers the default behavior of the former.
* Added beta diversity metric `jensenshannon`, which calculates Jensen-Shannon distance. Thank @quliping for suggesting this in [#2125](https://github.com/scikit-bio/scikit-bio/pull/2125).
* Added parameter `include_self` to `TreeNode.ancestors` to optionally include the initial node in the path (default: False) ([#2135](https://github.com/scikit-bio/scikit-bio/pull/2135)).
* Added parameter `seed` to functions `pcoa`, `anosim`, `permanova`, `permdisp`, `randdm`, `lladser_pe`, `lladser_ci`, `isubsample`, `subsample_power`, `subsample_paired_power`, `paired_subsamples` and `hommola_cospeciation` to accept a random seed or random generator to ensure output reproducibility ([#2120](https://github.com/scikit-bio/scikit-bio/pull/2120) and [#2129](https://github.com/scikit-bio/scikit-bio/pull/2129)).
* Made the `IORegistry` sniffer only attempt file formats which are logical given a specific object, thus improving reading efficiency.
* Allowed the `number_of_dimensions` parameter in the function `pcoa` to accept float values between 0 and 1 to capture fractional cumulative variance. 

### Bug fixes

* Fixed a bug in `TreeNode.find` which returns the input node object even if it's not in the current tree ([#2153](https://github.com/scikit-bio/scikit-bio/pull/2153)).
* Fixed a bug in `TreeNode.get_max_distance` which returns tip names instead of tip instances when there are single-child nodes in the tree ([#2144](https://github.com/scikit-bio/scikit-bio/pull/2144)).
* Fixed an issue in `subsets` and `cophenet` (renamed from `tip_tip_distances`) of `TreeNode` which leaves remnant attributes at each node after execution ([#2144](https://github.com/scikit-bio/scikit-bio/pull/2144)).
* Fixed a bug in `TreeNode.compare_rfd` which raises an error if taxa of the two trees are not subsets of each other ([#2144](https://github.com/scikit-bio/scikit-bio/pull/2144)).
* Fixed a bug in `TreeNode.compare_subsets` which includes the full set (not a subset) of shared taxa between two trees if a basal clade of either tree consists of entirely unshared taxa ([#2144](https://github.com/scikit-bio/scikit-bio/pull/2144)).
* Fixed a bug in `TreeNode.lca` which returns the parent of input node X instead of X itself if X is ancestral to other input nodes ([#2132](https://github.com/scikit-bio/scikit-bio/pull/2132)).
* Fixed a bug in `TreeNode.find_all` which does not look for other nodes with the same name if a `TreeNode` instance is provided, as in contrast to what the documentation claims ([#2099](https://github.com/scikit-bio/scikit-bio/pull/2099)).
* Fixed a bug in `skbio.io.format.embed` which was not correctly updating the idptr sizing. ([#2100](https://github.com/scikit-bio/scikit-bio/pull/2100)).
* Fixed a bug in `TreeNode.unrooted_move` which does not respect specified branch attributes ([#2103](https://github.com/scikit-bio/scikit-bio/pull/2103)).
* Fixed a bug in `skbio.diversity.get_beta_diversity_metrics` which does not display metrics other than UniFrac ([#2126](https://github.com/scikit-bio/scikit-bio/pull/2126)).
* Raises an error when beta diversity metric `mahalanobis` is called but sample number is smaller than or equal to feature number in the data. Thank @quliping for noting this in [#2125](https://github.com/scikit-bio/scikit-bio/pull/2125).
* Fixed a bug in `io.format.fasta` that improperly handled sequences containing spaces. ([#2156](https://github.com/scikit-bio/scikit-bio/pull/2156))

### Miscellaneous

* Added a parameter `warn_neg_eigval` to `pcoa` and `permdisp` to control when to raise a warning when negative eigenvalues are encountered. The default setting is more relaxed than the previous behavior, therefore warnings will not be raised when the negative eigenvalues are small in magnitude, which is the case in many real-world scenarios [#2154](https://github.com/scikit-bio/scikit-bio/pull/2154).
* Refactored `dirmult_ttest` to use a separate function for fitting data to Dirichlet-multinomial distribution ([#2113](https://github.com/scikit-bio/scikit-bio/pull/2113))
* Remodeled documentation. Special methods (previously referred to as built-in methods) and inherited methods of a class no longer have separate stub pages. This significantly reduced the total number of webpages in the documentation ([#2110](https://github.com/scikit-bio/scikit-bio/pull/2110)).
* Renamed `invalidate_caches` as `clear_caches` under `TreeNode`, because the caches are indeed deleted rather than marked as obsolete. The old name is preserved as an alias ([#2099](https://github.com/scikit-bio/scikit-bio/pull/2099)).
* Renamed `remove_deleted` as `remove_by_func` under `TreeNode`. The old name is preserved as an alias ([#2103](https://github.com/scikit-bio/scikit-bio/pull/2103)).
* Renamed `descending_branch_length` as `total_length` under `TreeNode`. The old name is preserved as an alias.
* Under `TreeNode`, renamed `get_max_distance` as `maxdist`. Renamed `tip_tip_distances` as `cophenet`. Renamed `compare_tip_distances` as `compare_cophenet`. The new names are consistent with SciPy's relevant functions and the main body of the literature. The old names are preserved as aliases.

### Deprecated functionality

* Method `TreeNode.subtree` is deprecated. It will become a private member in version 0.7.0 ([#2103](https://github.com/scikit-bio/scikit-bio/pull/2103)).

### Backward-incompatible changes

* Dropped support for Python 3.8 as it has reached end-of-life (EOL). scikit-bio may still be installed under Python 3.8 and will likely work, but the development team no longer guarantee that all functionality will work as intended.
* Removed `skbio.util.SkbioWarning`. Now there are no specific warnings to scikit-bio.
* Removed `skbio.util.EfficiencyWarning`. Previously it was only used in the Python implementations of pairwise sequence alignment algorithms. The new code replaced it with `PendingDeprecationWarning`.
* Removed `skbio.util.RepresentationWarning`. Previously it was only used in `TreeNode.tip_tip_distances` when a node has no branch length. The new code removed this behavior ([#2152](https://github.com/scikit-bio/scikit-bio/pull/2152)).


## Version 0.6.2

### Features

* Added Greedy Minimum Evolution (GME) function for phylogenetic reconstruction ([#2087](https://github.com/scikit-bio/scikit-bio/pull/2087)).
* Added support for Microsoft Windows operating system. ([#2071](https://github.com/scikit-bio/scikit-bio/pull/2071), [#2068](https://github.com/scikit-bio/scikit-bio/pull/2068),
[#2067](https://github.com/scikit-bio/scikit-bio/pull/2067), [#2061](https://github.com/scikit-bio/scikit-bio/pull/2061), [#2046](https://github.com/scikit-bio/scikit-bio/pull/2046),
[#2040](https://github.com/scikit-bio/scikit-bio/pull/2040), [#2036](https://github.com/scikit-bio/scikit-bio/pull/2036), [#2034](https://github.com/scikit-bio/scikit-bio/pull/2034),
[#2032](https://github.com/scikit-bio/scikit-bio/pull/2032), [#2005](https://github.com/scikit-bio/scikit-bio/pull/2005))
* Added alpha diversity metrics: Hill number (`hill`), Renyi entropy (`renyi`) and Tsallis entropy (`tsallis`) ([#2074](https://github.com/scikit-bio/scikit-bio/pull/2074)).
* Added `rename` method for `OrdinationResults` and `DissimilarityMatrix` classes ([#2027](https://github.com/scikit-bio/scikit-bio/pull/2027), [#2085](https://github.com/scikit-bio/scikit-bio/pull/2085)).
* Added `nni` function for phylogenetic tree rearrangement using nearest neighbor interchange (NNI) ([#2050](https://github.com/scikit-bio/scikit-bio/pull/2050)).
* Added method `TreeNode.unrooted_move`, which resembles `TreeNode.unrooted_copy` but rearranges the tree in place, thus avoid making copies of the nodes ([#2073](https://github.com/scikit-bio/scikit-bio/pull/2073)).
* Added method `TreeNode.root_by_outgroup`, which reroots a tree according to a given outgroup ([#2073](https://github.com/scikit-bio/scikit-bio/pull/2073)).
* Added method `TreeNode.unroot`, which converts a rooted tree into unrooted by trifucating its root ([#2073](https://github.com/scikit-bio/scikit-bio/pull/2073)).
* Added method `TreeNode.insert`, which inserts a node into the branch connecting self and its parent ([#2073](https://github.com/scikit-bio/scikit-bio/pull/2073)).

### Performance enhancements

* The time and memory efficiency of `TreeNode` has been significantly improved by making its caching mechanism lazy ([#2082](https://github.com/scikit-bio/scikit-bio/pull/2082)).
* `Treenode.copy` and `TreeNode.unrooted_copy` can now perform shallow copy of a tree in addition to deep copy.
* `TreeNode.unrooted_copy` can now copy all attributes of the nodes, in addition to name and length ([#2073](https://github.com/scikit-bio/scikit-bio/pull/2073)).
* Paremter `above` was added to `TreeNode.root_at`, such that the user can root the tree within the branch connecting the given node and its parent, thereby creating a rooted tree ([#2073](https://github.com/scikit-bio/scikit-bio/pull/2073)).
* Parameter `branch_attrs` was added to the `unrooted_copy`, `root_at`, and `root_at_midpoint` methods of `TreeNode`, such that the user can customize which node attributes should be considered as branch attributes and treated accordingly during the rerooting operation. The default behavior is preserved but is subject ot change in version 0.7.0 ([#2073](https://github.com/scikit-bio/scikit-bio/pull/2073)).
* Parameter `root_name` was added to the `unrooted_copy`, `root_at`, and `root_at_midpoint` methods of `TreeNode`, such that the user can customize (or omit) the name to be given to the root node. The default behavior is preserved but is subject ot change in version 0.7.0 ([#2073](https://github.com/scikit-bio/scikit-bio/pull/2073)).

### Bug fixes

* Cleared the internal node references after performing midpoint rooting (`TreeNode.root_at_midpoint`), such that a deep copy of the resulting tree will not result in infinite recursion ([#2073](https://github.com/scikit-bio/scikit-bio/pull/2073)).
* Fixed the Zenodo link in the README to always point to the most recent version ([#2078](https://github.com/scikit-bio/scikit-bio/pull/2078)).

### Miscellaneous

* Added statsmodels as a dependency of scikit-bio. It replaces some of the from-scratch statistical analyses in scikit-bio, including Welch's t-test (with confidence intervals), Benjamini-Hochberg FDR correction, and Holm-Bonferroni FDR correction ([#2049](https://github.com/scikit-bio/scikit-bio/pull/2049), ([#2063](https://github.com/scikit-bio/scikit-bio/pull/2063))).

### Deprecated functionality

* Methods `deepcopy` and `unrooted_deepcopy` of `Treenode` are deprecated. Use `copy` and `unrooted_copy` instead.


## Version 0.6.1

### Features

* NumPy 2.0 is now supported ([#2051](https://github.com/scikit-bio/scikit-bio/pull/2051])). We thank @rgommers 's advice on this ([#1964](https://github.com/scikit-bio/scikit-bio/issues/1964)).
* Added module `skbio.embedding` to provide support for storing and manipulating embeddings for biological objects, such as protein embeddings outputted from protein language models ([#2008](https://github.com/scikit-bio/scikit-bio/pull/2008])).
* Added an efficient sequence alignment path data structure `AlignPath` and its derivative `PairAlignPath` to provide a uniform interface for various multiple and pariwise alignment formats ([#2011](https://github.com/scikit-bio/scikit-bio/pull/2011)).
* Added `simpson_d` as an alias for `dominance` (Simpson's dominance index, a.k.a. Simpson's D) ([#2024](https://github.com/scikit-bio/scikit-bio/pull/2024)).
* Added `inv_simpson` (inverse Simpson index), which is equivalent to `enspie` ([#2024](https://github.com/scikit-bio/scikit-bio/pull/2024)).
* Added parameter `exp` to `shannon` to calculate the exponential of Shannon index (i.e., perplexity, or effective number of species) ([#2024](https://github.com/scikit-bio/scikit-bio/pull/2024)).
* Added parameter `finite` to Simpson's _D_ (`dominance`) and derived metrics (`simpson`, `simpson_e` and `inv_simpson`) to correct for finite samples ([#2024](https://github.com/scikit-bio/scikit-bio/pull/2024)).
* Added support for dictionary and pandas DataFrame as input for `TreeNode.from_taxonomy` ([#2042](https://github.com/scikit-bio/scikit-bio/pull/2042)).

### Performance enhancements

* `subsample_counts` now uses an optimized method from `biom-format` ([#2016](https://github.com/scikit-bio/scikit-bio/pull/2016)).
* Improved efficiency of counts matrix and vector validation prior to calculating community diversity metrics ([#2024](https://github.com/scikit-bio/scikit-bio/pull/2024)).

### Miscellaneous

* Default logarithm base of Shannon index (`shannon`) was changed from 2 to e. This is to ensure consistency with other Shannon-based metrics (`pielou_e`), and with literature and implementations in the field. Meanwhile, parameter `base` was added to `pielou_e` such that the user can control this behavior ([#2024](https://github.com/scikit-bio/scikit-bio/pull/2024)). See discussions in [1884](https://github.com/scikit-bio/scikit-bio/issues/1884) and [2014](https://github.com/scikit-bio/scikit-bio/issues/2014).
* Improved treatment of empty communities (i.e., all taxa have zero counts, or there is no taxon) when calculating alpha diversity metrics. Most metrics will return `np.nan` and do not raise a warning due to zero division. Exceptions are metrics that describe observed counts, includng `sobs`, `singles`, `doubles` and `osd`, which return zero ([#2024](https://github.com/scikit-bio/scikit-bio/pull/2024)). See discussions in [#2014](https://github.com/scikit-bio/scikit-bio/issues/2014).
* Return values of `pielou_e` and `heip_e` were set to 1.0 for one-taxon communities, such that NaN is avoided, while honoring the definition (evenness of taxon abundance(s)) and the rationale (ratio between observed and maximum) ([#2024](https://github.com/scikit-bio/scikit-bio/pull/2024)).
* Removed hdmedians as a dependency by porting its `geomedian` function (geometric median) into scikit-bio ([#2003](https://github.com/scikit-bio/scikit-bio/pull/2003)).
* Removed 98% warnings issued during the test process ([#2045](https://github.com/scikit-bio/scikit-bio/pull/2045) and [#2037](https://github.com/scikit-bio/scikit-bio/pull/2037)).


## Version 0.6.0

### Performance enhancements

* Launched the new scikit-bio website: https://scikit.bio. The previous domain names _scikit-bio.org_ and _skbio.org_ continue to work and redirect to the new website.
* Migrated the scikit-bio website repo from the `gh-pages` branch of the `scikit-bio` repo to a standalone repo: [`scikit-bio.github.io`](https://github.com/scikit-bio/scikit-bio.github.io).
* Replaced the [Bootstrap theme](https://sphinx-bootstrap-theme.readthedocs.io/en/latest/) with the [PyData theme](https://pydata-sphinx-theme.readthedocs.io/en/stable/) for building documentation using Sphinx. Extended this theme to the website. Customized design elements ([#1934](https://github.com/scikit-bio/scikit-bio/pull/1934)).
* Improved the calculation of Fisher's alpha diversity index (`fisher_alpha`). It is now compatible with optimizers in SciPy 1.11+. Edge cases such as all singletons can be handled correctly. Handling of errors and warnings was improved. Documentation was enriched ([#1890](https://github.com/scikit-bio/scikit-bio/pull/1890)).
* Allowed `delimiter=None` which represents whitespace of arbitrary length in reading lsmat format matrices ([#1912](https://github.com/scikit-bio/scikit-bio/pull/1912)).

### Features

* Added biom-format Table import and updated corresponding requirement files ([#1907](https://github.com/scikit-bio/scikit-bio/pull/1907)).
* Added biom-format 2.1.0 IO support ([#1984](https://github.com/scikit-bio/scikit-bio/pull/1984)).
* Added `Table` support to `alpha_diversity` and `beta_diversity` drivers ([#1984](https://github.com/scikit-bio/scikit-bio/pull/1984)).
* Implemented a mechanism to automatically build documentation and/or homepage and deploy them to the website ([#1934](https://github.com/scikit-bio/scikit-bio/pull/1934)).
* Added the Benjamini-Hochberg method as an option for FDR correction (in addition to the existing Holm-Bonferroni method) for `ancom` and `dirmult_ttest` ([#1988](https://github.com/scikit-bio/scikit-bio/pull/1988)).
* Added function `dirmult_ttest`, which performs differential abundance test using a Dirichilet multinomial distribution. This function mirrors the method provided by ALDEx2 ([#1956](https://github.com/scikit-bio/scikit-bio/pull/1956)).
* Added method `Sequence.to_indices` to convert a sequence into a vector of indices of characters in an alphabet (can be from a substitution matrix) or unique characters observed in the sequence. Supports gap masking and wildcard substitution ([#1917](https://github.com/scikit-bio/scikit-bio/pull/1917)).
* Added class `SubstitutionMatrix` to support substitution matrices for nucleotides, amino acids are more general cases ([#1913](https://github.com/scikit-bio/scikit-bio/pull/1913)).
* Added alpha diversity metric `sobs`, which is the observed species richness (S_{obs}) of a sample. `sobs` will replace `observed_otus`, which uses the historical term "OTU". Also added metric `observed_features` to be compatible with the QIIME 2 terminology. All three metrics are equivalent ([#1902](https://github.com/scikit-bio/scikit-bio/pull/1902)).
* `beta_diversity` now supports use of Pandas a `DataFrame` index, issue [#1808](https://github.com/scikit-bio/scikit-bio/issues/1808).
* Added alpha diversity metric `phydiv`, which is a generalized phylogenetic diversity (PD) framework permitting unrooted or rooted tree, unweighted or weighted by abundance, and an exponent parameter of the weight term ([#1893](https://github.com/scikit-bio/scikit-bio/pull/1893)).
* Adopted NumPy's new random generator `np.random.Generator` (see [NEP 19](https://numpy.org/neps/nep-0019-rng-policy.html)) ([#1889](https://github.com/scikit-bio/scikit-bio/pull/1889)).
* SciPy 1.11+ is now supported ([#1887](https://github.com/scikit-bio/scikit-bio/pull/1887)).
* Removed IPython as a dependency. Scikit-bio continues to support displaying plots in IPython, but it no longer requires importing IPython functionality ([#1901](https://github.com/scikit-bio/scikit-bio/pull/1901)).
* Made Matplotlib an optional dependency. Scikit-bio no longer requires Matplotlib except for plotting, during which it attempts to import Matplotlib if it is present in the system, and raises an error if not ([#1901](https://github.com/scikit-bio/scikit-bio/pull/1901)).
* Ported the QIIME 2 metadata object into skbio. ([#1929](https://github.com/scikit-bio/scikit-bio/pull/1929))
* Python 3.12+ is now supported, thank you @actapia ([#1930](https://github.com/scikit-bio/scikit-bio/pull/1930))
* Introduced native character conversion ([#1971])(https://github.com/scikit-bio/scikit-bio/pull/1971)

### Backward-incompatible changes [experimental]

* Beta diversity metric `kulsinski` was removed. This was motivated by that SciPy replaced this distance metric with `kulczynski1` in version 1.11 (see SciPy issue [#2009](https://github.com/scipy/scipy/issues/2009)), and that both metrics do not return 0 on two identical vectors ([#1887](https://github.com/scikit-bio/scikit-bio/pull/1887)).

### Bug fixes

* Fixed documentation interface of `vlr` and relevant functions ([#1934](https://github.com/scikit-bio/scikit-bio/pull/1934)).
* Fixed broken link in documentation of Simpson's evenness index. See issue [#1923](https://github.com/scikit-bio/scikit-bio/issues/1923).
* Safely handle `Sequence.iter_kmers` where `k` is greater than the sequence length ([#1723](https://github.com/scikit-bio/scikit-bio/issues/1723))
* Re-enabled OpenMP support, which has been mistakenly disabled in 0.5.8 ([#1874](https://github.com/scikit-bio/scikit-bio/pull/1874))
* `permanova` and `permdist` operate on a `DistanceMatrix` and a grouping object. Element IDs must be synchronized to compare correct sets of pairwise distances. This failed in case the grouping was provided as a `pandas.Series`, because it was interpreted as an ordered `list` and indices were ignored (see issue [#1877](https://github.com/scikit-bio/scikit-bio/issues/1877) for an example). Note: `pandas.DataFrame` was handled correctly. This behavior has been fixed with PR [#1879](https://github.com/scikit-bio/scikit-bio/pull/1879)
* Fixed slicing for `TabularMSALoc` on Python 3.12. See issue [#1926](https://github.com/scikit-bio/scikit-bio/issues/1926).

### Miscellaneous

* Replaced the historical term "OTU" with the more generic term "taxon" (plural: "taxa"). As a consequence, the parameter "otu_ids" in phylogenetic alpha and beta diversity metrics was replaced by "taxa". Meanwhile, the old parameter "otu_ids" is still kept as an alias of "taxa" for backward compatibility. However it will be removed in a future release.
* Revised contributor's guidelines.
* Renamed function `multiplicative_replacement` as `multi_replace` for conciseness ([#1988](https://github.com/scikit-bio/scikit-bio/pull/1988)).
* Renamed parameter `multiple_comparisons_correction` as `p_adjust` of function `ancom` for conciseness ([#1988](https://github.com/scikit-bio/scikit-bio/pull/1988)).
* Enabled code coverage reporting via Codecov. See [#1954](https://github.com/scikit-bio/scikit-bio/pull/1954).
* Renamed the default branch from "master" to "main". See [#1953](https://github.com/scikit-bio/scikit-bio/pull/1953).
* Enabled subclassing of DNA, RNA and Protein classes to allow secondary development.
* Dropped support for NumPy < 1.17.0 in order to utilize the new random generator.
* Use CYTHON by default during build ([#1874](https://github.com/scikit-bio/scikit-bio/pull/1874))
* Implemented augmented assignments proposed in issue [#1789](https://github.com/scikit-bio/scikit-bio/issues/1789)
* Incorporated Ruff's formatting and linting via pre-commit hooks and GitHub Actions. See PR [#1924](https://github.com/scikit-bio/scikit-bio/pull/1924).
* Improved docstrings for functions accross the entire codebase. See [#1933](https://github.com/scikit-bio/scikit-bio/pull/1933) and [#1940](https://github.com/scikit-bio/scikit-bio/pull/1940)
* Removed API lifecycle decorators in favor of deprecation warnings. See [#1916](https://github.com/scikit-bio/scikit-bio/issues/1916)


## Version 0.5.9

### Features

* Adding Variance log ratio estimators in `skbio.stats.composition.vlr` and `skbio.stats.composition.pairwise_vlr` ([#1803](https://github.com/scikit-bio/scikit-bio/pull/1803))
* Added `skbio.stats.composition.tree_basis` to construct ILR bases from `TreeNode` objects. ([#1862](https://github.com/scikit-bio/scikit-bio/pull/1862))
* `IntervalMetadata.query` now defaults to obtaining all results, see [#1817](https://github.com/scikit-bio/scikit-bio/issues/1817).

### Backward-incompatible changes [experimental]
* With the introduction of the `tree_basis` object, the ILR bases are now represented in log-odds coordinates rather than in probabilities to minimize issues with numerical stability. Furthermore, the `ilr` and `ilr_inv` functions now takes the `basis` input parameter in terms of log-odds coordinates. This affects the `skbio.stats.composition.sbp_basis` as well. ([#1862](https://github.com/scikit-bio/scikit-bio/pull/1862))

### Important

* Complex multiple axis indexing operations with `TabularMSA` have been removed from testing due to incompatibilities with modern versions of Pandas. ([#1851](https://github.com/scikit-bio/scikit-bio/pull/1851))
* Pinning `scipy <= 1.10.1` ([#1851](https://github.com/scikit-bio/scikit-bio/pull/1867))

### Bug fixes

* Fixed a bug that caused build failure on the ARM64 microarchitecture due to floating-point number handling. ([#1859](https://github.com/scikit-bio/scikit-bio/pull/1859))
* Never let the Gini index go below 0.0, see [#1844](https://github.com/scikit-bio/scikit-bio/issue/1844).
* Fixed bug [#1847](https://github.com/scikit-bio/scikit-bio/issues/1847) in which the edge from the root was inadvertantly included in the calculation for `descending_branch_length`

### Miscellaneous

* Replaced dependencies `CacheControl` and `lockfile` with `requests` to avoid a dependency inconsistency issue of the former. (See [#1863](https://github.com/scikit-bio/scikit-bio/pull/1863), merged in [#1859](https://github.com/scikit-bio/scikit-bio/pull/1859))
* Updated installation instructions for developers in `CONTRIBUTING.md` ([#1860](https://github.com/scikit-bio/scikit-bio/pull/1860))

## Version 0.5.8

### Features

* Added NCBI taxonomy database dump format (`taxdump`) ([#1810](https://github.com/scikit-bio/scikit-bio/pull/1810)).
* Added `TreeNode.from_taxdump` for converting taxdump into a tree ([#1810](https://github.com/scikit-bio/scikit-bio/pull/1810)).
* scikit-learn has been removed as a dependency. This was a fairly heavy-weight dependency that was providing minor functionality to scikit-bio. The critical components have been implemented in scikit-bio directly, and the non-criticial components are listed under "Backward-incompatible changes [experimental]".
* Python 3.11 is now supported.

### Backward-incompatible changes [experimental]
* With the removal of the scikit-learn dependency, three beta diversity metric names can no longer be specified. These are `wminkowski`, `nan_euclidean`, and `haversine`. On testing, `wminkowski` and `haversine` did not work through `skbio.diversity.beta_diversity` (or `sklearn.metrics.pairwise_distances`). The former was deprecated in favor of calling `minkowski` with a vector of weights provided as kwarg `w` (example below), and the latter does not work with data of this shape. `nan_euclidean` can still be accessed fron scikit-learn directly if needed, if a user installs scikit-learn in their environment (example below).

    ```
    counts = [[23, 64, 14, 0, 0, 3, 1],
            [0, 3, 35, 42, 0, 12, 1],
            [0, 5, 5, 0, 40, 40, 0],
            [44, 35, 9, 0, 1, 0, 0],
            [0, 2, 8, 0, 35, 45, 1],
            [0, 0, 25, 35, 0, 19, 0],
            [88, 31, 0, 5, 5, 5, 5],
            [44, 39, 0, 0, 0, 0, 0]]

    # new mechanism of accessing wminkowski
    from skbio.diversity import beta_diversity
    beta_diversity("minkowski", counts, w=[1,1,1,1,1,1,2])

    # accessing nan_euclidean through scikit-learn directly
    import skbio
    from sklearn.metrics import pairwise_distances
    sklearn_dm = pairwise_distances(counts, metric="nan_euclidean")
    skbio_dm = skbio.DistanceMatrix(sklearn_dm)
    ```

### Deprecated functionality [experimental]
* `skbio.alignment.local_pairwise_align_ssw` has been deprecated ([#1814](https://github.com/scikit-bio/scikit-bio/issues/1814)) and will be removed or replaced in scikit-bio 0.6.0.

### Bug fixes
* Use `oldest-supported-numpy` as build dependency. This fixes problems with environments that use an older version of numpy than the one used to build scikit-bio ([#1813](https://github.com/scikit-bio/scikit-bio/pull/1813)).


## Version 0.5.7

### Features

* Introduce support for Python 3.10 ([#1801](https://github.com/scikit-bio/scikit-bio/pull/1801)).
* Tentative support for Apple M1 ([#1709](https://github.com/scikit-bio/scikit-bio/pull/1709)).
* Added support for reading and writing a binary distance matrix object format. ([#1716](https://github.com/scikit-bio/scikit-bio/pull/1716))
* Added support for `np.float32` with `DissimilarityMatrix` objects.
* Added support for method and number_of_dimensions to permdisp reducing the runtime by 100x at 4000 samples, [issue #1769](https://github.com/scikit-bio/scikit-bio/pull/1769).
* OrdinationResults object is now accepted as input for permdisp.

### Performance enhancements

* Avoid an implicit data copy on construction of `DissimilarityMatrix` objects.
* Avoid validation on copy of `DissimilarityMatrix` and `DistanceMatrix` objects, see [PR #1747](https://github.com/scikit-bio/scikit-bio/pull/1747)
* Use an optimized version of symmetry check in DistanceMatrix, see [PR #1747](https://github.com/scikit-bio/scikit-bio/pull/1747)
* Avoid performing filtering when ids are identical, see [PR #1752](https://github.com/scikit-bio/scikit-bio/pull/1752)
* center_distance_matrix has been re-implemented in cython for both speed and memory use. Indirectly speeds up pcoa [PR #1749](https://github.com/scikit-bio/scikit-bio/pull/1749)
* Use a memory-optimized version of permute in DistanceMatrix, see [PR #1756](https://github.com/scikit-bio/scikit-bio/pull/1756).
* Refactor pearson and spearman skbio.stats.distance.mantel implementations to drastically improve memory locality. Also cache intermediate results that are invariant across permutations, see [PR #1756](https://github.com/scikit-bio/scikit-bio/pull/1756).
* Refactor permanova to remove intermediate buffers and cythonize the internals, see [PR #1768](https://github.com/scikit-bio/scikit-bio/pull/1768).

### Bug fixes

* Fix windows and 32bit incompatibility in `unweighted_unifrac`.

### Miscellaneous

* Python 3.6 has been removed from our testing matrix.
* Specify build dependencies in pyproject.toml. This allows the package to be installed without having to first manually install numpy.
* Update hdmedians package to a version which doesn't require an initial manual numpy install.
* Now buildable on non-x86 platforms due to use of the [SIMD Everywhere](https://github.com/simd-everywhere/simde) library.
* Regenerate Cython wrapper by default to avoid incompatibilities with installed CPython.
* Update documentation for the `skbio.stats.composition.ancom` function. ([#1741](https://github.com/scikit-bio/scikit-bio/pull/1741))

## Version 0.5.6

### Features

* Added option to return a capture group compiled regex pattern to any class inheriting ``GrammaredSequence`` through the ``to_regex`` method. ([#1431](https://github.com/scikit-bio/scikit-bio/issues/1431))

* Added `Dissimilarity.within` and `.between` to obtain the respective distances and express them as a `DataFrame`. ([#1662](https://github.com/scikit-bio/scikit-bio/pull/1662))

* Added Kendall Tau as possible correlation method in the `skbio.stats.distance.mantel` function ([#1675](https://github.com/scikit-bio/scikit-bio/issues/1675)).

* Added support for IUPAC amino acid codes U (selenocysteine), O (pyrrolysine), and J (leucine or isoleucine). ([#1576](https://github.com/scikit-bio/scikit-bio/issues/1576)

### Backward-incompatible changes [stable]

### Backward-incompatible changes [experimental]

* Changed `skbio.tree.TreeNode.support` from a method to a property.
* Added `assign_supports` method to `skbio.tree.TreeNode` to extract branch support values from node labels.
* Modified the way a node's label is printed: `support:name` if both exist, or `support` or `name` if either exists.

### Performance enhancements

### Bug fixes

* Require `Sphinx <= 3.0`. Newer Sphinx versions caused build errors. [#1719](https://github.com/scikit-bio/scikit-bio/pull/1719)

* * `skbio.stats.ordination` tests have been relaxed. ([#1713](https://github.com/scikit-bio/scikit-bio/issues/1713))

* Fixes build errors for newer versions of NumPy, Pandas, and SciPy.

* Corrected a criticial bug in `skbio.alignment.StripedSmithWaterman`/`skbio.alignment.local_pairwise_align_ssw` which would cause the formatting of the aligned sequences to misplace gap characters by the number of gap characters present in the opposing aligned sequence up to that point. This was caused by a faulty implementation of CIGAR string parsing, see [#1679](https://github.com/scikit-bio/scikit-bio/pull/1679) for full details.

* Fixes build errors for newer versions of NumPy, Pandas, and SciPy.

* Corrected a criticial bug in `skbio.alignment.StripedSmithWaterman`/`skbio.alignment.local_pairwise_align_ssw` which would cause the formatting of the aligned sequences to misplace gap characters by the number of gap characters present in the opposing aligned sequence up to that point. This was caused by a faulty implementation of CIGAR string parsing, see [#1679](https://github.com/scikit-bio/scikit-bio/pull/1679) for full details.

### Deprecated functionality [stable]

### Deprecated functionality [experimental]

### Miscellaneous

* `skbio.diversity.beta_diversity` now accepts a pandas DataFrame as input.

* Avoid pandas 1.0.0 import warning ([#1688](https://github.com/scikit-bio/scikit-bio/issues/1688))

* Added support for Python 3.8 and dropped support for Python 3.5.

* This version now depends on `scipy >= 1.3` and `pandas >= 1.0`.

## Version 0.5.5 (2018-12-10)

### Features

* `skbio.stats.composition` now has methods to compute additive log-ratio transformation and inverse additive log-ratio transformation (`alr`, `alr_inv`) as well as a method to build a basis from a sequential binary partition (`sbp_basis`).

### Backward-incompatible changes [stable]

### Backward-incompatible changes [experimental]

### Performance enhancements

### Bug fixes

### Deprecated functionality [stable]

### Deprecated functionality [experimental]

### Miscellaneous
* Python 3.6 and 3.7 compatibility is now supported

* A pytest runner is shipped with every installation ([#1633](https://github.com/scikit-bio/scikit-bio/pull/1633))

* The nosetest framework has been replaced in favor of pytest ([#1624](https://github.com/scikit-bio/scikit-bio/pull/1624))

* The numpy docs are deprecated in favor of [Napoleon](http://www.sphinx-doc.org/en/master/usage/extensions/napoleon.html) ([#1629](https://github.com/scikit-bio/scikit-bio/pull/1629))

* This version is now compatible with numpy >= 1.17.0 and Pandas >= 0.23. ([#1627](https://github.com/scikit-bio/scikit-bio/pull/1627))

## Version 0.5.4 (2018-08-23)

### Features

* Added `FSVD`, an alternative fast heuristic method to perform Principal Coordinates Analysis, to `skbio.stats.ordination.pcoa`.

### Backward-incompatible changes [stable]

### Backward-incompatible changes [experimental]

### Performance enhancements

* Added optimized utility methods `f_matrix_inplace` and `e_matrix_inplace` which perform `f_matrix` and `e_matrix` computations in-place and are used by the new `center_distance_matrix` method in `skbio.stats.ordination`.

### Bug fixes

### Deprecated functionality [stable]

### Deprecated functionality [experimental]

### Miscellaneous

## Version 0.5.3 (2018-08-07)

### Features
* Added `unpack` and `unpack_by_func` methods to `skbio.tree.TreeNode` to unpack one or multiple internal nodes. The `unpack` operation removes an internal node and regrafts its children to its parent while retaining the overall length. ([#1572](https://github.com/scikit-bio/scikit-bio/pull/1572))
* Added `support` to `skbio.tree.TreeNode` to return the support value of a node.
* Added `permdisp` to `skbio.stats.distance` to test for the homogeniety of groups. ([#1228](https://github.com/scikit-bio/scikit-bio/issues/1228)).

* Added `pcoa_biplot` to `skbio.stats.ordination` to project descriptors into a PCoA plot.

* Fixed pandas to 0.22.0 due to this: https://github.com/pandas-dev/pandas/issues/20527

### Backward-incompatible changes [stable]

### Backward-incompatible changes [experimental]

### Performance enhancements

### Bug fixes

* Relaxing type checking in diversity calculations.  ([#1583](https://github.com/scikit-bio/scikit-bio/issues/1583)).

### Deprecated functionality [stable]

### Deprecated functionality [experimental]

### Miscellaneous


## Version 0.5.2 (2018-04-18)

### Features
* Added ``skbio.io.format.embl`` for reading and writing EMBL files for ``DNA``, ``RNA`` and ``Sequence`` classes.

* Removing ValueError check in `skbio.stats._subsample.subsample_counts` when `replace=True` and `n` is greater than the number of items in counts.  [#1527](https://github.com/scikit-bio/scikit-bio/pull/1527)

* Added ``skbio.io.format.gff3`` for reading and writing GFF3 files for ``DNA``, ``Sequence``, and ``IntervalMetadata`` classes. ([#1450](https://github.com/scikit-bio/scikit-bio/pull/1450))

* `skbio.metadata.IntervalMetadata` constructor has a new keyword argument, `copy_from`, for creating an `IntervalMetadata` object from an existing `IntervalMetadata` object with specified `upper_bound`.

* `skbio.metadata.IntervalMetadata` constructor allows `None` as a valid value for `upper_bound`. An `upper_bound` of `None` means that the `IntervalMetadata` object has no upper bound.

* `skbio.metadata.IntervalMetadata.drop` has a new boolean parameter `negate` to indicate whether to drop or keep the specified `Interval` objects.

### Backward-incompatible changes [stable]

### Backward-incompatible changes [experimental]

### Performance enhancements
* `skbio.tree.nj` wall-clock runtime was decreased by 99% for a 500x500 distance matrix and 93% for a 100x100 distance matrix. ([#1512](https://github.com/scikit-bio/scikit-bio/pull/1512), [#1513](https://github.com/scikit-bio/scikit-bio/pull/1513))

### Bug fixes
* The `include_self` parameter was not being honored in `skbio.TreeNode.tips`. The scope of this bug was that if `TreeNode.tips` was called on a tip, it would always result in an empty `list` when unrolled.

* In `skbio.stats.ordination.ca`, `proportion_explained` was missing in the returned `OrdinationResults` object. ([#1345](https://github.com/scikit-bio/scikit-bio/issues/1345))

* `skbio.diversity.beta_diversity` now handles qualitative metrics as expected such that `beta_diversity('jaccard', mat) == beta_diversity('jaccard', mat > 0)`. Please see [#1549](https://github.com/scikit-bio/scikit-bio/issues/1549) for further detail.

* `skbio.stats.ordination.rda` The occasional column mismatch in output `biplot_scores` is fixed ([#1519](https://github.com/scikit-bio/scikit-bio/issues/1519)).

### Deprecated functionality [stable]

### Deprecated functionality [experimental]

### Miscellaneous
* scikit-bio now depends on pandas >= 0.19.2, and is compatible with newer pandas versions (e.g. 0.20.3) that were previously incompatible.
* scikit-bio now depends on `numpy >= 1.17.0, < 1.14.0` for compatibility with Python 3.4, 3.5, and 3.6 and the available numpy conda packages in `defaults` and `conda-forge` channels.
* added support for running tests from `setup.py`. Both `python setup.py nosetests` and `python setup.py test` are now supported, however `python setup.py test` will only run a subset of the full test suite. ([#1341](https://github.com/scikit-bio/scikit-bio/issues/1341))

## Version 0.5.1 (2016-11-12)

### Features
* Added `IntervalMetadata` and `Interval` classes in `skbio.metadata` to store, query, and manipulate information of a sub-region of a sequence. ([#1414](https://github.com/scikit-bio/scikit-bio/issues/1414))
* `Sequence` and its child classes (including `GrammaredSequence`, `RNA`, `DNA`, `Protein`) now accept `IntervalMetadata` in their constructor API. Some of their relevant methods are also updated accordingly. ([#1430](https://github.com/scikit-bio/scikit-bio/pull/1430))
* GenBank parser now reads and writes `Sequence` or its subclass objects with `IntervalMetadata`. ([#1440](https://github.com/scikit-bio/scikit-bio/pull/1440))
* `DissimilarityMatrix` now has a new constructor method called `from_iterable`. ([#1343](https://github.com/scikit-bio/scikit-bio/issues/1343)).
* `DissimilarityMatrix` now allows non-hollow matrices. ([#1343](https://github.com/scikit-bio/scikit-bio/issues/1343)).
* `DistanceMatrix.from_iterable` now accepts a `validate=True` parameter. ([#1343](https://github.com/scikit-bio/scikit-bio/issues/1343)).
* ``DistanceMatrix`` now has a new method called ``to_series`` to create a ``pandas.Series`` from a ``DistanceMatrix`` ([#1397](https://github.com/scikit-bio/scikit-bio/issues/1397)).
* Added parallel beta diversity calculation support via `skbio.diversity.block_beta_diversity`. The issue and idea is discussed in ([#1181](https://github.com/scikit-bio/scikit-bio/issues/1181), while the actual code changes are in [#1352](https://github.com/scikit-bio/scikit-bio/pull/1352)).


### Backward-incompatible changes [stable]
* The constructor API for `Sequence` and its child classes (including `GrammaredSequence`, `RNA`, `DNA`, `Protein`) are changed from `(sequence, metadata=None, positional_metadata=None, lowercase=False)` to `(sequence, metadata=None, positional_metadata=None, interval_metadata=None, lowercase=False)`

  The changes are made to allow these classes to adopt `IntervalMetadata` object for interval features on the sequence. The `interval_metadata` parameter is added imediately after `positional_metadata` instead of appended to the end, because it is more natural and logical and, more importantly, because it is unlikely in practice to break user code. A user's code would break only if they had supplied `metadata`, `postional_metadata`, and `lowercase` parameters positionally. In the unlikely event that this happens, users will get an error telling them a bool isn't a valid `IntervalMetadata` type, so it won't silently produce buggy behavior.

### Backward-incompatible changes [experimental]
* Modifying basis handling in `skbio.stats.composition.ilr_inv` prior to checking for orthogonality.  Now the basis is strictly assumed to be in the Aitchison simplex.
* `DistanceMatrix.from_iterable` default behavior is now to validate matrix by computing all pairwise distances. Pass `validate=False` to get the previous behavior (no validation, but faster execution).([#1343](https://github.com/scikit-bio/scikit-bio/issues/1343)).
* GenBank I/O now parses sequence features into the attribute of `interval_metadata` instead of `positiona_metadata`. And the key of `FEATURES` is removed from `metadata` attribute.

### Performance enhancements
* `TreeNode.shear` was rewritten for approximately a 25% performance increase. ([#1399](https://github.com/scikit-bio/scikit-bio/pull/1399))
* The `IntervalMetadata` allows dramatic decrease in memory usage in reading GenBank files of feature rich sequences. ([#1159](https://github.com/scikit-bio/scikit-bio/issues/1159))

### Bug fixes

* `skbio.tree.TreeNode.prune` and implicitly `skbio.tree.TreeNode.shear` were not handling a situation in which a parent was validly removed during pruning operations as may happen if the resulting subtree does not include the root. Previously, an `AttributeError` would raise as `parent` would be `None` in this situation.
* numpy linking was fixed for installation under El Capitan.
* A bug was introduced in #1398 into `TreeNode.prune` and fixed in #1416 in which, under the special case of a single descendent existing from the root, the resulting children parent references were not updated. The cause of the bug was a call made to `self.children.extend` as opposed to `self.extend` where the former is a `list.extend` without knowledge of the tree, while the latter is `TreeNode.extend` which is able to adjust references to `self.parent`.

### Miscellaneous

* Removed deprecated functions from `skbio.util`: `is_casava_v180_or_later`, `remove_files`, and `create_dir`.
* Removed deprecated `skbio.Sequence.copy` method.

## Version 0.5.0 (2016-06-14)

**IMPORTANT**: scikit-bio is no longer compatible with Python 2. scikit-bio is compatible with Python 3.4 and later.

### Features
* Added more descriptive error message to `skbio.io.registry` when attempting to read without specifying `into` and when there is no generator reader. ([#1326](https://github.com/scikit-bio/scikit-bio/issues/1326))
* Added support for reference tags to `skbio.io.format.stockholm` reader and writer. ([#1348](https://github.com/scikit-bio/scikit-bio/issues/1348))
* Expanded error message in `skbio.io.format.stockholm` reader when `constructor` is not passed, in order to provide better explanation to user. ([#1327](https://github.com/scikit-bio/scikit-bio/issues/1327))
* Added `skbio.sequence.distance.kmer_distance` for computing the kmer distance between two sequences. ([#913](https://github.com/scikit-bio/scikit-bio/issues/913))
* Added `skbio.sequence.Sequence.replace` for assigning a character to positions in a `Sequence`. ([#1222](https://github.com/scikit-bio/scikit-bio/issues/1222))
* Added support for `pandas.RangeIndex`, lowering the memory footprint of default integer index objects. `Sequence.positional_metadata` and `TabularMSA.positional_metadata` now use `pd.RangeIndex` as the positional metadata index. `TabularMSA` now uses `pd.RangeIndex` as the default index. Usage of `pd.RangeIndex` over the previous `pd.Int64Index` [should be transparent](http://pandas.pydata.org/pandas-docs/version/0.18.0/whatsnew.html#range-index), so these changes should be non-breaking to users. scikit-bio now depends on pandas >= 0.18.0 ([#1308](https://github.com/scikit-bio/scikit-bio/issues/1308))
* Added `reset_index=False` parameter to `TabularMSA.append` and `TabularMSA.extend` for resetting the MSA's index to the default index after appending/extending.
* Added support for partial pairwise calculations via `skbio.diversity.partial_beta_diversity`. ([#1221](https://github.com/scikit-bio/scikit-bio/issues/1221), [#1337](https://github.com/scikit-bio/scikit-bio/pull/1337)). This function is immediately deprecated as its return type will change in the future and should be used with caution in its present form (see the function's documentation for details).
* `TemporaryFile` and `NamedTemporaryFile` are now supported IO sources for `skbio.io` and related functionality.  ([#1291](https://github.com/scikit-bio/scikit-bio/issues/1291))
* Added `tree_node_class=TreeNode` parameter to `skbio.tree.majority_rule` to support returning consensus trees of type `TreeNode` (the default) or a type that has the same interface as `TreeNode` (e.g. `TreeNode` subclasses) ([#1193](https://github.com/scikit-bio/scikit-bio/pull/1193))
* `TreeNode.from_linkage_matrix` and `TreeNode.from_taxonomy` now support constructing `TreeNode` subclasses. `TreeNode.bifurcate` now supports `TreeNode` subclasses ([#1193](https://github.com/scikit-bio/scikit-bio/pull/1193))
* The `ignore_metadata` keyword has been added to `TabularMSA.iter_positions` to improve performance when metadata is not necessary.
* Pairwise aligners in `skbio.alignment` now propagate per-sequence `metadata` objects (this does not include `positional_metadata`).

### Backward-incompatible changes [stable]

### Backward-incompatible changes [experimental]
* `TabularMSA.append` and `TabularMSA.extend` now require one of `minter`, `index`, or `reset_index` to be provided when incorporating new sequences into an MSA. Previous behavior was to auto-increment the index labels if `minter` and `index` weren't provided and the MSA had a default integer index, otherwise error. Use `reset_index=True` to obtain the previous behavior in a more explicit way.
* `skbio.stats.composition.ancom` now returns two `pd.DataFrame` objects, where it previously returned one. The first contains the ANCOM test results, as before, and the second contains percentile abundances of each feature in each group. The specific percentiles that are computed and returned is controlled by the new `percentiles` parameter to `skbio.stats.composition.ancom`. In the future, this second `pd.DataFrame` will not be returned by this function, but will be available through the [contingency table API](https://github.com/scikit-bio/scikit-bio/issues/848). ([#1293](https://github.com/scikit-bio/scikit-bio/issues/1293))
* `skbio.stats.composition.ancom` now performs multiple comparisons correction by default. The previous behavior of not performing multiple comparisons correction can be achieved by passing ``multiple_comparisons_correction=None``.
* The ``reject`` column in the first ``pd.DataFrame`` returned from `skbio.stats.composition.ancom` has been renamed ``Reject null hypothesis`` for clarity. ([#1375](https://github.com/scikit-bio/scikit-bio/issues/1375))

### Bug fixes
* Fixed row and column names to `biplot_scores` in the `OrdinationResults` object from `skbio.stats.ordination`. This fix affect the `cca` and `rda` methods. ([#1322](https://github.com/scikit-bio/scikit-bio/issues/1322))
* Fixed bug when using `skbio.io.format.stockholm` reader on file with multi-line tree with no id. Previously this raised an `AttributeError`, now it correctly handles this type of tree. ([#1334](https://github.com/scikit-bio/scikit-bio/issues/1334))
* Fixed bug when reading Stockholm files with GF or GS features split over multiple lines. Previously, the feature text was simply concatenated because it was assumed to have trailing whitespace. There are examples of Stockholm files with and without trailing whitespace for multi-line features, so the `skbio.io.format.stockholm` reader now adds a single space when concatenating feature text without trailing whitespace to avoid joining words together. Multi-line trees stored as GF metadata are concatenated as they appear in the file; a space is not added when concatenating. ([#1328](https://github.com/scikit-bio/scikit-bio/issues/1328))
* Fixed bug when using `Sequence.iter_kmers` on empty `Sequence` object. Previously this raised a `ValueError`, now it returns
an empty generator.
* Fixed minor bug where adding sequences to an empty `TabularMSA` with MSA-wide `positional_metadata` would result in a `TabularMSA` object in an inconsistent state. This could happen using `TabularMSA.append` or `TabularMSA.extend`. This bug only affects a `TabularMSA` object *without* sequences that has MSA-wide `positional_metadata` (for example, `TabularMSA([], positional_metadata={'column': []})`).
* `TreeNode.distance` now handles the situation in which `self` or `other` are ancestors. Previosly, a node further up the tree was used resulting in inflated distances. ([#807](https://github.com/scikit-bio/scikit-bio/issues/807))
* `TreeNode.prune` can now handle a root with a single descendent. Previously, the root was ignored from possibly having a single descendent. ([#1247](https://github.com/scikit-bio/scikit-bio/issues/1247))
* Providing the `format` keyword to `skbio.io.read` when creating a generator with an empty file will now return an empty generator instead of raising `StopIteration`. ([#1313](https://github.com/scikit-bio/scikit-bio/issues/1313))
* `OrdinationResults` is now importable from `skbio` and `skbio.stats.ordination` and correctly linked from the documentation ([#1205](https://github.com/scikit-bio/scikit-bio/issues/1205))
* Fixed performance bug in pairwise aligners resulting in 100x worse performance than in 0.2.4.

### Deprecated functionality [stable]
* Deprecated use of the term "non-degenerate", in favor of "definite". `GrammaredSequence.nondegenerate_chars`, `GrammaredSequence.nondegenerates`, and `GrammaredSequence.has_nondegenerates` have been renamed to `GrammaredSequence.definite_chars`, `GrammaredSequence.definites`, and `GrammaredSequence.has_definites`, respectively. The old names will be removed in scikit-bio 0.5.2. Relevant affected public classes include `GrammaredSequence`, `DNA`, `RNA`, and `Protein`.

### Deprecated functionality [experimental]
* Deprecated function `skbio.util.create_dir`. This function will be removed in scikit-bio 0.5.1. Please use the Python standard library
functionality described [here](https://docs.python.org/2/library/os.html#os.makedirs). ([#833](https://github.com/scikit-bio/scikit-bio/issues/833))
* Deprecated function `skbio.util.remove_files`. This function will be removed in scikit-bio 0.5.1. Please use the Python standard library
functionality described [here](https://docs.python.org/2/library/os.html#os.remove). ([#833](https://github.com/scikit-bio/scikit-bio/issues/833))
* Deprecated function `skbio.util.is_casava_v180_or_later`. This function will be removed in 0.5.1. Functionality moved to FASTQ sniffer.
([#833](https://github.com/scikit-bio/scikit-bio/issues/833))

### Miscellaneous
* When installing scikit-bio via `pip`, numpy must now be installed first ([#1296](https://github.com/scikit-bio/scikit-bio/issues/1296))

## Version 0.4.2 (2016-02-17)

Minor maintenance release. **This is the last Python 2.7 compatible release. Future scikit-bio releases will only support Python 3.**

### Features
* Added `skbio.tree.TreeNode.bifurcate` for converting multifurcating trees into bifurcating trees. ([#896](https://github.com/scikit-bio/scikit-bio/issues/896))
* Added `skbio.io.format.stockholm` for reading Stockholm files into a `TabularMSA` and writing from a `TabularMSA`. ([#967](https://github.com/scikit-bio/scikit-bio/issues/967))
* scikit-bio `Sequence` objects have better compatibility with numpy. For example, calling `np.asarray(sequence)` now converts the sequence to a numpy array of characters (the same as calling `sequence.values`).
* Added `skbio.sequence.distance` subpackage for computing distances between scikit-bio `Sequence` objects ([#913](https://github.com/scikit-bio/scikit-bio/issues/913))
* Added ``skbio.sequence.GrammaredSequence``, which can be inherited from to create grammared sequences with custom alphabets (e.g., for use with TabularMSA) ([#1175](https://github.com/scikit-bio/scikit-bio/issues/1175))
* Added ``skbio.util.classproperty`` decorator

### Backward-incompatible changes [stable]
* When sniffing or reading a file (`skbio.io.sniff`, `skbio.io.read`, or the object-oriented `.read()` interface), passing `newline` as a keyword argument to `skbio.io.open` now raises a `TypeError`. This backward-incompatible change to a stable API is necessary because it fixes a bug (more details in bug fix section below).
* When reading a FASTQ or QSEQ file and passing `variant='solexa'`, `ValueError` is now raised instead of `NotImplementedError`. This backward-incompatible change to a stable API is necessary to avoid creating a spin-locked process due to [a bug in Python](https://bugs.python.org/issue25786). See [#1256](https://github.com/scikit-bio/scikit-bio/issues/1256) for details. This change is temporary and will be reverted to `NotImplementedError` when the bug is fixed in Python.

### Backward-incompatible changes [experimental]
* `skbio.io.format.genbank`: When reading GenBank files, the date field of the LOCUS line is no longer parsed into a `datetime.datetime` object and is left as a string. When writing GenBank files, the locus date metadata is expected to be a string instead of a `datetime.datetime` object ([#1153](https://github.com/scikit-bio/scikit-bio/issues/1153))
* `Sequence.distance` now converts the input sequence (`other`) to its type before passing both sequences to `metric`. Previous behavior was to always convert to `Sequence`.

### Bug fixes
* Fixed bug when using `Sequence.distance` or `DistanceMatrix.from_iterable` to compute distances between `Sequence` objects with differing `metadata`/`positional_metadata` and passing `metric=scipy.spatial.distance.hamming` ([#1254](https://github.com/scikit-bio/scikit-bio/issues/1254))
* Fixed performance bug when computing Hamming distances between `Sequence` objects in `DistanceMatrix.from_iterable` ([#1250](https://github.com/scikit-bio/scikit-bio/issues/1250))
* Changed `skbio.stats.composition.multiplicative_replacement` to raise an error whenever a large value of `delta` is chosen ([#1241](https://github.com/scikit-bio/scikit-bio/issues/1241))
* When sniffing or reading a file (`skbio.io.sniff`, `skbio.io.read`, or the object-oriented `.read()` interface), passing `newline` as a keyword argument to `skbio.io.open` now raises a `TypeError`. The file format's `newline` character will be used when opening the file. Previous behavior allowed overriding the format's `newline` character but this could cause issues with readers that assume newline characters are those defined by the file format (which is an entirely reasonable assumption). This bug is very unlikely to have surfaced in practice as the default `newline` behavior is *universal newlines mode*.
* DNA, RNA, and Protein are no longer inheritable because they assume an IUPAC alphabet.
* `DistanceMatrix` constructor provides more informative error message when data contains NaNs ([#1276](https://github.com/scikit-bio/scikit-bio/issues/1276))

### Miscellaneous
* Warnings raised by scikit-bio now share a common subclass ``skbio.util.SkbioWarning``.

## Version 0.4.1 (2015-12-09)

### Features
* The ``TabularMSA`` object was added to represent and operate on tabular multiple sequence alignments. This satisfies [RFC 1](https://github.com/scikit-bio/scikit-bio-rfcs/blob/master/active/001-tabular-msa.md). See the ``TabularMSA`` docs for full details.
* Added phylogenetic diversity metrics, including weighted UniFrac, unweighted UniFrac, and Faith's Phylogenetic Diversity. These are accessible as ``skbio.diversity.beta.unweighted_unifrac``, ``skbio.diversity.beta.weighted_unifrac``, and ``skbio.diversity.alpha.faith_pd``, respectively.
* Addition of the function ``skbio.diversity.alpha_diversity`` to support applying an alpha diversity metric to multiple samples in one call.
* Addition of the functions ``skbio.diversity.get_alpha_diversity_metrics`` and ``skbio.diversity.get_beta_diversity_metrics`` to support discovery of the alpha and beta diversity metrics implemented in scikit-bio.
* Added `skbio.stats.composition.ancom` function, a test for OTU differential abundance across sample categories. ([#1054](https://github.com/scikit-bio/scikit-bio/issues/1054))
* Added `skbio.io.format.blast7` for reading BLAST+ output format 7 or BLAST output format 9 files into a `pd.DataFrame`. ([#1110](https://github.com/scikit-bio/scikit-bio/issues/1110))
* Added `skbio.DissimilarityMatrix.to_data_frame` method for creating a ``pandas.DataFrame`` from a `DissimilarityMatrix` or `DistanceMatrix`. ([#757](https://github.com/scikit-bio/scikit-bio/issues/757))
* Added support for one-dimensional vector of dissimilarities in `skbio.stats.distance.DissimilarityMatrix`
constructor. ([#6240](https://github.com/scikit-bio/scikit-bio/issues/624))
* Added `skbio.io.format.blast6` for reading BLAST+ output format 6 or BLAST output format 8 files into a `pd.DataFrame`. ([#1110](https://github.com/scikit-bio/scikit-bio/issues/1110))
* Added `inner`, `ilr`, `ilr_inv` and `clr_inv`, ``skbio.stats.composition``, which enables linear transformations on compositions ([#892](https://github.com/scikit-bio/scikit-bio/issues/892)
* Added ``skbio.diversity.alpha.pielou_e`` function as an evenness metric of alpha diversity. ([#1068](https://github.com/scikit-bio/scikit-bio/issues/1068))
* Added `to_regex` method to `skbio.sequence._iupac_sequence` ABC - it returns a regex object that matches all non-degenerate versions of the sequence.
* Added ``skbio.util.assert_ordination_results_equal`` function for comparing ``OrdinationResults`` objects in unit tests.
* Added ``skbio.io.format.genbank`` for reading and writing GenBank/GenPept for ``DNA``, ``RNA``, ``Protein`` and ``Sequence`` classes.
* Added ``skbio.util.RepresentationWarning`` for warning about substitutions, assumptions, or particular alterations that were made for the successful completion of a process.
* ``TreeNode.tip_tip_distances`` now supports nodes without an associated length. In this case, a length of 0.0 is assumed and an ``skbio.util.RepresentationWarning`` is raised. Previous behavior was to raise a ``NoLengthError``. ([#791](https://github.com/scikit-bio/scikit-bio/issues/791))
* ``DistanceMatrix`` now has a new constructor method called `from_iterable`.
* ``Sequence`` now accepts ``lowercase`` keyword like ``DNA`` and others. Updated ``fasta``, ``fastq``, and ``qseq`` readers/writers for ``Sequence`` to reflect this.
* The ``lowercase`` method has been moved up to ``Sequence`` meaning all sequence objects now have a ``lowercase`` method.
* Added ``reverse_transcribe`` class method to ``RNA``.
* Added `Sequence.observed_chars` property for obtaining the set of observed characters in a sequence. ([#1075](https://github.com/scikit-bio/scikit-bio/issues/1075))
* Added `Sequence.frequencies` method for computing character frequencies in a sequence. ([#1074](https://github.com/scikit-bio/scikit-bio/issues/1074))
* Added experimental class-method ``Sequence.concat`` which will produce a new sequence from an iterable of existing sequences. Parameters control how positional metadata is propagated during a concatenation.
* ``TreeNode.to_array`` now supports replacing ``nan`` branch lengths in the resulting branch length vector with the value provided as ``nan_length_value``.
* ``skbio.io.format.phylip`` now supports sniffing and reading strict, sequential PHYLIP-formatted files into ``skbio.Alignment`` objects. ([#1006](https://github.com/scikit-bio/scikit-bio/issues/1006))
* Added `default_gap_char` class property to ``DNA``, ``RNA``, and ``Protein`` for representing gap characters in a new sequence.

### Backward-incompatible changes [stable]
* `Sequence.kmer_frequencies` now returns a `dict`. Previous behavior was to return a `collections.Counter` if `relative=False` was passed, and a `collections.defaultdict` if `relative=True` was passed. In the case of a missing key, the `Counter` would return 0 and the `defaultdict` would return 0.0. Because the return type is now always a `dict`, attempting to access a missing key will raise a `KeyError`. This change *may* break backwards-compatibility depending on how the `Counter`/`defaultdict` is being used. We hope that in most cases this change will not break backwards-compatibility because both `Counter` and `defaultdict` are `dict` subclasses.

   If the previous behavior is desired, convert the `dict` into a `Counter`/`defaultdict`:

    ```python
    import collections
    from skbio import Sequence
    seq = Sequence('ACCGAGTTTAACCGAATA')

    # Counter
    freqs_dict = seq.kmer_frequencies(k=8)
    freqs_counter = collections.Counter(freqs_dict)

    # defaultdict
    freqs_dict = seq.kmer_frequencies(k=8, relative=True)
    freqs_default_dict = collections.defaultdict(float, freqs_dict)
    ```

   **Rationale:** We believe it is safer to return `dict` instead of `Counter`/`defaultdict` as this may prevent error-prone usage of the return value. Previous behavior allowed accessing missing kmers, returning 0 or 0.0 depending on the `relative` parameter. This is convenient in many cases but also potentially misleading. For example, consider the following code:

    ```python
    from skbio import Sequence
    seq = Sequence('ACCGAGTTTAACCGAATA')
    freqs = seq.kmer_frequencies(k=8)
    freqs['ACCGA']
    ```

    Previous behavior would return 0 because the kmer `'ACCGA'` is not present in the `Counter`. In one respect this is the correct answer because we asked for kmers of length 8; `'ACCGA'` is a different length so it is not included in the results. However, we believe it is safer to avoid this implicit behavior in case the user assumes there are no `'ACCGA'` kmers in the sequence (which there are!). A `KeyError` in this case is more explicit and forces the user to consider their query. Returning a `dict` will also be consistent with `Sequence.frequencies`.

### Backward-incompatible changes [experimental]
* Replaced ``PCoA``, ``CCA``, ``CA`` and ``RDA`` in ``skbio.stats.ordination`` with equivalent functions ``pcoa``, ``cca``, ``ca`` and ``rda``. These functions now take ``pd.DataFrame`` objects.
* Change ``OrdinationResults`` to have its attributes based on ``pd.DataFrame`` and ``pd.Series`` objects, instead of pairs of identifiers and values. The changes are as follows:
    - ``species`` and ``species_ids`` have been replaced by a ``pd.DataFrame`` named ``features``.
    - ``site`` and ``site_ids`` have been replaced by a ``pd.DataFrame`` named ``samples``.
    - ``eigvals`` is now a ``pd.Series`` object.
    - ``proportion_explained`` is now a ``pd.Series`` object.
    - ``biplot`` is now a ``pd.DataFrame`` object named ``biplot_scores``.
    - ``site_constraints`` is now a ``pd.DataFrame`` object named ``sample_constraints``.
* ``short_method_name`` and ``long_method_name`` are now required arguments of the ``OrdinationResults`` object.
* Removed `skbio.diversity.alpha.equitability`. Please use `skbio.diversity.alpha.pielou_e`, which is more accurately named and better documented. Note that `equitability` by default used logarithm base 2 while `pielou_e` uses logarithm base `e` as described in Heip 1974.
* ``skbio.diversity.beta.pw_distances`` is now called ``skbio.diversity.beta_diversity``. This function no longer defines a default metric, and ``metric`` is now the first argument to this function. This function can also now take a pairwise distances function as ``pairwise_func``.
* Deprecated function ``skbio.diversity.beta.pw_distances_from_table`` has been removed from scikit-bio as scheduled. Code that used this should be adapted to use ``skbio.diversity.beta_diversity``.
* ``TreeNode.index_tree`` now returns a 2-D numpy array as its second return value (the child node index) instead of a 1-D numpy array.
* Deprecated functions `skbio.draw.boxplots` and `skbio.draw.grouped_distributions` have been removed from scikit-bio as scheduled. These functions generated plots that were not specific to bioinformatics. These types of plots can be generated with seaborn or another general-purpose plotting package.
* Deprecated function `skbio.stats.power.bootstrap_power_curve` has been removed from scikit-bio as scheduled. Use `skbio.stats.power.subsample_power` or `skbio.stats.power.subsample_paired_power` followed by `skbio.stats.power.confidence_bound`.
* Deprecated function `skbio.stats.spatial.procrustes` has been removed from scikit-bio as scheduled in favor of `scipy.spatial.procrustes`.
* Deprecated class `skbio.tree.CompressedTrie` and function `skbio.tree.fasta_to_pairlist` have been removed from scikit-bio as scheduled in favor of existing general-purpose Python trie packages.
* Deprecated function `skbio.util.flatten` has been removed from scikit-bio as scheduled in favor of solutions available in the Python standard library (see [here](http://stackoverflow.com/a/952952/3639023) and [here](http://stackoverflow.com/a/406199/3639023) for examples).
* Pairwise alignment functions in `skbio.alignment` now return a tuple containing the `TabularMSA` alignment, alignment score, and start/end positions. The returned `TabularMSA`'s `index` is always the default integer index; sequence IDs are no longer propagated to the MSA. Additionally, the pairwise alignment functions now accept the following input types to align:
    - `local_pairwise_align_nucleotide`: `DNA` or `RNA`
    - `local_pairwise_align_protein`: `Protein`
    - `local_pairwise_align`: `IUPACSequence`
    - `global_pairwise_align_nucleotide`: `DNA`, `RNA`, or `TabularMSA[DNA|RNA]`
    - `global_pairwise_align_protein`: `Protein` or `TabularMSA[Protein]`
    - `global_pairwise_align`: `IUPACSequence` or `TabularMSA`
    - `local_pairwise_align_ssw`: `DNA`, `RNA`, or `Protein`. Additionally, this function now overrides the `protein` kwarg based on input type. `constructor` parameter was removed because the function now determines the return type based on input type.
* Removed `skbio.alignment.SequenceCollection` in favor of using a list or other standard library containers to store scikit-bio sequence objects (most `SequenceCollection` operations were simple list comprehensions). Use `DistanceMatrix.from_iterable` instead of `SequenceCollection.distances` (pass `key="id"` to exactly match original behavior).
* Removed `skbio.alignment.Alignment` in favor of `skbio.alignment.TabularMSA`.
* Removed `skbio.alignment.SequenceCollectionError` and `skbio.alignment.AlignmentError` exceptions as their corresponding classes no longer exist.

### Bug Fixes

* ``Sequence`` objects now handle slicing of empty positional metadata correctly. Any metadata that is empty will no longer be propagated by the internal ``_to`` constructor. ([#1133](https://github.com/scikit-bio/scikit-bio/issues/1133))
* ``DissimilarityMatrix.plot()`` no longer leaves a white border around the
  heatmap it plots (PR #1070).
* TreeNode.root_at_midpoint`` no longer fails when a node with two equal length child branches exists in the tree. ([#1077](https://github.com/scikit-bio/scikit-bio/issues/1077))
* ``TreeNode._set_max_distance``, as called through ``TreeNode.get_max_distance`` or ``TreeNode.root_at_midpoint`` would store distance information as ``list``s in the attribute ``MaxDistTips`` on each node in the tree, however, these distances were only valid for the node in which the call to ``_set_max_distance`` was made. The values contained in ``MaxDistTips`` are now correct across the tree following a call to ``get_max_distance``. The scope of impact of this bug is limited to users that were interacting directly with ``MaxDistTips`` on descendant nodes; this bug does not impact any known method within scikit-bio. ([#1223](https://github.com/scikit-bio/scikit-bio/issues/1223))
* Added missing `nose` dependency to setup.py's `install_requires`. ([#1214](https://github.com/scikit-bio/scikit-bio/issues/1214))
* Fixed issue that resulted in legends of ``OrdinationResult`` plots sometimes being truncated. ([#1210](https://github.com/scikit-bio/scikit-bio/issues/1210))

### Deprecated functionality [stable]
* `skbio.Sequence.copy` has been deprecated in favor of `copy.copy(seq)` and `copy.deepcopy(seq)`.

### Miscellaneous
* Doctests are now written in Python 3.
* ``make test`` now validates MANIFEST.in using [check-manifest](https://github.com/mgedmin/check-manifest). ([#461](https://github.com/scikit-bio/scikit-bio/issues/461))
* Many new alpha diversity equations added to ``skbio.diversity.alpha`` documentation. ([#321](https://github.com/scikit-bio/scikit-bio/issues/321))
* Order of ``lowercase`` and ``validate`` keywords swapped in ``DNA``, ``RNA``, and ``Protein``.

## Version 0.4.0 (2015-07-08)

Initial beta release. In addition to the changes detailed below, the following
subpackages have been mostly or entirely rewritten and most of their APIs are
substantially different (and improved!):

* `skbio.sequence`
* `skbio.io`

The APIs of these subpackages are now stable, and all others are experimental. See the [API stability docs](https://github.com/scikit-bio/scikit-bio/tree/0.4.0/doc/source/user/api_stability.rst) for more details, including what we mean by *stable* and *experimental* in this context. We recognize that this is a lot of backward-incompatible changes. To avoid these types of changes being a surprise to our users, our public APIs are now decorated to make it clear to developers when an API can be relied upon (stable) and when it may be subject to change (experimental).

### Features
* Added `skbio.stats.composition` for analyzing data made up of proportions
* Added new ``skbio.stats.evolve`` subpackage for evolutionary statistics. Currently contains a single function, ``hommola_cospeciation``, which implements a permutation-based test of correlation between two distance matrices.
* Added support for ``skbio.io.util.open_file`` and ``skbio.io.util.open_files`` to pull files from HTTP and HTTPS URLs. This behavior propagates to the I/O registry.
* FASTA/QUAL (``skbio.io.format.fasta``) and FASTQ (``skbio.io.format.fastq``) readers now allow blank or whitespace-only lines at the beginning of the file, between records, or at the end of the file. A blank or whitespace-only line in any other location will continue to raise an error [#781](https://github.com/scikit-bio/scikit-bio/issues/781).
* scikit-bio now ignores leading and trailing whitespace characters on each line while reading FASTA/QUAL and FASTQ files.
* Added `ratio` parameter to `skbio.stats.power.subsample_power`. This allows the user to calculate power on groups for uneven size (For example, draw twice as many samples from Group B than Group A). If `ratio` is not set, group sizes will remain equal across all groups.
* Power calculations (`skbio.stats.power.subsample_power` and `skbio.stats.power.subsample_paired_power`) can use test functions that return multiple p values, like some multivariate linear regression models. Previously, the power calculations required the test to return a single p value.
* Added ``skbio.util.assert_data_frame_almost_equal`` function for comparing ``pd.DataFrame`` objects in unit tests.

### Performance enhancements
* The speed of quality score decoding has been significantly improved (~2x) when reading `fastq` files.
* The speed of `NucleotideSequence.reverse_complement` has been improved (~6x).

### Bug fixes
* Changed `Sequence.distance` to raise an error any time two sequences are passed of different lengths regardless of the `distance_fn` being passed. [(#514)](https://github.com/scikit-bio/scikit-bio/issues/514)
* Fixed issue with ``TreeNode.extend`` where if given the children of another ``TreeNode`` object (``tree.children``), both trees would be left in an incorrect and unpredictable state. ([#889](https://github.com/scikit-bio/scikit-bio/issues/889))
* Changed the way power was calculated in `subsample_paired_power` to move the subsample selection before the test is performed. This increases the number of Monte Carlo simulations performed during power estimation, and improves the accuracy of the returned estimate. Previous power estimates from `subsample_paired_power` should be disregarded and re-calculated. ([#910](https://github.com/scikit-bio/scikit-bio/issues/910))
* Fixed issue where `randdm` was attempting to create asymmetric distance matrices.This was causing an error to be raised by the `DistanceMatrix` constructor inside of the `randdm` function, so that `randdm` would fail when attempting to create large distance matrices. ([#943](https://github.com/scikit-bio/scikit-bio/issues/943))

### Deprecated functionality
* Deprecated `skbio.util.flatten`. This function will be removed in scikit-bio 0.3.1. Please use standard python library functionality
described here [Making a flat list out of lists of lists](http://stackoverflow.com/a/952952/3639023), [Flattening a shallow list](http://stackoverflow.com/a/406199/3639023) ([#833](https://github.com/scikit-bio/scikit-bio/issues/833))
* Deprecated `skbio.stats.power.bootstrap_power_curve` will be removed in scikit-bio 0.4.1. It is deprecated in favor of using ``subsample_power`` or ``sample_paired_power`` to calculate a power matrix, and then the use of ``confidence_bounds`` to calculate the average and confidence intervals.

### Backward-incompatible changes
* Removed the following deprecated functionality:
    - `skbio.parse` subpackage, including `SequenceIterator`, `FastaIterator`, `FastqIterator`, `load`, `parse_fasta`, `parse_fastq`, `parse_qual`, `write_clustal`, `parse_clustal`, and `FastqParseError`; please use `skbio.io` instead.
    - `skbio.format` subpackage, including `fasta_from_sequence`, `fasta_from_alignment`, and `format_fastq_record`; please use `skbio.io` instead.
    - `skbio.alignment.SequenceCollection.int_map`; please use `SequenceCollection.update_ids` instead.
    - `skbio.alignment.SequenceCollection` methods `to_fasta` and `toFasta`; please use `SequenceCollection.write` instead.
    - `constructor` parameter in `skbio.alignment.Alignment.majority_consensus`; please convert returned biological sequence object manually as desired (e.g., `str(seq)`).
    - `skbio.alignment.Alignment.to_phylip`; please use `Alignment.write` instead.
    - `skbio.sequence.BiologicalSequence.to_fasta`; please use `BiologicalSequence.write` instead.
    - `skbio.tree.TreeNode` methods `from_newick`, `from_file`, and `to_newick`; please use `TreeNode.read` and `TreeNode.write` instead.
    - `skbio.stats.distance.DissimilarityMatrix` methods `from_file` and `to_file`; please use `DissimilarityMatrix.read` and `DissimilarityMatrix.write` instead.
    - `skbio.stats.ordination.OrdinationResults` methods `from_file` and `to_file`; please use `OrdinationResults.read` and `OrdinationResults.write` instead.
    - `skbio.stats.p_value_to_str`; there is no replacement.
    - `skbio.stats.subsample`; please use `skbio.stats.subsample_counts` instead.
    - `skbio.stats.distance.ANOSIM`; please use `skbio.stats.distance.anosim` instead.
    - `skbio.stats.distance.PERMANOVA`; please use `skbio.stats.distance.permanova` instead.
    - `skbio.stats.distance.CategoricalStatsResults`; there is no replacement, please use `skbio.stats.distance.anosim` or `skbio.stats.distance.permanova`, which will return a `pandas.Series` object.
* `skbio.alignment.Alignment.majority_consensus` now returns `BiologicalSequence('')` if the alignment is empty. Previously, `''` was returned.
* `min_observations` was removed from `skbio.stats.power.subsample_power` and `skbio.stats.power.subsample_paired_power`. The minimum number of samples for subsampling depends on the data set and statistical tests. Having a default parameter to set unnecessary limitations on the technique.

### Miscellaneous
* Changed testing procedures
    - Developers should now use `make test`
    - Users can use `python -m skbio.test`
    - Added `skbio.util._testing.TestRunner` (available through `skbio.util.TestRunner`). Used to provide a `test` method for each module init file. This class represents a unified testing path which wraps all `skbio` testing functionality.
    - Autodetect Python version and disable doctests for Python 3.
* `numpy` is no longer required to be installed before installing scikit-bio!
* Upgraded checklist.py to check source files non-conforming to [new header style](http://scikit-bio.org/docs/latest/development/new_module.html). ([#855](https://github.com/scikit-bio/scikit-bio/issues/855))
* Updated to use `natsort` >= 4.0.0.
* The method of subsampling was changed for ``skbio.stats.power.subsample_paired_power``. Rather than drawing a paired sample for the run and then subsampling for each count, the subsample is now drawn for each sample and each run. In test data, this did not significantly alter the power results.
* checklist.py now enforces `__future__` imports in .py files.

## Version 0.2.3 (2015-02-13)

### Features
* Modified ``skbio.stats.distance.pwmantel`` to accept a list of filepaths. This is useful as it allows for a smaller amount of memory consumption as it only loads two matrices at a time as opposed to requiring that all distance matrices are loaded into memory.
* Added ``skbio.util.find_duplicates`` for finding duplicate elements in an iterable.

### Bug fixes
* Fixed floating point precision bugs in ``Alignment.position_frequencies``, ``Alignment.position_entropies``, ``Alignment.omit_gap_positions``, ``Alignment.omit_gap_sequences``, ``BiologicalSequence.k_word_frequencies``, and ``SequenceCollection.k_word_frequencies`` ([#801](https://github.com/scikit-bio/scikit-bio/issues/801)).

### Backward-incompatible changes
* Removed ``feature_types`` attribute from ``BiologicalSequence`` and all subclasses ([#797](https://github.com/scikit-bio/scikit-bio/pull/797)).
* Removed ``find_features`` method from ``BiologicalSequence`` and ``ProteinSequence`` ([#797](https://github.com/scikit-bio/scikit-bio/pull/797)).
* ``BiologicalSequence.k_word_frequencies`` now returns a ``collections.defaultdict`` of type ``float`` instead of type ``int``. This only affects the "default" case, when a key isn't present in the dictionary. Previous behavior would return ``0`` as an ``int``, while the new behavior is to return ``0.0`` as a ``float``. This change also affects the ``defaultdict``s that are returned by ``SequenceCollection.k_word_frequencies``.

### Miscellaneous
* ``DissimilarityMatrix`` and ``DistanceMatrix`` now report duplicate IDs in the ``DissimilarityMatrixError`` message that can be raised during validation.

## Version 0.2.2 (2014-12-04)

### Features
* Added ``plot`` method to ``skbio.stats.distance.DissimilarityMatrix`` for creating basic heatmaps of a dissimilarity/distance matrix (see [#684](https://github.com/scikit-bio/scikit-bio/issues/684)). Also added  ``_repr_png_`` and ``_repr_svg_`` methods for automatic display in the IPython Notebook, with ``png`` and ``svg`` properties for direct access.
* Added `__str__` method to `skbio.stats.ordination.OrdinationResults`.
* Added ``skbio.stats.distance.anosim`` and ``skbio.stats.distance.permanova`` functions, which replace the ``skbio.stats.distance.ANOSIM`` and ``skbio.stats.distance.PERMANOVA`` classes. These new functions provide simpler procedural interfaces to running these statistical methods. They also provide more convenient access to results by returning a ``pandas.Series`` instead of a ``CategoricalStatsResults`` object. These functions have more extensive documentation than their previous versions. If significance tests are suppressed, p-values are returned as ``np.nan`` instead of ``None`` for consistency with other statistical methods in scikit-bio. [#754](https://github.com/scikit-bio/scikit-bio/issues/754)
* Added `skbio.stats.power` for performing empirical power analysis. The module uses existing datasets and iteratively draws samples to estimate the number of samples needed to see a significant difference for a given critical value.
* Added `skbio.stats.isubsample` for subsampling from an unknown number of values. This method supports subsampling from multiple partitions and does not require that all items be stored in memory, requiring approximately `O(N*M)`` space where `N` is the number of partitions and `M` is the maximum subsample size.
* Added ``skbio.stats.subsample_counts``, which replaces ``skbio.stats.subsample``. See deprecation section below for more details ([#770](https://github.com/scikit-bio/scikit-bio/issues/770)).

### Bug fixes
* Fixed issue where SSW wouldn't compile on i686 architectures ([#409](https://github.com/scikit-bio/scikit-bio/issues/409)).

### Deprecated functionality
* Deprecated ``skbio.stats.p_value_to_str``. This function will be removed in scikit-bio 0.3.0. Permutation-based p-values in scikit-bio are calculated as ``(num_extreme + 1) / (num_permutations + 1)``, so it is impossible to obtain a p-value of zero. This function historically existed for correcting the number of digits displayed when obtaining a p-value of zero. Since this is no longer possible, this functionality will be removed.
* Deprecated ``skbio.stats.distance.ANOSIM`` and ``skbio.stats.distance.PERMANOVA`` in favor of ``skbio.stats.distance.anosim`` and ``skbio.stats.distance.permanova``, respectively.
* Deprecated ``skbio.stats.distance.CategoricalStatsResults`` in favor of using ``pandas.Series`` to store statistical method results. ``anosim`` and ``permanova`` return ``pandas.Series`` instead of ``CategoricalStatsResults``.
* Deprecated ``skbio.stats.subsample`` in favor of ``skbio.stats.subsample_counts``, which provides an identical interface; only the function name has changed. ``skbio.stats.subsample`` will be removed in scikit-bio 0.3.0.

### Backward-incompatible changes
* Deprecation warnings are now raised using ``DeprecationWarning`` instead of ``UserWarning`` ([#774](https://github.com/scikit-bio/scikit-bio/issues/774)).

### Miscellaneous
* The ``pandas.DataFrame`` returned by ``skbio.stats.distance.pwmantel`` now stores p-values as floats and does not convert them to strings with a specific number of digits. p-values that were previously stored as "N/A" are now stored as ``np.nan`` for consistency with other statistical methods in scikit-bio. See note in "Deprecated functionality" above regarding ``p_value_to_str`` for details.
* scikit-bio now supports versions of IPython < 2.0.0 ([#767](https://github.com/scikit-bio/scikit-bio/issues/767)).

## Version 0.2.1 (2014-10-27)

This is an alpha release of scikit-bio. At this stage, major backwards-incompatible API changes can and will happen. Unified I/O with the scikit-bio I/O registry was the focus of this release.

### Features
* Added ``strict`` and ``lookup`` optional parameters to ``skbio.stats.distance.mantel`` for handling reordering and matching of IDs when provided ``DistanceMatrix`` instances as input (these parameters were previously only available in ``skbio.stats.distance.pwmantel``).
* ``skbio.stats.distance.pwmantel`` now accepts an iterable of ``array_like`` objects. Previously, only ``DistanceMatrix`` instances were allowed.
* Added ``plot`` method to ``skbio.stats.ordination.OrdinationResults`` for creating basic 3-D matplotlib scatterplots of ordination results, optionally colored by metadata in a ``pandas.DataFrame`` (see [#518](https://github.com/scikit-bio/scikit-bio/issues/518)). Also added  ``_repr_png_`` and ``_repr_svg_`` methods for automatic display in the IPython Notebook, with ``png`` and ``svg`` properties for direct access.
* Added ``skbio.stats.ordination.assert_ordination_results_equal`` for comparing ``OrdinationResults`` objects for equality in unit tests.
* ``BiologicalSequence`` (and its subclasses) now optionally store Phred quality scores. A biological sequence's quality scores are stored as a 1-D ``numpy.ndarray`` of nonnegative integers that is the same length as the biological sequence. Quality scores can be provided upon object instantiation via the keyword argument ``quality``, and can be retrieved via the ``BiologicalSequence.quality`` property. ``BiologicalSequence.has_quality`` is also provided for determining whether a biological sequence has quality scores or not. See [#616](https://github.com/scikit-bio/scikit-bio/issues/616) for more details.
* Added ``BiologicalSequence.sequence`` property for retrieving the underlying string representing the sequence characters. This was previously (and still is) accessible via ``BiologicalSequence.__str__``. It is provided via a property for convenience and explicitness.
* Added ``BiologicalSequence.equals`` for full control over equality testing of biological sequences. By default, biological sequences must have the same type, underlying sequence of characters, identifier, description, and quality scores to compare equal. These properties can be ignored via the keyword argument ``ignore``. The behavior of ``BiologicalSequence.__eq__``/``__ne__`` remains unchanged (only type and underlying sequence of characters are compared).
* Added ``BiologicalSequence.copy`` for creating a copy of a biological sequence, optionally with one or more attributes updated.
* ``BiologicalSequence.__getitem__`` now supports specifying a sequence of indices to take from the biological sequence.
* Methods to read and write taxonomies are now available under ``skbio.tree.TreeNode.from_taxonomy`` and ``skbio.tree.TreeNode.to_taxonomy`` respectively.
* Added ``SequenceCollection.update_ids``, which provides a flexible way of updating sequence IDs on a ``SequenceCollection`` or ``Alignment`` (note that a new object is returned, since instances of these classes are immutable). Deprecated ``SequenceCollection.int_map`` in favor of this new method; it will be removed in scikit-bio 0.3.0.
* Added ``skbio.util.cardinal_to_ordinal`` for converting a cardinal number to ordinal string (e.g., useful for error messages).
* New I/O Registry: supports multiple file formats, automatic file format detection when reading, unified procedural ``skbio.io.read`` and ``skbio.io.write`` in addition to OOP interfaces (``read/write`` methods) on the below objects. See ``skbio.io`` for more details.
    - Added "clustal" format support:
        * Has sniffer
        * Readers: ``Alignment``
        * Writers: ``Alignment``
    - Added "lsmat" format support:
        * Has sniffer
        * Readers: ``DissimilarityMatrix``, ``DistanceMatrix``
        * Writers: ``DissimilarityMatrix``, ``DistanceMatrix``
    - Added "ordination" format support:
        * Has sniffer
        * Readers: ``OrdinationResults``
        * Writers: ``OrdinationResults``
    - Added "newick" format support:
        * Has sniffer
        * Readers: ``TreeNode``
        * Writers: ``TreeNode``
    - Added "phylip" format support:
        * No sniffer
        * Readers: None
        * Writers: ``Alignment``
    - Added "qseq" format support:
        * Has sniffer
        * Readers: generator of ``BiologicalSequence`` or its subclasses, ``SequenceCollection``, ``BiologicalSequence``, ``NucleotideSequence``, ``DNASequence``, ``RNASequence``, ``ProteinSequence``
        * Writers: None
    - Added "fasta"/QUAL format support:
        * Has sniffer
        * Readers: generator of ``BiologicalSequence`` or its subclasses, ``SequenceCollection``, ``Alignment``, ``BiologicalSequence``, ``NucleotideSequence``, ``DNASequence``, ``RNASequence``, ``ProteinSequence``
        * Writers: same as readers
    - Added "fastq" format support:
        * Has sniffer
        * Readers: generator of ``BiologicalSequence`` or its subclasses, ``SequenceCollection``, ``Alignment``, ``BiologicalSequence``, ``NucleotideSequence``, ``DNASequence``, ``RNASequence``, ``ProteinSequence``
        * Writers: same as readers

### Bug fixes

* Removed ``constructor`` parameter from ``Alignment.k_word_frequencies``, ``BiologicalSequence.k_words``, ``BiologicalSequence.k_word_counts``, and ``BiologicalSequence.k_word_frequencies`` as it had no effect (it was never hooked up in the underlying code). ``BiologicalSequence.k_words`` now returns a generator of ``BiologicalSequence`` objects instead of strings.
* Modified the ``Alignment`` constructor to verify that all sequences have the same length, if not, raise an ``AlignmentError`` exception.  Updated the method ``Alignment.subalignment`` to calculate the indices only once now that identical sequence length is guaranteed.

### Deprecated functionality
* Deprecated ``constructor`` parameter in ``Alignment.majority_consensus`` in favor of having users call ``str`` on the returned ``BiologicalSequence``. This parameter will be removed in scikit-bio 0.3.0.

* Existing I/O functionality deprecated in favor of I/O registry, old functionality will be removed in scikit-bio 0.3.0. All functionality can be found at ``skbio.io.read``, ``skbio.io.write``, and the methods listed below:
    * Deprecated the following "clustal" readers/writers:
        - ``write_clustal`` -> ``Alignment.write``
        - ``parse_clustal`` -> ``Alignment.read``

    * Deprecated the following distance matrix format ("lsmat") readers/writers:
        - ``DissimilarityMatrix.from_file`` -> ``DissimilarityMatrix.read``
        - ``DissimilarityMatrix.to_file`` -> ``DissimilarityMatrix.write``
        - ``DistanceMatrix.from_file`` -> ``DistanceMatrix.read``
        - ``DistanceMatrix.to_file`` -> ``DistanceMatrix.write``

    * Deprecated the following ordination format ("ordination") readers/writers:
        - ``OrdinationResults.from_file`` -> ``OrdinationResults.read``
        - ``OrdinationResults.to_file`` -> ``OrdinationResults.write``

    * Deprecated the following "newick" readers/writers:
        - ``TreeNode.from_file`` -> ``TreeNode.read``
        - ``TreeNode.from_newick`` -> ``TreeNode.read``
        - ``TreeNode.to_newick`` -> ``TreeNode.write``

    * Deprecated the following "phylip" writers:
        - ``Alignment.to_phylip`` -> ``Alignment.write``

    * Deprecated the following "fasta"/QUAL readers/writers:
        - ``SequenceCollection.from_fasta_records`` -> ``SequenceCollection.read``
        - ``SequenceCollection.to_fasta`` -> ``SequenceCollection.write``
        - ``fasta_from_sequences`` -> ``skbio.io.write(obj, into=<file>, format='fasta')``
        - ``fasta_from_alignment`` -> ``Alignment.write``
        - ``parse_fasta`` -> ``skbio.io.read(<fasta>, format='fasta')``
        - ``parse_qual`` -> ``skbio.io.read(<fasta>, format='fasta', qual=<file>)``
        - ``BiologicalSequence.to_fasta`` -> ``BiologicalSequence.write``

    * Deprecated the following "fastq" readers/writers:
        - ``parse_fastq`` -> ``skbio.io.read(<fastq>, format='fastq')``
        - ``format_fastq_record`` -> ``skbio.io.write(<fastq>, format='fastq')``

### Backward-incompatible changes

* ``skbio.stats.distance.mantel`` now returns a 3-element tuple containing correlation coefficient, p-value, and the number of matching rows/cols in the distance matrices (``n``). The return value was previously a 2-element tuple containing only the correlation coefficient and p-value.
* ``skbio.stats.distance.mantel`` reorders input ``DistanceMatrix`` instances based on matching IDs (see optional parameters ``strict`` and ``lookup`` for controlling this behavior). In the past, ``DistanceMatrix`` instances were treated the same as ``array_like`` input and no reordering took place, regardless of ID (mis)matches. ``array_like`` input behavior remains the same.
* If mismatched types are provided to ``skbio.stats.distance.mantel`` (e.g., a ``DistanceMatrix`` and ``array_like``), a ``TypeError`` will be raised.

### Miscellaneous

* Added git timestamp checking to checklist.py, ensuring that when changes are made to Cython (.pyx) files, their corresponding generated C files are also updated.
* Fixed performance bug when instantiating ``BiologicalSequence`` objects. The previous runtime scaled linearly with sequence length; it is now constant time when the sequence is already a string. See [#623](https://github.com/scikit-bio/scikit-bio/issues/623) for details.
* IPython and six are now required dependencies.

## Version 0.2.0 (2014-08-07)

This is an initial alpha release of scikit-bio. At this stage, major backwards-incompatible API changes can and will happen. Many backwards-incompatible API changes were made since the previous release.

### Features

* Added ability to compute distances between sequences in a ``SequenceCollection`` object ([#509](https://github.com/scikit-bio/scikit-bio/issues/509)), and expanded ``Alignment.distance`` to allow the user to pass a function for computing distances (the default distance metric is still ``scipy.spatial.distance.hamming``) ([#194](https://github.com/scikit-bio/scikit-bio/issues/194)).
* Added functionality to not penalize terminal gaps in global alignment. This functionality results in more biologically relevant global alignments (see [#537](https://github.com/scikit-bio/scikit-bio/issues/537) for discussion of the issue) and is now the default behavior for global alignment.
* The python global aligners (``global_pairwise_align``, ``global_pairwise_align_nucleotide``, and ``global_pairwise_align_protein``) now support aligning pairs of sequences, pairs of alignments, and a sequence and an alignment (see [#550](https://github.com/scikit-bio/scikit-bio/issues/550)). This functionality supports progressive multiple sequence alignment, among other things such as adding a sequence to an existing alignment.
* Added ``StockholmAlignment.to_file`` for writing Stockholm-formatted files.
* Added ``strict=True`` optional parameter to ``DissimilarityMatrix.filter``.
* Added ``TreeNode.find_all`` for finding all tree nodes that match a given name.


### Bug fixes

* Fixed bug that resulted in a ``ValueError`` from ``local_align_pairwise_nucleotide`` (see [#504](https://github.com/scikit-bio/scikit-bio/issues/504)) under many circumstances. This would not generate incorrect results, but would cause the code to fail.

### Backward-incompatible changes

* Removed ``skbio.math``, leaving ``stats`` and ``diversity`` to become top level packages. For example, instead of ``from skbio.math.stats.ordination import PCoA`` you would now import ``from skbio.stats.ordination import PCoA``.
* The module ``skbio.math.gradient`` as well as the contents of ``skbio.math.subsample`` and ``skbio.math.stats.misc`` are now found in ``skbio.stats``. As an example, to import subsample: ``from skbio.stats import subsample``; to import everything from gradient: ``from skbio.stats.gradient import *``.
* The contents of ``skbio.math.stats.ordination.utils`` are now in ``skbio.stats.ordination``.
* Removed ``skbio.app`` subpackage (i.e., the *application controller framework*) as this code has been ported to the standalone [burrito](https://github.com/biocore/burrito) Python package. This code was not specific to bioinformatics and is useful for wrapping command-line applications in general.
* Removed ``skbio.core``, leaving ``alignment``, ``genetic_code``, ``sequence``, ``tree``, and ``workflow`` to become top level packages. For example, instead of ``from skbio.core.sequence import DNA`` you would now import ``from skbio.sequence import DNA``.
* Removed ``skbio.util.exception`` and ``skbio.util.warning`` (see [#577](https://github.com/scikit-bio/scikit-bio/issues/577) for the reasoning behind this change). The exceptions/warnings were moved to the following locations:
 - ``FileFormatError``, ``RecordError``, ``FieldError``, and ``EfficiencyWarning`` have been moved to ``skbio.util``
 - ``BiologicalSequenceError`` has been moved to ``skbio.sequence``
 - ``SequenceCollectionError`` and ``StockholmParseError`` have been moved to ``skbio.alignment``
 - ``DissimilarityMatrixError``, ``DistanceMatrixError``, ``DissimilarityMatrixFormatError``, and ``MissingIDError`` have been moved to ``skbio.stats.distance``
 - ``TreeError``, ``NoLengthError``, ``DuplicateNodeError``, ``MissingNodeError``, and ``NoParentError`` have been moved to ``skbio.tree``
 - ``FastqParseError`` has been moved to ``skbio.parse.sequences``
 - ``GeneticCodeError``, ``GeneticCodeInitError``, and ``InvalidCodonError`` have been moved to ``skbio.genetic_code``
* The contents of ``skbio.genetic_code`` formerly ``skbio.core.genetic_code`` are now in ``skbio.sequence``. The ``GeneticCodes`` dictionary is now a function ``genetic_code``. The functionality is the same, except that because this is now a function rather than a dict, retrieving a genetic code is done using a function call rather than a lookup (so, for example, ``GeneticCodes[2]`` becomes ``genetic_code(2)``.
* Many submodules have been made private with the intention of simplifying imports for users. See [#562](https://github.com/scikit-bio/scikit-bio/issues/562) for discussion of this change. The following list contains the previous module name and where imports from that module should now come from.
 - ``skbio.alignment.ssw`` to ``skbio.alignment``
 - ``skbio.alignment.alignment`` to ``skbio.alignment``
 - ``skbio.alignment.pairwise`` to ``skbio.alignment``
 - ``skbio.diversity.alpha.base`` to ``skbio.diversity.alpha``
 - ``skbio.diversity.alpha.gini`` to ``skbio.diversity.alpha``
 - ``skbio.diversity.alpha.lladser`` to ``skbio.diversity.alpha``
 - ``skbio.diversity.beta.base`` to ``skbio.diversity.beta``
 - ``skbio.draw.distributions`` to ``skbio.draw``
 - ``skbio.stats.distance.anosim`` to ``skbio.stats.distance``
 - ``skbio.stats.distance.base`` to ``skbio.stats.distance``
 - ``skbio.stats.distance.permanova`` to ``skbio.stats.distance``
 - ``skbio.distance`` to ``skbio.stats.distance``
 - ``skbio.stats.ordination.base`` to ``skbio.stats.ordination``
 - ``skbio.stats.ordination.canonical_correspondence_analysis`` to ``skbio.stats.ordination``
 - ``skbio.stats.ordination.correspondence_analysis`` to ``skbio.stats.ordination``
 - ``skbio.stats.ordination.principal_coordinate_analysis`` to ``skbio.stats.ordination``
 - ``skbio.stats.ordination.redundancy_analysis`` to ``skbio.stats.ordination``
 - ``skbio.tree.tree`` to ``skbio.tree``
 - ``skbio.tree.trie`` to ``skbio.tree``
 - ``skbio.util.misc`` to ``skbio.util``
 - ``skbio.util.testing`` to ``skbio.util``
 - ``skbio.util.exception`` to ``skbio.util``
 - ``skbio.util.warning`` to ``skbio.util``
* Moved ``skbio.distance`` contents into ``skbio.stats.distance``.

### Miscellaneous

* Relaxed requirement in ``BiologicalSequence.distance`` that sequences being compared are of equal length. This is relevant for Hamming distance, so the check is still performed in that case, but other distance metrics may not have that requirement. See [#504](https://github.com/scikit-bio/scikit-bio/issues/507)).
* Renamed ``powertrip.py`` repo-checking script to ``checklist.py`` for clarity.
* ``checklist.py`` now ensures that all unit tests import from a minimally deep API. For example, it will produce an error if ``skbio.core.distance.DistanceMatrix`` is used over ``skbio.DistanceMatrix``.
* Extra dimension is no longer calculated in ``skbio.stats.spatial.procrustes``.
* Expanded documentation in various subpackages.
* Added new scikit-bio logo. Thanks [Alina Prassas](http://cargocollective.com/alinaprassas)!

## Version 0.1.4 (2014-06-25)

This is a pre-alpha release. At this stage, major backwards-incompatible API changes can and will happen.

### Features

* Added Python implementations of Smith-Waterman and Needleman-Wunsch alignment as ``skbio.core.alignment.pairwise.local_pairwise_align`` and ``skbio.core.alignment.pairwise.global_pairwise_align``. These are much slower than native C implementations (e.g., ``skbio.core.alignment.local_pairwise_align_ssw``) and as a result raise an ``EfficencyWarning`` when called, but are included as they serve as useful educational examples as they’re simple to experiment with.
* Added ``skbio.core.diversity.beta.pw_distances`` and ``skbio.core.diversity.beta.pw_distances_from_table``. These provide convenient access to the ``scipy.spatial.distance.pdist`` *beta diversity* metrics from within scikit-bio. The ``skbio.core.diversity.beta.pw_distances_from_table`` function will only be available temporarily, until the ``biom.table.Table`` object is merged into scikit-bio (see [#489](https://github.com/scikit-bio/scikit-bio/issues/489)), at which point ``skbio.core.diversity.beta.pw_distances`` will be updated to use that.
* Added ``skbio.core.alignment.StockholmAlignment``, which provides support for parsing [Stockholm-formatted alignment files](http://sonnhammer.sbc.su.se/Stockholm.html) and working with those alignments in the context RNA secondary structural information.
* Added ``skbio.core.tree.majority_rule`` function for computing consensus trees from a list of trees.

### Backward-incompatible changes

* Function ``skbio.core.alignment.align_striped_smith_waterman`` renamed to ``local_pairwise_align_ssw`` and now returns an ``Alignment`` object instead of an ``AlignmentStructure``
* The following keyword-arguments for ``StripedSmithWaterman`` and ``local_pairwise_align_ssw`` have been renamed:
    * ``gap_open`` -> ``gap_open_penalty``
    * ``gap_extend`` -> ``gap_extend_penalty``
    * ``match`` -> ``match_score``
    * ``mismatch`` -> ``mismatch_score``
* Removed ``skbio.util.sort`` module in favor of [natsort](https://pypi.python.org/pypi/natsort) package.

### Miscellaneous

* Added powertrip.py script to perform basic sanity-checking of the repo based on recurring issues that weren't being caught until release time; added to Travis build.
* Added RELEASE.md with release instructions.
* Added intersphinx mappings to docs so that "See Also" references to numpy, scipy, matplotlib, and pandas are hyperlinks.
* The following classes are no longer ``namedtuple`` subclasses (see [#359](https://github.com/scikit-bio/scikit-bio/issues/359) for the rationale):
    * ``skbio.math.stats.ordination.OrdinationResults``
    * ``skbio.math.gradient.GroupResults``
    * ``skbio.math.gradient.CategoryResults``
    * ``skbio.math.gradient.GradientANOVAResults``
* Added coding guidelines draft.
* Added new alpha diversity formulas to the ``skbio.math.diversity.alpha`` documentation.

## Version 0.1.3 (2014-06-12)

This is a pre-alpha release. At this stage, major backwards-incompatible API changes can and will happen.

### Features

* Added ``enforce_qual_range`` parameter to ``parse_fastq`` (on by default, maintaining backward compatibility). This allows disabling of the quality score range-checking.
* Added ``skbio.core.tree.nj``, which applies neighbor-joining for phylogenetic reconstruction.
* Added ``bioenv``, ``mantel``, and ``pwmantel`` distance-based statistics to ``skbio.math.stats.distance`` subpackage.
* Added ``skbio.math.stats.misc`` module for miscellaneous stats utility functions.
* IDs are now optional when constructing a ``DissimilarityMatrix`` or ``DistanceMatrix`` (monotonically-increasing integers cast as strings are automatically used).
* Added ``DistanceMatrix.permute`` method for randomly permuting rows and columns of a distance matrix.
* Added the following methods to ``DissimilarityMatrix``: ``filter``, ``index``, and ``__contains__`` for ID-based filtering, index lookup, and membership testing, respectively.
* Added ``ignore_comment`` parameter to ``parse_fasta`` (off by default, maintaining backward compatibility). This handles stripping the comment field from the header line (i.e., all characters beginning with the first space) before returning the label.
* Added imports of ``BiologicalSequence``, ``NucleotideSequence``, ``DNA``, ``DNASequence``, ``RNA``, ``RNASequence``, ``Protein``, ``ProteinSequence``, ``DistanceMatrix``, ``align_striped_smith_waterman``, `` SequenceCollection``, ``Alignment``, ``TreeNode``, ``nj``, ``parse_fasta``, ``parse_fastq``, ``parse_qual``, ``FastaIterator``, ``FastqIterator``, ``SequenceIterator`` in ``skbio/__init__.py`` for convenient importing. For example, it's now possible to ``from skbio import Alignment``, rather than ``from skbio.core.alignment import Alignment``.

### Bug fixes

* Fixed a couple of unit tests that could fail stochastically.
* Added missing ``__init__.py`` files to a couple of test directories so that these tests won't be skipped.
* ``parse_fastq`` now raises an error on dangling records.
* Fixed several warnings that were raised while running the test suite with Python 3.4.

### Backward-incompatible changes

* Functionality imported from ``skbio.core.ssw`` must now be imported from ``skbio.core.alignment`` instead.

### Miscellaneous

* Code is now flake8-compliant; added flake8 checking to Travis build.
* Various additions and improvements to documentation (API, installation instructions, developer instructions, etc.).
* ``__future__`` imports are now standardized across the codebase.
* New website front page and styling changes throughout. Moved docs site to its own versioned subdirectories.
* Reorganized alignment data structures and algorithms (e.g., SSW code, ``Alignment`` class, etc.) into an ``skbio.core.alignment`` subpackage.

## Version 0.1.1 (2014-05-16)

Fixes to setup.py. This is a pre-alpha release. At this stage, major backwards-incompatible API changes can and will happen.

## Version 0.1.0 (2014-05-15)

Initial pre-alpha release. At this stage, major backwards-incompatible API changes can and will happen.<|MERGE_RESOLUTION|>--- conflicted
+++ resolved
@@ -22,12 +22,9 @@
 
 * Fixed an unexpected behavior in the file I/O of `TabularMSA` class that `fasta` and `fastq` formats populate `.metadata['id']` of each sequence whereas `clustal`, `phylip` and `stockholm` formats populate `.index` of the entire alignments. Now all file formats populate both pieces of information ([#2320](https://github.com/scikit-bio/scikit-bio/pull/2320)).
 * Fixed a bug that `pair_align` with `trim_ends=True` on completely misaligned sequences would raise an IndexError instead of returning an empty path ([#2284](https://github.com/scikit-bio/scikit-bio/pull/2284)).
-* Fixed IO format `binary_dm` implementation ([#2282](https://github.com/scikit-bio/scikit-bio/pull/2282),[#2283](https://github.com/scikit-bio/scikit-bio/pull/2283)).
+* Fixed IO format `binary_dm` implementation ([#2282](https://github.com/scikit-bio/scikit-bio/pull/2282), [#2283](https://github.com/scikit-bio/scikit-bio/pull/2283)).
 * Fixed a bug in reading binary dissimilarity matrix format (`io.format.binary_dm`), that a float32 data file would be unnecessarily casted into float64 ([#2230](https://github.com/scikit-bio/scikit-bio/pull/2230)).
-<<<<<<< HEAD
 * Replace "Correspondance Analysis" with "Correspondence Analysis" in creating `OrdinationResults` objects for the accuracy of terminology. This term has been "Correspondence Analysis" otherwise in the project.
-=======
->>>>>>> 86118f4a
 * Fixed a runtime error when computing phylogenetic diversity metrics on 32-bit architectures ([#2321](https://github.com/scikit-bio/scikit-bio/pull/2321)).
 
 ### Miscellaneous
@@ -37,10 +34,6 @@
 * Added environment variable `DISABLE_OPENMP`, which lets a user optionally disable OpenMP when compiling the Cython code if needed ([#2319](https://github.com/scikit-bio/scikit-bio/pull/2319)).
 * Dropped support for Python 3.9 and added support for Python 3.14 ([#2311](https://github.com/scikit-bio/scikit-bio/pull/2311)).
 * Dropped support for NumPy versions older than 2.0 ([#2314](https://github.com/scikit-bio/scikit-bio/pull/2314)).
-<<<<<<< HEAD
-=======
-
->>>>>>> 86118f4a
 
 ## Version 0.7.0
 
