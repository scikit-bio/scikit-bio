--- conflicted
+++ resolved
@@ -4,11 +4,7 @@
 
 ### Features
 
-<<<<<<< HEAD
-=======
-* Implemented linear mixed effects with Dirichlet-multinomial distribution ([#2113](https://github.com/scikit-bio/scikit-bio/pull/2113)).
 * Added functions `rf_dists`, `wrf_dists` and `path_dists` under `skbio.tree` to calculate multiple pariwise distance metrics among an arbitrary number of trees. They correspond to `TreeNode` methods `compare_rfd`, `compare_wrfd` and `compare_cophenet` for two trees ([#2166](https://github.com/scikit-bio/scikit-bio/pull/2166)).
->>>>>>> 30e9bb36
 * Added `height` and `depth` methods under `TreeNode` to calculate the height and depth of a given node.
 * Added `TreeNode.compare_wrfd` to calculate the weighted Robinson-Foulds distance or its variants between two trees ([#2144](https://github.com/scikit-bio/scikit-bio/pull/2144)).
 * Wrapped UPGMA and WPGMA from SciPy's linkage method ([#2094](https://github.com/scikit-bio/scikit-bio/pull/2094)).
