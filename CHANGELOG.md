# scikit-bio changelog

<<<<<<< HEAD
## Version 0.7.2-dev

=======
## Version 0.7.1.post1

* Fixed source distribution packaging for Python 3.14 support.
* Added support for building scikit-bio python wheels natively on Windows ARM64 ([#2309]https://github.com/scikit-bio/scikit-bio/pull/2309).
>>>>>>> 71986c72

## Version 0.7.1

### Features

* Added function `ancombc`, a Python implementation of the ANCOM-BC (analysis of compositions of microbiomes with bias correction) method for differential abundance testing. We thank @FrederickHuangLin for advice ([#2293](https://github.com/scikit-bio/scikit-bio/pull/2293), [#2305](https://github.com/scikit-bio/scikit-bio/pull/2305), [#2306](https://github.com/scikit-bio/scikit-bio/pull/2306), [#2316](https://github.com/scikit-bio/scikit-bio/pull/2316)).
* Added function `struc_zero`, a statistical test for structural zeros. This function complements `ancombc` or can be used alone ([#2305](https://github.com/scikit-bio/scikit-bio/pull/2305)).
* Enabled inheritance of IO methods (read, write, sniff) on all scikit-bio objects. Subclasses now inherit IO operations, significantly improving custom class creation and extensibility ([#2301](https://github.com/scikit-bio/scikit-bio/pull/2301)).
* Added new `PairwiseMatrix` and `SymmetricMatrix` classes and an updated `DistanceMatrix` class. Underlying data of `SymmetricMatrix` and `DistanceMatrix` classes can now be stored in condensed form, reducing memory footprint by 50% ([#2289](https://github.com/scikit-bio/scikit-bio/pull/2289)).

### Performance enhancements

* Drastically speed up `pcoa` with the default eigh method ([#2285](https://github.com/scikit-bio/scikit-bio/pull/2285)).
* Enriched documentation of `permanova`, explaining the underlying mathematics, the usage, and how to calculate R<sup>2</sup>, a statistic that measures the proportion of data variance explained by the specified variable ([#2294](https://github.com/scikit-bio/scikit-bio/pull/2297), [#2294](https://github.com/scikit-bio/scikit-bio/pull/2297)).
* Added float32 support for minimum evolution phylogenetic tree building algorithms (`gme`, `bme` and `nni`) ([#2291](https://github.com/scikit-bio/scikit-bio/pull/2291)).
* Added float32 support for reading labeled square matrix (lsmat) file format (`io.format.lsmat`) ([#2230](https://github.com/scikit-bio/scikit-bio/pull/2230)).

### Bug Fixes

* Fixed an unexpected behavior in the file I/O of `TabularMSA` class that `fasta` and `fastq` formats populate `.metadata['id']` of each sequence whereas `clustal`, `phylip` and `stockholm` formats populate `.index` of the entire alignments. Now all file formats populate both pieces of information ([#2320](https://github.com/scikit-bio/scikit-bio/pull/2320)).
* Fixed a bug that `pair_align` with `trim_ends=True` on completely misaligned sequences would raise an IndexError instead of returning an empty path ([#2284](https://github.com/scikit-bio/scikit-bio/pull/2284)).
* Fixed IO format `binary_dm` implementation ([#2282](https://github.com/scikit-bio/scikit-bio/pull/2282), [#2283](https://github.com/scikit-bio/scikit-bio/pull/2283)).
* Fixed a bug in reading binary dissimilarity matrix format (`io.format.binary_dm`), that a float32 data file would be unnecessarily casted into float64 ([#2230](https://github.com/scikit-bio/scikit-bio/pull/2230)).
* Replace "Correspondance Analysis" with "Correspondence Analysis" in creating `OrdinationResults` objects for the accuracy of terminology. This term has been "Correspondence Analysis" otherwise in the project.
* Fixed a runtime error when computing phylogenetic diversity metrics on 32-bit architectures ([#2321](https://github.com/scikit-bio/scikit-bio/pull/2321)).

### Miscellaneous

* Renamed `DissimilarityMatrix` as `PairwiseMatrix` to better reflect its nature. The old name is kept as an alias ([#2289](https://github.com/scikit-bio/scikit-bio/pull/2289)).
* Replace "Correspondance Analysis" with "Correspondence Analysis" in creating `OrdinationResults` objects for the accuracy of terminology. This term has been "Correspondence Analysis" otherwise in the project ([#2318](https://github.com/scikit-bio/scikit-bio/pull/2318)).
* Added environment variable `DISABLE_OPENMP`, which lets a user optionally disable OpenMP when compiling the Cython code if needed ([#2319](https://github.com/scikit-bio/scikit-bio/pull/2319)).
* Dropped support for Python 3.9 and added support for Python 3.14 ([#2311](https://github.com/scikit-bio/scikit-bio/pull/2311)).
* Dropped support for NumPy versions older than 2.0 ([#2314](https://github.com/scikit-bio/scikit-bio/pull/2314)).

## Version 0.7.0

### Features

* Added a development roadmap for scikit-bio to the website ([#2251](https://github.com/scikit-bio/scikit-bio/pull/2251)).
* Added function `dirmult_lme`, a differential abundance test for longitudinal data through fitting a Dirichlet-multinomial linear mixed effects model ([#2080](https://github.com/scikit-bio/scikit-bio/pull/2080) and [#2250](https://github.com/scikit-bio/scikit-bio/pull/2250)).
* Added function `pair_align`, a re-designed pairwise sequence alignment engine that is versatile, efficient, and generalizable ([#2226](https://github.com/scikit-bio/scikit-bio/pull/2226) and [#2196](https://github.com/scikit-bio/scikit-bio/pull/2196)). It is meant to replace the old slow Python engine and the SSW wrapper. It supports:
  - Global, local and semi-global alignments (with all four ends customizable).
  - Nucleotide, protein, and un-grammared sequences, plain strings (ASCII and Unicode), words/tokens, and numbers.
  - Match/mismatch scores or substitution matrix.
  - Linear and affine gap penalties.
  - Integer, decimal and infinite scores.
  - Returning one, multiple or all optimal alignment paths.
* Added wrapper functions `pair_align_prot` and `pair_align_nucl` which are preloaded with scoring schemes consistent with BLASTP and BLASTN, respectively ([#2234](https://github.com/scikit-bio/scikit-bio/pull/2234)).
* Added function `align_score` to calculate the score of a pairwise or multiple sequence alignment ([#2201](https://github.com/scikit-bio/scikit-bio/pull/2201), [#2192](https://github.com/scikit-bio/scikit-bio/pull/2192)).
* Implemented a dispatch system in scikit-bio to handle a variety of table formats. Currently, it handles arrays, Pandas and Polars dataframes, BIOM tables, and AnnData. Scikit-bio functions can now operate on any of these table formats and outputs an object of the same format, or a format designated by the user
([#2187](https://github.com/scikit-bio/scikit-bio/pull/2187), [#2203](https://github.com/scikit-bio/scikit-bio/pull/2203), [#2246](https://github.com/scikit-bio/scikit-bio/pull/2246), [#2258](https://github.com/scikit-bio/scikit-bio/pull/2258), [#2260](https://github.com/scikit-bio/scikit-bio/pull/2260)).
* Added four augmentation methods: `phylomix`, `compos_cutmix`, `aitchison_mixup` and `mixup` to enable generation of synthetic samples ([#2214](https://github.com/scikit-bio/scikit-bio/pull/2214), [#2190](https://github.com/scikit-bio/scikit-bio/pull/2190), [#2253](https://github.com/scikit-bio/scikit-bio/pull/2253)).
* Added support for scikit-bio-binaries, a separate package which currently increases performance of the `pcoa` and `permanova` functions within scikit-bio ([#2247](https://github.com/scikit-bio/scikit-bio/pull/2247)).
* Added pre-built wheels of scikit-bio to PyPI for easier installation across platforms ([#2233](https://github.com/scikit-bio/scikit-bio/pull/2233), [#2232](https://github.com/scikit-bio/scikit-bio/pull/2232), [#2228](https://github.com/scikit-bio/scikit-bio/pull/2228), [#2252](https://github.com/scikit-bio/scikit-bio/pull/2252)).
* Adopting the Python array API standard in scikit-bio to enable GPU support for select functions. Further expansion of GPU support within scikit-bio is expected ([#2239](https://github.com/scikit-bio/scikit-bio/pull/2239) and [#2250](https://github.com/scikit-bio/scikit-bio/pull/2250)).
* Added `AlignPath.to_aligned` and `AlignPath.from_aligned` to extract aligned regions of the original sequences, and to reconstruct a path from aligned sequences ([#2226](https://github.com/scikit-bio/scikit-bio/pull/2226)).
* Added parameter `starts` to `AlignPath.from_tabular` to specify starting positions in the original sequences ([#2226](https://github.com/scikit-bio/scikit-bio/pull/2226)).

### Performance enhancements

* Enriched the tutorials of modules `sequence`, `alignment`, and `table` ([#2263](https://github.com/scikit-bio/scikit-bio/pull/2263)).
* Improved the performance of `dirmult_ttest` ([#2250](https://github.com/scikit-bio/scikit-bio/pull/2250)).
* Improved the performance of `ancom`. This is primarily due to exploiting vectorization of the statistical testing function (such as `f_oneway`). As a consequence, a custom testing function now must accept 2-D arrays as input and return 1-D arrays. Function names available under `scipy.stats` are not impacted ([#2250](https://github.com/scikit-bio/scikit-bio/pull/2250)).
* Added attributes `ranges` and `stops` to `AlignPath`. They facilitate locating the aligned part of each sequence as `seq[start:stop]` ([#2226](https://github.com/scikit-bio/scikit-bio/pull/2226) and [#2201](https://github.com/scikit-bio/scikit-bio/pull/2201)).
* Improved the performance of `SubstitutionMatrix.identity`.
* Enhanced `TabularMSA.from_path_seqs`. It now can extract the aligned region from the middle of a sequence. Also added docstring and doctests ([#2201](https://github.com/scikit-bio/scikit-bio/pull/2201)).
* Enhanced and changed the default behavior of `AlignPath.to_bits`, which now returns a bit array representing positions instead of segments. This is desired because with the old default behavior, `to_bits` and `from_bits` are not consistent with each other ([#2201](https://github.com/scikit-bio/scikit-bio/pull/2201)).

### Bug Fixes

* Fixed a bug that `PairAlignPath.from_cigar` would ignore the first insertion (`I`) of a CIGAR string ([#2236](https://github.com/scikit-bio/scikit-bio/pull/2236)).
* Fixed an inaccurate statement that one can specify `gap` as np.inf or np.nan in `AlignPath.to_indices`. These cases are impossible because the output is integer type.
* Fixed an inaccurate statement in the documentation of `SubstitutionMatrix.is_ascii`. This attribute is True when all characters in the alphabet are ASCII codes (0 to 127), not extended ASCII codes (0 to 255) ([#2226](https://github.com/scikit-bio/scikit-bio/pull/2226)).
* Fixed a bug that a `SubstitutionMatrix` cannot be copied ([#2226](https://github.com/scikit-bio/scikit-bio/pull/2226)).
* Fixed a bug in `AlignPath.to_indices` which would throw an error if the alignment path has only one segment ([#2201](https://github.com/scikit-bio/scikit-bio/pull/2201)).
* Fixed a bug in the documentation in which the `source` button would link to decorator code, instead of the relevant function ([#2184](https://github.com/scikit-bio/scikit-bio/pull/2184)).

### Miscellaneous

* In `TreeNode.root_at` and `TreeNode.root_at_midpoint`, the default value of `branch_attrs` was changed to an empty list; that of `root_name` was changed to None; that of `reset` was changed to True ([#2259](https://github.com/scikit-bio/scikit-bio/pull/2259)).
* In `TreeNode.unrooted_copy`, the default value of `branch_attrs` was changed to `{"length", "support"}`. Specifically, "name" was removed from this set, as a node label is often an attribute of the node instead of the branch. The default value of `root_name` was changed to None ([#2259](https://github.com/scikit-bio/scikit-bio/pull/2259)).
* In `TreeNode.copy`, the default value of `deep` was set to False. Now `tree.copy()` returns a shallow copy instead of a deep copy ([#2259](https://github.com/scikit-bio/scikit-bio/pull/2259)).
* In `TreeNode.compare_cophenet`, the default value of `ignore_self` was set to True. Therefore the estimated cophenetic distance between trees better correlates with their discrepancy ([#2259](https://github.com/scikit-bio/scikit-bio/pull/2259)).
* Renamed column "Reject null hypothesis" as "Signif" in `ancom` and `dirmult_ttest`'s report tables for conciseness ([#2250](https://github.com/scikit-bio/scikit-bio/pull/2250)).
* Renamed the parameter `significance_test` as `sig_test` in `ancom` for conciseness. The old name is preserved as an alias ([#2250](https://github.com/scikit-bio/scikit-bio/pull/2250)).
* Set the default data type of `SubstitutionMatrix` as `np.float32` (previous it was `float`, which is equivalent to `np.float64`). Made `dtype` an optional parameter in `from_dict` and `identity` methods.
* Adjusted the `__repr__` of `AlignPath` and `PairAlignPath` ([#2226](https://github.com/scikit-bio/scikit-bio/pull/2226) and [#2235](https://github.com/scikit-bio/scikit-bio/pull/2235)).
* Changed `AlignPath.shape`'s type from a named tuple to a normal tuple ([#2235](https://github.com/scikit-bio/scikit-bio/pull/2235)). Let the values be native Python `int` rather than `np.int64` ([#2201](https://github.com/scikit-bio/scikit-bio/pull/2201)).
* Changed `AlignPath.lengths` and `AlignPath.starts`'s dtype from `int64` to `intp`, as these attributes are to facilitate indexing ([#2226](https://github.com/scikit-bio/scikit-bio/pull/2226)).
* Changed `Sequence.to_indices`'s output index array dtype from `uint8` to `intp`, which is the native NumPy indexing type ([#2226](https://github.com/scikit-bio/scikit-bio/pull/2226)).
* Enriched the documentation of `SubstitutionMatrix` ([#2226](https://github.com/scikit-bio/scikit-bio/pull/2226)).
* Let `AlignPath.states` be uniformly 2-D, even if there are 8 or less sequences in the alignment ([#2201](https://github.com/scikit-bio/scikit-bio/pull/2201)).
* Updated documentation to include description of how to stream data through stdin with scikit-bio's `read` function ([#2185](https://github.com/scikit-bio/scikit-bio/pull/2185)).
* Improved documentation for the `DistanceMatrix` object ([#2204](https://github.com/scikit-bio/scikit-bio/pull/2204)).
* Remove autoplotting functionality to enable inplace operations on large in-memory objects, and improve documentation of existing plotting methods ([#2216](https://github.com/scikit-bio/scikit-bio/pull/2216), [#2223](https://github.com/scikit-bio/scikit-bio/pull/2223)).
* Initiated efforts to add type annotations to scikit-bio's codebase, starting with the `stats.distance` module ([#2219](https://github.com/scikit-bio/scikit-bio/pull/2219))
* Restored functionality to scikit-bio's benchmarking system and introduced a new repository for storing, running, and hosting benchmarks to prevent performance regression ([#2245](https://github.com/scikit-bio/scikit-bio/pull/2245)).
* Renamed the parameter `number_of_dimensions` to `dimensions` for the `pcoa` and `permdisp` functions. `number_of_dimensions` will remain a valid alias of the parameter, such that either option may be used. ([#2257](https://github.com/scikit-bio/scikit-bio/pull/2257)).
* Enriched the tutorial for `skbio.Sequence` ([#2243](https://github.com/scikit-bio/scikit-bio/pull/2243)).
* The `tree.nj` function can now operate on `DistanceMatrix` objects containing float32 or float64 values ([#2217](https://github.com/scikit-bio/scikit-bio/pull/2217)).
* Improved documentation for conversion between scikit-bio sequence alignments and Biopython and Biotite alignments ([#2229](https://github.com/scikit-bio/scikit-bio/pull/2229), [#2230](https://github.com/scikit-bio/scikit-bio/pull/2230)).
* Rewrote the `install` page for the website to reflect availability of wheels and to explicitly state scikit-bio's version support windows ([#2254](https://github.com/scikit-bio/scikit-bio/pull/2254)).
* Renamed the parameter `distance_matrix` to `distmat` in `pcoa`, `bioenv`, `anosim`, `permanova`, and `permdisp`. `distance_matrix` will remain a valid alias of the parameter, such that either option may be used. ([#2261](https://github.com/scikit-bio/scikit-bio/pull/2261))

### Backward-incompatible changes

* Removed `TreeNode.unrooted_deepcopy`. Use `TreeNode.unrooted_copy(deep=True)` instead ([#2259](https://github.com/scikit-bio/scikit-bio/pull/2259)).
* Removed `TreeNode.deepcopy`. Use `TreeNode.copy(deep=True)` instead ([#2259](https://github.com/scikit-bio/scikit-bio/pull/2259)).
* Removed `TreeNode.subtree`. It was a placehold but never implemented ([#2259](https://github.com/scikit-bio/scikit-bio/pull/2259)).
* Removed the wrapper for the Striped Smith Waterman (SSW) library ([#2240](https://github.com/scikit-bio/scikit-bio/pull/2240), [#2241](https://github.com/scikit-bio/scikit-bio/pull/2241)). Specifically, this removes `local_pairwise_align_ssw`, `StripedSmithWaterman`, and `AlignmentStructure` under `skbio.alignment`. We recommend using the new `skbio.alignment.pair_align` function for pairwise sequence alignment, or other packages that provide production-ready alignment algorithms. See [#1814](https://github.com/biocore/scikit-bio/issues/1814) for discussions.
* Removed `skbio.alignment.make_identity_substitution_matrix`. This has been replaced with `skbio.sequence.SubstitutionMatrix.identity`.


## Version 0.6.3

### Features

* Python 3.13+ is now supported ([#2146](https://github.com/scikit-bio/scikit-bio/pull/2146)).
* Added Balanced Minimum Evolution (BME) function for phylogenetic reconstruction and `balanced` option for NNI ([#2105](https://github.com/scikit-bio/scikit-bio/pull/2105) and [#2169](https://github.com/scikit-bio/scikit-bio/pull/2169)).
* Added functions `rf_dists`, `wrf_dists` and `path_dists` under `skbio.tree` to calculate multiple pariwise distance metrics among an arbitrary number of trees. They correspond to `TreeNode` methods `compare_rfd`, `compare_wrfd` and `compare_cophenet` for two trees ([#2166](https://github.com/scikit-bio/scikit-bio/pull/2166)).
* Added `height` and `depth` methods under `TreeNode` to calculate the height and depth of a given node.
* Added `TreeNode.compare_wrfd` to calculate the weighted Robinson-Foulds distance or its variants between two trees ([#2144](https://github.com/scikit-bio/scikit-bio/pull/2144)).
* Wrapped UPGMA and WPGMA from SciPy's linkage method ([#2094](https://github.com/scikit-bio/scikit-bio/pull/2094)).
* Added `TreeNode` methods: `bipart`, `biparts` and `compare_biparts` to encode and compare bipartitions in a tree ([#2144](https://github.com/scikit-bio/scikit-bio/pull/2144)).
* Added `TreeNode.has_caches` to check if a tree has caches ([#2103](https://github.com/scikit-bio/scikit-bio/pull/2103)).
* Added `TreeNode.is_bifurcating` to check if a tree is bifurcating (i.e., binary) ([#2117](https://github.com/scikit-bio/scikit-bio/pull/2117)).
* Added support for Python's `pathlib` module in the IO system ([#2119](https://github.com/scikit-bio/scikit-bio/pull/2119)).
* Added `TreeNode.path` to return a list of nodes representing the path from one node to another ([#2131](https://github.com/scikit-bio/scikit-bio/pull/2131)).
* Exposed `vectorize_counts_and_tree` function from the `diversity` module to allow use for improving ML accuracy in downstream pipelines ([#2173](https://github.com/scikit-bio/scikit-bio/pull/2173))

### Performance enhancements

* Significantly improved the performance of the neighbor joining (NJ) algorithm (`nj`) ([#2147](https://github.com/scikit-bio/scikit-bio/pull/2147)) and the greedy minimum evolution (GME) algorithm (`gme`) for phylogenetic reconstruction, and the NNI algorithm for tree rearrangement ([#2169](https://github.com/scikit-bio/scikit-bio/pull/2169)).
* Significantly improved the performance of `TreeNode.cophenet` (renamed from `tip_tip_distances`) for computing a patristic distance matrix among all or selected tips of a tree ([#2152](https://github.com/scikit-bio/scikit-bio/pull/2152)).
* Supported Robinson-Foulds distance calculation (`TreeNode.compare_rfd`) based on bipartitions (equivalent to `compare_biparts`). This is automatically enabled when the input tree is unrooted. Otherwise the calculation is still based on subsets (equivalent to `compare_subsets`). The user can override this behavior using the `rooted` parameter ([#2144](https://github.com/scikit-bio/scikit-bio/pull/2144)).
* Re-wrote the underlying algorithm of `TreeNode.compare_subsets` because it is equivalent to the Robinson-Foulds distance on rooted trees. Added parameter `proportion`. Renamed parameter `exclude_absent_taxa` as `shared_only` ([#2144](https://github.com/scikit-bio/scikit-bio/pull/2144)).
* Added parameter `include_self` to `TreeNode.subset`. Added parameters `within`, `include_full` and `include_tips` to `TreeNode.subsets` ([#2144](https://github.com/scikit-bio/scikit-bio/pull/2144)).
* Improved the performance and customizability of `TreeNode.total_length` (renamed from `descending_branch_length`). Added parameters `include_stem` and `include_self`.
* Improved the performance of `TreeNode.lca` ([#2132](https://github.com/scikit-bio/scikit-bio/pull/2132)).
* Improved the performance of `TreeNode` methods: `ancestors`, `siblings`, and `neighbors` ([#2133](https://github.com/scikit-bio/scikit-bio/pull/2133), [#2135](https://github.com/scikit-bio/scikit-bio/pull/2135)).
* Improved the performance of tree traversal algorithms ([#2093](https://github.com/scikit-bio/scikit-bio/pull/2093)).
* Improved the performance of tree copying ([#2103](https://github.com/scikit-bio/scikit-bio/pull/2103)).
* Further improved the caching mechanism of `TreeNode`. Specifically: 1. Node attribute caches are only registered at the root node, which improves memory efficiency. 2. Method `clear_caches` can be customized to clear node attribute and/or lookup caches, or specified attribute caches ([#2099](https://github.com/scikit-bio/scikit-bio/pull/2099)). 3. Added parameter `uncache` to multiple methods that involves tree manipulation. Default is True. When one knows that caches are not present or relevant, one may set this parameter as False to skip cache clearing to significantly improve performance ([#2103](https://github.com/scikit-bio/scikit-bio/pull/2103)).
* Expanded the functionality of `TreeNode.cache_attr`. It can now take a custom function to combine children and self attributes. This makes it possible to cache multiple useful clade properties such as node count and total branch length. Also enriched the method's docstring to provide multiple examples of caching clade properties ([#2099](https://github.com/scikit-bio/scikit-bio/pull/2099)).
* Added parameter `inplace` to methods `shear`, `root_at`, `root_at_midpoint` and `root_by_outgroup` of `TreeNode` to enable manipulating the tree in place (True), which is more efficient that making a manipulated copy of the tree (False, default) ([#2103](https://github.com/scikit-bio/scikit-bio/pull/2103)).
* `TreeNode.extend` can accept any iterable type of nodes as input ([#2103](https://github.com/scikit-bio/scikit-bio/pull/2103)).
* Added parameter `strict` to `TreeNode.shear` ([#2103](https://github.com/scikit-bio/scikit-bio/pull/2103)).
* Added parameter `exclude_attrs` to `TreeNode.unrooted_copy` ([#2103](https://github.com/scikit-bio/scikit-bio/pull/2103)).
* Added support for legacy random generator to `get_rng`, such that outputs of scikit-bio functions become reproducible with code that starts with `np.random.seed` or uses `RandomState` ([#2130](https://github.com/scikit-bio/scikit-bio/pull/2130)).
* Allowed `shuffle` and `compare_cophenet` (renamed from `compare_tip_distances`) of `TreeNode` to accept a random seed or random generator to generate the shuffling function, which ensures output reproducibility ([#2118](https://github.com/scikit-bio/scikit-bio/pull/2118)).
* Replaced `accumulate_to_ancestor` with `depth` under `TreeNode`. The latter has expanded functionality which covers the default behavior of the former.
* Added beta diversity metric `jensenshannon`, which calculates Jensen-Shannon distance. Thank @quliping for suggesting this in [#2125](https://github.com/scikit-bio/scikit-bio/pull/2125).
* Added parameter `include_self` to `TreeNode.ancestors` to optionally include the initial node in the path (default: False) ([#2135](https://github.com/scikit-bio/scikit-bio/pull/2135)).
* Added parameter `seed` to functions `pcoa`, `anosim`, `permanova`, `permdisp`, `randdm`, `lladser_pe`, `lladser_ci`, `isubsample`, `subsample_power`, `subsample_paired_power`, `paired_subsamples` and `hommola_cospeciation` to accept a random seed or random generator to ensure output reproducibility ([#2120](https://github.com/scikit-bio/scikit-bio/pull/2120) and [#2129](https://github.com/scikit-bio/scikit-bio/pull/2129)).
* Made the `IORegistry` sniffer only attempt file formats which are logical given a specific object, thus improving reading efficiency.
* Allowed the `number_of_dimensions` parameter in the function `pcoa` to accept float values between 0 and 1 to capture fractional cumulative variance. 

### Bug fixes

* Fixed a bug in `TreeNode.find` which returns the input node object even if it's not in the current tree ([#2153](https://github.com/scikit-bio/scikit-bio/pull/2153)).
* Fixed a bug in `TreeNode.get_max_distance` which returns tip names instead of tip instances when there are single-child nodes in the tree ([#2144](https://github.com/scikit-bio/scikit-bio/pull/2144)).
* Fixed an issue in `subsets` and `cophenet` (renamed from `tip_tip_distances`) of `TreeNode` which leaves remnant attributes at each node after execution ([#2144](https://github.com/scikit-bio/scikit-bio/pull/2144)).
* Fixed a bug in `TreeNode.compare_rfd` which raises an error if taxa of the two trees are not subsets of each other ([#2144](https://github.com/scikit-bio/scikit-bio/pull/2144)).
* Fixed a bug in `TreeNode.compare_subsets` which includes the full set (not a subset) of shared taxa between two trees if a basal clade of either tree consists of entirely unshared taxa ([#2144](https://github.com/scikit-bio/scikit-bio/pull/2144)).
* Fixed a bug in `TreeNode.lca` which returns the parent of input node X instead of X itself if X is ancestral to other input nodes ([#2132](https://github.com/scikit-bio/scikit-bio/pull/2132)).
* Fixed a bug in `TreeNode.find_all` which does not look for other nodes with the same name if a `TreeNode` instance is provided, as in contrast to what the documentation claims ([#2099](https://github.com/scikit-bio/scikit-bio/pull/2099)).
* Fixed a bug in `skbio.io.format.embed` which was not correctly updating the idptr sizing. ([#2100](https://github.com/scikit-bio/scikit-bio/pull/2100)).
* Fixed a bug in `TreeNode.unrooted_move` which does not respect specified branch attributes ([#2103](https://github.com/scikit-bio/scikit-bio/pull/2103)).
* Fixed a bug in `skbio.diversity.get_beta_diversity_metrics` which does not display metrics other than UniFrac ([#2126](https://github.com/scikit-bio/scikit-bio/pull/2126)).
* Raises an error when beta diversity metric `mahalanobis` is called but sample number is smaller than or equal to feature number in the data. Thank @quliping for noting this in [#2125](https://github.com/scikit-bio/scikit-bio/pull/2125).
* Fixed a bug in `io.format.fasta` that improperly handled sequences containing spaces. ([#2156](https://github.com/scikit-bio/scikit-bio/pull/2156))

### Miscellaneous

* Added a parameter `warn_neg_eigval` to `pcoa` and `permdisp` to control when to raise a warning when negative eigenvalues are encountered. The default setting is more relaxed than the previous behavior, therefore warnings will not be raised when the negative eigenvalues are small in magnitude, which is the case in many real-world scenarios [#2154](https://github.com/scikit-bio/scikit-bio/pull/2154).
* Refactored `dirmult_ttest` to use a separate function for fitting data to Dirichlet-multinomial distribution ([#2113](https://github.com/scikit-bio/scikit-bio/pull/2113))
* Remodeled documentation. Special methods (previously referred to as built-in methods) and inherited methods of a class no longer have separate stub pages. This significantly reduced the total number of webpages in the documentation ([#2110](https://github.com/scikit-bio/scikit-bio/pull/2110)).
* Renamed `invalidate_caches` as `clear_caches` under `TreeNode`, because the caches are indeed deleted rather than marked as obsolete. The old name is preserved as an alias ([#2099](https://github.com/scikit-bio/scikit-bio/pull/2099)).
* Renamed `remove_deleted` as `remove_by_func` under `TreeNode`. The old name is preserved as an alias ([#2103](https://github.com/scikit-bio/scikit-bio/pull/2103)).
* Renamed `descending_branch_length` as `total_length` under `TreeNode`. The old name is preserved as an alias.
* Under `TreeNode`, renamed `get_max_distance` as `maxdist`. Renamed `tip_tip_distances` as `cophenet`. Renamed `compare_tip_distances` as `compare_cophenet`. The new names are consistent with SciPy's relevant functions and the main body of the literature. The old names are preserved as aliases.

### Deprecated functionality

* Method `TreeNode.subtree` is deprecated. It will become a private member in version 0.7.0 ([#2103](https://github.com/scikit-bio/scikit-bio/pull/2103)).

### Backward-incompatible changes

* Dropped support for Python 3.8 as it has reached end-of-life (EOL). scikit-bio may still be installed under Python 3.8 and will likely work, but the development team no longer guarantee that all functionality will work as intended.
* Removed `skbio.util.SkbioWarning`. Now there are no specific warnings to scikit-bio.
* Removed `skbio.util.EfficiencyWarning`. Previously it was only used in the Python implementations of pairwise sequence alignment algorithms. The new code replaced it with `PendingDeprecationWarning`.
* Removed `skbio.util.RepresentationWarning`. Previously it was only used in `TreeNode.tip_tip_distances` when a node has no branch length. The new code removed this behavior ([#2152](https://github.com/scikit-bio/scikit-bio/pull/2152)).


## Version 0.6.2

### Features

* Added Greedy Minimum Evolution (GME) function for phylogenetic reconstruction ([#2087](https://github.com/scikit-bio/scikit-bio/pull/2087)).
* Added support for Microsoft Windows operating system. ([#2071](https://github.com/scikit-bio/scikit-bio/pull/2071), [#2068](https://github.com/scikit-bio/scikit-bio/pull/2068),
[#2067](https://github.com/scikit-bio/scikit-bio/pull/2067), [#2061](https://github.com/scikit-bio/scikit-bio/pull/2061), [#2046](https://github.com/scikit-bio/scikit-bio/pull/2046),
[#2040](https://github.com/scikit-bio/scikit-bio/pull/2040), [#2036](https://github.com/scikit-bio/scikit-bio/pull/2036), [#2034](https://github.com/scikit-bio/scikit-bio/pull/2034),
[#2032](https://github.com/scikit-bio/scikit-bio/pull/2032), [#2005](https://github.com/scikit-bio/scikit-bio/pull/2005))
* Added alpha diversity metrics: Hill number (`hill`), Renyi entropy (`renyi`) and Tsallis entropy (`tsallis`) ([#2074](https://github.com/scikit-bio/scikit-bio/pull/2074)).
* Added `rename` method for `OrdinationResults` and `DissimilarityMatrix` classes ([#2027](https://github.com/scikit-bio/scikit-bio/pull/2027), [#2085](https://github.com/scikit-bio/scikit-bio/pull/2085)).
* Added `nni` function for phylogenetic tree rearrangement using nearest neighbor interchange (NNI) ([#2050](https://github.com/scikit-bio/scikit-bio/pull/2050)).
* Added method `TreeNode.unrooted_move`, which resembles `TreeNode.unrooted_copy` but rearranges the tree in place, thus avoid making copies of the nodes ([#2073](https://github.com/scikit-bio/scikit-bio/pull/2073)).
* Added method `TreeNode.root_by_outgroup`, which reroots a tree according to a given outgroup ([#2073](https://github.com/scikit-bio/scikit-bio/pull/2073)).
* Added method `TreeNode.unroot`, which converts a rooted tree into unrooted by trifucating its root ([#2073](https://github.com/scikit-bio/scikit-bio/pull/2073)).
* Added method `TreeNode.insert`, which inserts a node into the branch connecting self and its parent ([#2073](https://github.com/scikit-bio/scikit-bio/pull/2073)).

### Performance enhancements

* The time and memory efficiency of `TreeNode` has been significantly improved by making its caching mechanism lazy ([#2082](https://github.com/scikit-bio/scikit-bio/pull/2082)).
* `Treenode.copy` and `TreeNode.unrooted_copy` can now perform shallow copy of a tree in addition to deep copy.
* `TreeNode.unrooted_copy` can now copy all attributes of the nodes, in addition to name and length ([#2073](https://github.com/scikit-bio/scikit-bio/pull/2073)).
* Paremter `above` was added to `TreeNode.root_at`, such that the user can root the tree within the branch connecting the given node and its parent, thereby creating a rooted tree ([#2073](https://github.com/scikit-bio/scikit-bio/pull/2073)).
* Parameter `branch_attrs` was added to the `unrooted_copy`, `root_at`, and `root_at_midpoint` methods of `TreeNode`, such that the user can customize which node attributes should be considered as branch attributes and treated accordingly during the rerooting operation. The default behavior is preserved but is subject ot change in version 0.7.0 ([#2073](https://github.com/scikit-bio/scikit-bio/pull/2073)).
* Parameter `root_name` was added to the `unrooted_copy`, `root_at`, and `root_at_midpoint` methods of `TreeNode`, such that the user can customize (or omit) the name to be given to the root node. The default behavior is preserved but is subject ot change in version 0.7.0 ([#2073](https://github.com/scikit-bio/scikit-bio/pull/2073)).

### Bug fixes

* Cleared the internal node references after performing midpoint rooting (`TreeNode.root_at_midpoint`), such that a deep copy of the resulting tree will not result in infinite recursion ([#2073](https://github.com/scikit-bio/scikit-bio/pull/2073)).
* Fixed the Zenodo link in the README to always point to the most recent version ([#2078](https://github.com/scikit-bio/scikit-bio/pull/2078)).

### Miscellaneous

* Added statsmodels as a dependency of scikit-bio. It replaces some of the from-scratch statistical analyses in scikit-bio, including Welch's t-test (with confidence intervals), Benjamini-Hochberg FDR correction, and Holm-Bonferroni FDR correction ([#2049](https://github.com/scikit-bio/scikit-bio/pull/2049), ([#2063](https://github.com/scikit-bio/scikit-bio/pull/2063))).

### Deprecated functionality

* Methods `deepcopy` and `unrooted_deepcopy` of `Treenode` are deprecated. Use `copy` and `unrooted_copy` instead.


## Version 0.6.1

### Features

* NumPy 2.0 is now supported ([#2051](https://github.com/scikit-bio/scikit-bio/pull/2051])). We thank @rgommers 's advice on this ([#1964](https://github.com/scikit-bio/scikit-bio/issues/1964)).
* Added module `skbio.embedding` to provide support for storing and manipulating embeddings for biological objects, such as protein embeddings outputted from protein language models ([#2008](https://github.com/scikit-bio/scikit-bio/pull/2008])).
* Added an efficient sequence alignment path data structure `AlignPath` and its derivative `PairAlignPath` to provide a uniform interface for various multiple and pariwise alignment formats ([#2011](https://github.com/scikit-bio/scikit-bio/pull/2011)).
* Added `simpson_d` as an alias for `dominance` (Simpson's dominance index, a.k.a. Simpson's D) ([#2024](https://github.com/scikit-bio/scikit-bio/pull/2024)).
* Added `inv_simpson` (inverse Simpson index), which is equivalent to `enspie` ([#2024](https://github.com/scikit-bio/scikit-bio/pull/2024)).
* Added parameter `exp` to `shannon` to calculate the exponential of Shannon index (i.e., perplexity, or effective number of species) ([#2024](https://github.com/scikit-bio/scikit-bio/pull/2024)).
* Added parameter `finite` to Simpson's _D_ (`dominance`) and derived metrics (`simpson`, `simpson_e` and `inv_simpson`) to correct for finite samples ([#2024](https://github.com/scikit-bio/scikit-bio/pull/2024)).
* Added support for dictionary and pandas DataFrame as input for `TreeNode.from_taxonomy` ([#2042](https://github.com/scikit-bio/scikit-bio/pull/2042)).

### Performance enhancements

* `subsample_counts` now uses an optimized method from `biom-format` ([#2016](https://github.com/scikit-bio/scikit-bio/pull/2016)).
* Improved efficiency of counts matrix and vector validation prior to calculating community diversity metrics ([#2024](https://github.com/scikit-bio/scikit-bio/pull/2024)).

### Miscellaneous

* Default logarithm base of Shannon index (`shannon`) was changed from 2 to e. This is to ensure consistency with other Shannon-based metrics (`pielou_e`), and with literature and implementations in the field. Meanwhile, parameter `base` was added to `pielou_e` such that the user can control this behavior ([#2024](https://github.com/scikit-bio/scikit-bio/pull/2024)). See discussions in [1884](https://github.com/scikit-bio/scikit-bio/issues/1884) and [2014](https://github.com/scikit-bio/scikit-bio/issues/2014).
* Improved treatment of empty communities (i.e., all taxa have zero counts, or there is no taxon) when calculating alpha diversity metrics. Most metrics will return `np.nan` and do not raise a warning due to zero division. Exceptions are metrics that describe observed counts, includng `sobs`, `singles`, `doubles` and `osd`, which return zero ([#2024](https://github.com/scikit-bio/scikit-bio/pull/2024)). See discussions in [#2014](https://github.com/scikit-bio/scikit-bio/issues/2014).
* Return values of `pielou_e` and `heip_e` were set to 1.0 for one-taxon communities, such that NaN is avoided, while honoring the definition (evenness of taxon abundance(s)) and the rationale (ratio between observed and maximum) ([#2024](https://github.com/scikit-bio/scikit-bio/pull/2024)).
* Removed hdmedians as a dependency by porting its `geomedian` function (geometric median) into scikit-bio ([#2003](https://github.com/scikit-bio/scikit-bio/pull/2003)).
* Removed 98% warnings issued during the test process ([#2045](https://github.com/scikit-bio/scikit-bio/pull/2045) and [#2037](https://github.com/scikit-bio/scikit-bio/pull/2037)).


## Version 0.6.0

### Performance enhancements

* Launched the new scikit-bio website: https://scikit.bio. The previous domain names _scikit-bio.org_ and _skbio.org_ continue to work and redirect to the new website.
* Migrated the scikit-bio website repo from the `gh-pages` branch of the `scikit-bio` repo to a standalone repo: [`scikit-bio.github.io`](https://github.com/scikit-bio/scikit-bio.github.io).
* Replaced the [Bootstrap theme](https://sphinx-bootstrap-theme.readthedocs.io/en/latest/) with the [PyData theme](https://pydata-sphinx-theme.readthedocs.io/en/stable/) for building documentation using Sphinx. Extended this theme to the website. Customized design elements ([#1934](https://github.com/scikit-bio/scikit-bio/pull/1934)).
* Improved the calculation of Fisher's alpha diversity index (`fisher_alpha`). It is now compatible with optimizers in SciPy 1.11+. Edge cases such as all singletons can be handled correctly. Handling of errors and warnings was improved. Documentation was enriched ([#1890](https://github.com/scikit-bio/scikit-bio/pull/1890)).
* Allowed `delimiter=None` which represents whitespace of arbitrary length in reading lsmat format matrices ([#1912](https://github.com/scikit-bio/scikit-bio/pull/1912)).

### Features

* Added biom-format Table import and updated corresponding requirement files ([#1907](https://github.com/scikit-bio/scikit-bio/pull/1907)).
* Added biom-format 2.1.0 IO support ([#1984](https://github.com/scikit-bio/scikit-bio/pull/1984)).
* Added `Table` support to `alpha_diversity` and `beta_diversity` drivers ([#1984](https://github.com/scikit-bio/scikit-bio/pull/1984)).
* Implemented a mechanism to automatically build documentation and/or homepage and deploy them to the website ([#1934](https://github.com/scikit-bio/scikit-bio/pull/1934)).
* Added the Benjamini-Hochberg method as an option for FDR correction (in addition to the existing Holm-Bonferroni method) for `ancom` and `dirmult_ttest` ([#1988](https://github.com/scikit-bio/scikit-bio/pull/1988)).
* Added function `dirmult_ttest`, which performs differential abundance test using a Dirichilet multinomial distribution. This function mirrors the method provided by ALDEx2 ([#1956](https://github.com/scikit-bio/scikit-bio/pull/1956)).
* Added method `Sequence.to_indices` to convert a sequence into a vector of indices of characters in an alphabet (can be from a substitution matrix) or unique characters observed in the sequence. Supports gap masking and wildcard substitution ([#1917](https://github.com/scikit-bio/scikit-bio/pull/1917)).
* Added class `SubstitutionMatrix` to support substitution matrices for nucleotides, amino acids are more general cases ([#1913](https://github.com/scikit-bio/scikit-bio/pull/1913)).
* Added alpha diversity metric `sobs`, which is the observed species richness (S_{obs}) of a sample. `sobs` will replace `observed_otus`, which uses the historical term "OTU". Also added metric `observed_features` to be compatible with the QIIME 2 terminology. All three metrics are equivalent ([#1902](https://github.com/scikit-bio/scikit-bio/pull/1902)).
* `beta_diversity` now supports use of Pandas a `DataFrame` index, issue [#1808](https://github.com/scikit-bio/scikit-bio/issues/1808).
* Added alpha diversity metric `phydiv`, which is a generalized phylogenetic diversity (PD) framework permitting unrooted or rooted tree, unweighted or weighted by abundance, and an exponent parameter of the weight term ([#1893](https://github.com/scikit-bio/scikit-bio/pull/1893)).
* Adopted NumPy's new random generator `np.random.Generator` (see [NEP 19](https://numpy.org/neps/nep-0019-rng-policy.html)) ([#1889](https://github.com/scikit-bio/scikit-bio/pull/1889)).
* SciPy 1.11+ is now supported ([#1887](https://github.com/scikit-bio/scikit-bio/pull/1887)).
* Removed IPython as a dependency. Scikit-bio continues to support displaying plots in IPython, but it no longer requires importing IPython functionality ([#1901](https://github.com/scikit-bio/scikit-bio/pull/1901)).
* Made Matplotlib an optional dependency. Scikit-bio no longer requires Matplotlib except for plotting, during which it attempts to import Matplotlib if it is present in the system, and raises an error if not ([#1901](https://github.com/scikit-bio/scikit-bio/pull/1901)).
* Ported the QIIME 2 metadata object into skbio. ([#1929](https://github.com/scikit-bio/scikit-bio/pull/1929))
* Python 3.12+ is now supported, thank you @actapia ([#1930](https://github.com/scikit-bio/scikit-bio/pull/1930))
* Introduced native character conversion ([#1971])(https://github.com/scikit-bio/scikit-bio/pull/1971)

### Backward-incompatible changes [experimental]

* Beta diversity metric `kulsinski` was removed. This was motivated by that SciPy replaced this distance metric with `kulczynski1` in version 1.11 (see SciPy issue [#2009](https://github.com/scipy/scipy/issues/2009)), and that both metrics do not return 0 on two identical vectors ([#1887](https://github.com/scikit-bio/scikit-bio/pull/1887)).

### Bug fixes

* Fixed documentation interface of `vlr` and relevant functions ([#1934](https://github.com/scikit-bio/scikit-bio/pull/1934)).
* Fixed broken link in documentation of Simpson's evenness index. See issue [#1923](https://github.com/scikit-bio/scikit-bio/issues/1923).
* Safely handle `Sequence.iter_kmers` where `k` is greater than the sequence length ([#1723](https://github.com/scikit-bio/scikit-bio/issues/1723))
* Re-enabled OpenMP support, which has been mistakenly disabled in 0.5.8 ([#1874](https://github.com/scikit-bio/scikit-bio/pull/1874))
* `permanova` and `permdist` operate on a `DistanceMatrix` and a grouping object. Element IDs must be synchronized to compare correct sets of pairwise distances. This failed in case the grouping was provided as a `pandas.Series`, because it was interpreted as an ordered `list` and indices were ignored (see issue [#1877](https://github.com/scikit-bio/scikit-bio/issues/1877) for an example). Note: `pandas.DataFrame` was handled correctly. This behavior has been fixed with PR [#1879](https://github.com/scikit-bio/scikit-bio/pull/1879)
* Fixed slicing for `TabularMSALoc` on Python 3.12. See issue [#1926](https://github.com/scikit-bio/scikit-bio/issues/1926).

### Miscellaneous

* Replaced the historical term "OTU" with the more generic term "taxon" (plural: "taxa"). As a consequence, the parameter "otu_ids" in phylogenetic alpha and beta diversity metrics was replaced by "taxa". Meanwhile, the old parameter "otu_ids" is still kept as an alias of "taxa" for backward compatibility. However it will be removed in a future release.
* Revised contributor's guidelines.
* Renamed function `multiplicative_replacement` as `multi_replace` for conciseness ([#1988](https://github.com/scikit-bio/scikit-bio/pull/1988)).
* Renamed parameter `multiple_comparisons_correction` as `p_adjust` of function `ancom` for conciseness ([#1988](https://github.com/scikit-bio/scikit-bio/pull/1988)).
* Enabled code coverage reporting via Codecov. See [#1954](https://github.com/scikit-bio/scikit-bio/pull/1954).
* Renamed the default branch from "master" to "main". See [#1953](https://github.com/scikit-bio/scikit-bio/pull/1953).
* Enabled subclassing of DNA, RNA and Protein classes to allow secondary development.
* Dropped support for NumPy < 1.17.0 in order to utilize the new random generator.
* Use CYTHON by default during build ([#1874](https://github.com/scikit-bio/scikit-bio/pull/1874))
* Implemented augmented assignments proposed in issue [#1789](https://github.com/scikit-bio/scikit-bio/issues/1789)
* Incorporated Ruff's formatting and linting via pre-commit hooks and GitHub Actions. See PR [#1924](https://github.com/scikit-bio/scikit-bio/pull/1924).
* Improved docstrings for functions accross the entire codebase. See [#1933](https://github.com/scikit-bio/scikit-bio/pull/1933) and [#1940](https://github.com/scikit-bio/scikit-bio/pull/1940)
* Removed API lifecycle decorators in favor of deprecation warnings. See [#1916](https://github.com/scikit-bio/scikit-bio/issues/1916)


## Version 0.5.9

### Features

* Adding Variance log ratio estimators in `skbio.stats.composition.vlr` and `skbio.stats.composition.pairwise_vlr` ([#1803](https://github.com/scikit-bio/scikit-bio/pull/1803))
* Added `skbio.stats.composition.tree_basis` to construct ILR bases from `TreeNode` objects. ([#1862](https://github.com/scikit-bio/scikit-bio/pull/1862))
* `IntervalMetadata.query` now defaults to obtaining all results, see [#1817](https://github.com/scikit-bio/scikit-bio/issues/1817).

### Backward-incompatible changes [experimental]
* With the introduction of the `tree_basis` object, the ILR bases are now represented in log-odds coordinates rather than in probabilities to minimize issues with numerical stability. Furthermore, the `ilr` and `ilr_inv` functions now takes the `basis` input parameter in terms of log-odds coordinates. This affects the `skbio.stats.composition.sbp_basis` as well. ([#1862](https://github.com/scikit-bio/scikit-bio/pull/1862))

### Important

* Complex multiple axis indexing operations with `TabularMSA` have been removed from testing due to incompatibilities with modern versions of Pandas. ([#1851](https://github.com/scikit-bio/scikit-bio/pull/1851))
* Pinning `scipy <= 1.10.1` ([#1851](https://github.com/scikit-bio/scikit-bio/pull/1867))

### Bug fixes

* Fixed a bug that caused build failure on the ARM64 microarchitecture due to floating-point number handling. ([#1859](https://github.com/scikit-bio/scikit-bio/pull/1859))
* Never let the Gini index go below 0.0, see [#1844](https://github.com/scikit-bio/scikit-bio/issue/1844).
* Fixed bug [#1847](https://github.com/scikit-bio/scikit-bio/issues/1847) in which the edge from the root was inadvertantly included in the calculation for `descending_branch_length`

### Miscellaneous

* Replaced dependencies `CacheControl` and `lockfile` with `requests` to avoid a dependency inconsistency issue of the former. (See [#1863](https://github.com/scikit-bio/scikit-bio/pull/1863), merged in [#1859](https://github.com/scikit-bio/scikit-bio/pull/1859))
* Updated installation instructions for developers in `CONTRIBUTING.md` ([#1860](https://github.com/scikit-bio/scikit-bio/pull/1860))

## Version 0.5.8

### Features

* Added NCBI taxonomy database dump format (`taxdump`) ([#1810](https://github.com/scikit-bio/scikit-bio/pull/1810)).
* Added `TreeNode.from_taxdump` for converting taxdump into a tree ([#1810](https://github.com/scikit-bio/scikit-bio/pull/1810)).
* scikit-learn has been removed as a dependency. This was a fairly heavy-weight dependency that was providing minor functionality to scikit-bio. The critical components have been implemented in scikit-bio directly, and the non-criticial components are listed under "Backward-incompatible changes [experimental]".
* Python 3.11 is now supported.

### Backward-incompatible changes [experimental]
* With the removal of the scikit-learn dependency, three beta diversity metric names can no longer be specified. These are `wminkowski`, `nan_euclidean`, and `haversine`. On testing, `wminkowski` and `haversine` did not work through `skbio.diversity.beta_diversity` (or `sklearn.metrics.pairwise_distances`). The former was deprecated in favor of calling `minkowski` with a vector of weights provided as kwarg `w` (example below), and the latter does not work with data of this shape. `nan_euclidean` can still be accessed fron scikit-learn directly if needed, if a user installs scikit-learn in their environment (example below).

    ```
    counts = [[23, 64, 14, 0, 0, 3, 1],
            [0, 3, 35, 42, 0, 12, 1],
            [0, 5, 5, 0, 40, 40, 0],
            [44, 35, 9, 0, 1, 0, 0],
            [0, 2, 8, 0, 35, 45, 1],
            [0, 0, 25, 35, 0, 19, 0],
            [88, 31, 0, 5, 5, 5, 5],
            [44, 39, 0, 0, 0, 0, 0]]

    # new mechanism of accessing wminkowski
    from skbio.diversity import beta_diversity
    beta_diversity("minkowski", counts, w=[1,1,1,1,1,1,2])

    # accessing nan_euclidean through scikit-learn directly
    import skbio
    from sklearn.metrics import pairwise_distances
    sklearn_dm = pairwise_distances(counts, metric="nan_euclidean")
    skbio_dm = skbio.DistanceMatrix(sklearn_dm)
    ```

### Deprecated functionality [experimental]
* `skbio.alignment.local_pairwise_align_ssw` has been deprecated ([#1814](https://github.com/scikit-bio/scikit-bio/issues/1814)) and will be removed or replaced in scikit-bio 0.6.0.

### Bug fixes
* Use `oldest-supported-numpy` as build dependency. This fixes problems with environments that use an older version of numpy than the one used to build scikit-bio ([#1813](https://github.com/scikit-bio/scikit-bio/pull/1813)).


## Version 0.5.7

### Features

* Introduce support for Python 3.10 ([#1801](https://github.com/scikit-bio/scikit-bio/pull/1801)).
* Tentative support for Apple M1 ([#1709](https://github.com/scikit-bio/scikit-bio/pull/1709)).
* Added support for reading and writing a binary distance matrix object format. ([#1716](https://github.com/scikit-bio/scikit-bio/pull/1716))
* Added support for `np.float32` with `DissimilarityMatrix` objects.
* Added support for method and number_of_dimensions to permdisp reducing the runtime by 100x at 4000 samples, [issue #1769](https://github.com/scikit-bio/scikit-bio/pull/1769).
* OrdinationResults object is now accepted as input for permdisp.

### Performance enhancements

* Avoid an implicit data copy on construction of `DissimilarityMatrix` objects.
* Avoid validation on copy of `DissimilarityMatrix` and `DistanceMatrix` objects, see [PR #1747](https://github.com/scikit-bio/scikit-bio/pull/1747)
* Use an optimized version of symmetry check in DistanceMatrix, see [PR #1747](https://github.com/scikit-bio/scikit-bio/pull/1747)
* Avoid performing filtering when ids are identical, see [PR #1752](https://github.com/scikit-bio/scikit-bio/pull/1752)
* center_distance_matrix has been re-implemented in cython for both speed and memory use. Indirectly speeds up pcoa [PR #1749](https://github.com/scikit-bio/scikit-bio/pull/1749)
* Use a memory-optimized version of permute in DistanceMatrix, see [PR #1756](https://github.com/scikit-bio/scikit-bio/pull/1756).
* Refactor pearson and spearman skbio.stats.distance.mantel implementations to drastically improve memory locality. Also cache intermediate results that are invariant across permutations, see [PR #1756](https://github.com/scikit-bio/scikit-bio/pull/1756).
* Refactor permanova to remove intermediate buffers and cythonize the internals, see [PR #1768](https://github.com/scikit-bio/scikit-bio/pull/1768).

### Bug fixes

* Fix windows and 32bit incompatibility in `unweighted_unifrac`.

### Miscellaneous

* Python 3.6 has been removed from our testing matrix.
* Specify build dependencies in pyproject.toml. This allows the package to be installed without having to first manually install numpy.
* Update hdmedians package to a version which doesn't require an initial manual numpy install.
* Now buildable on non-x86 platforms due to use of the [SIMD Everywhere](https://github.com/simd-everywhere/simde) library.
* Regenerate Cython wrapper by default to avoid incompatibilities with installed CPython.
* Update documentation for the `skbio.stats.composition.ancom` function. ([#1741](https://github.com/scikit-bio/scikit-bio/pull/1741))

## Version 0.5.6

### Features

* Added option to return a capture group compiled regex pattern to any class inheriting ``GrammaredSequence`` through the ``to_regex`` method. ([#1431](https://github.com/scikit-bio/scikit-bio/issues/1431))

* Added `Dissimilarity.within` and `.between` to obtain the respective distances and express them as a `DataFrame`. ([#1662](https://github.com/scikit-bio/scikit-bio/pull/1662))

* Added Kendall Tau as possible correlation method in the `skbio.stats.distance.mantel` function ([#1675](https://github.com/scikit-bio/scikit-bio/issues/1675)).

* Added support for IUPAC amino acid codes U (selenocysteine), O (pyrrolysine), and J (leucine or isoleucine). ([#1576](https://github.com/scikit-bio/scikit-bio/issues/1576)

### Backward-incompatible changes [stable]

### Backward-incompatible changes [experimental]

* Changed `skbio.tree.TreeNode.support` from a method to a property.
* Added `assign_supports` method to `skbio.tree.TreeNode` to extract branch support values from node labels.
* Modified the way a node's label is printed: `support:name` if both exist, or `support` or `name` if either exists.

### Performance enhancements

### Bug fixes

* Require `Sphinx <= 3.0`. Newer Sphinx versions caused build errors. [#1719](https://github.com/scikit-bio/scikit-bio/pull/1719)

* * `skbio.stats.ordination` tests have been relaxed. ([#1713](https://github.com/scikit-bio/scikit-bio/issues/1713))

* Fixes build errors for newer versions of NumPy, Pandas, and SciPy.

* Corrected a criticial bug in `skbio.alignment.StripedSmithWaterman`/`skbio.alignment.local_pairwise_align_ssw` which would cause the formatting of the aligned sequences to misplace gap characters by the number of gap characters present in the opposing aligned sequence up to that point. This was caused by a faulty implementation of CIGAR string parsing, see [#1679](https://github.com/scikit-bio/scikit-bio/pull/1679) for full details.

* Fixes build errors for newer versions of NumPy, Pandas, and SciPy.

* Corrected a criticial bug in `skbio.alignment.StripedSmithWaterman`/`skbio.alignment.local_pairwise_align_ssw` which would cause the formatting of the aligned sequences to misplace gap characters by the number of gap characters present in the opposing aligned sequence up to that point. This was caused by a faulty implementation of CIGAR string parsing, see [#1679](https://github.com/scikit-bio/scikit-bio/pull/1679) for full details.

### Deprecated functionality [stable]

### Deprecated functionality [experimental]

### Miscellaneous

* `skbio.diversity.beta_diversity` now accepts a pandas DataFrame as input.

* Avoid pandas 1.0.0 import warning ([#1688](https://github.com/scikit-bio/scikit-bio/issues/1688))

* Added support for Python 3.8 and dropped support for Python 3.5.

* This version now depends on `scipy >= 1.3` and `pandas >= 1.0`.

## Version 0.5.5 (2018-12-10)

### Features

* `skbio.stats.composition` now has methods to compute additive log-ratio transformation and inverse additive log-ratio transformation (`alr`, `alr_inv`) as well as a method to build a basis from a sequential binary partition (`sbp_basis`).

### Backward-incompatible changes [stable]

### Backward-incompatible changes [experimental]

### Performance enhancements

### Bug fixes

### Deprecated functionality [stable]

### Deprecated functionality [experimental]

### Miscellaneous
* Python 3.6 and 3.7 compatibility is now supported

* A pytest runner is shipped with every installation ([#1633](https://github.com/scikit-bio/scikit-bio/pull/1633))

* The nosetest framework has been replaced in favor of pytest ([#1624](https://github.com/scikit-bio/scikit-bio/pull/1624))

* The numpy docs are deprecated in favor of [Napoleon](http://www.sphinx-doc.org/en/master/usage/extensions/napoleon.html) ([#1629](https://github.com/scikit-bio/scikit-bio/pull/1629))

* This version is now compatible with numpy >= 1.17.0 and Pandas >= 0.23. ([#1627](https://github.com/scikit-bio/scikit-bio/pull/1627))

## Version 0.5.4 (2018-08-23)

### Features

* Added `FSVD`, an alternative fast heuristic method to perform Principal Coordinates Analysis, to `skbio.stats.ordination.pcoa`.

### Backward-incompatible changes [stable]

### Backward-incompatible changes [experimental]

### Performance enhancements

* Added optimized utility methods `f_matrix_inplace` and `e_matrix_inplace` which perform `f_matrix` and `e_matrix` computations in-place and are used by the new `center_distance_matrix` method in `skbio.stats.ordination`.

### Bug fixes

### Deprecated functionality [stable]

### Deprecated functionality [experimental]

### Miscellaneous

## Version 0.5.3 (2018-08-07)

### Features
* Added `unpack` and `unpack_by_func` methods to `skbio.tree.TreeNode` to unpack one or multiple internal nodes. The `unpack` operation removes an internal node and regrafts its children to its parent while retaining the overall length. ([#1572](https://github.com/scikit-bio/scikit-bio/pull/1572))
* Added `support` to `skbio.tree.TreeNode` to return the support value of a node.
* Added `permdisp` to `skbio.stats.distance` to test for the homogeniety of groups. ([#1228](https://github.com/scikit-bio/scikit-bio/issues/1228)).

* Added `pcoa_biplot` to `skbio.stats.ordination` to project descriptors into a PCoA plot.

* Fixed pandas to 0.22.0 due to this: https://github.com/pandas-dev/pandas/issues/20527

### Backward-incompatible changes [stable]

### Backward-incompatible changes [experimental]

### Performance enhancements

### Bug fixes

* Relaxing type checking in diversity calculations.  ([#1583](https://github.com/scikit-bio/scikit-bio/issues/1583)).

### Deprecated functionality [stable]

### Deprecated functionality [experimental]

### Miscellaneous


## Version 0.5.2 (2018-04-18)

### Features
* Added ``skbio.io.format.embl`` for reading and writing EMBL files for ``DNA``, ``RNA`` and ``Sequence`` classes.

* Removing ValueError check in `skbio.stats._subsample.subsample_counts` when `replace=True` and `n` is greater than the number of items in counts.  [#1527](https://github.com/scikit-bio/scikit-bio/pull/1527)

* Added ``skbio.io.format.gff3`` for reading and writing GFF3 files for ``DNA``, ``Sequence``, and ``IntervalMetadata`` classes. ([#1450](https://github.com/scikit-bio/scikit-bio/pull/1450))

* `skbio.metadata.IntervalMetadata` constructor has a new keyword argument, `copy_from`, for creating an `IntervalMetadata` object from an existing `IntervalMetadata` object with specified `upper_bound`.

* `skbio.metadata.IntervalMetadata` constructor allows `None` as a valid value for `upper_bound`. An `upper_bound` of `None` means that the `IntervalMetadata` object has no upper bound.

* `skbio.metadata.IntervalMetadata.drop` has a new boolean parameter `negate` to indicate whether to drop or keep the specified `Interval` objects.

### Backward-incompatible changes [stable]

### Backward-incompatible changes [experimental]

### Performance enhancements
* `skbio.tree.nj` wall-clock runtime was decreased by 99% for a 500x500 distance matrix and 93% for a 100x100 distance matrix. ([#1512](https://github.com/scikit-bio/scikit-bio/pull/1512), [#1513](https://github.com/scikit-bio/scikit-bio/pull/1513))

### Bug fixes
* The `include_self` parameter was not being honored in `skbio.TreeNode.tips`. The scope of this bug was that if `TreeNode.tips` was called on a tip, it would always result in an empty `list` when unrolled.

* In `skbio.stats.ordination.ca`, `proportion_explained` was missing in the returned `OrdinationResults` object. ([#1345](https://github.com/scikit-bio/scikit-bio/issues/1345))

* `skbio.diversity.beta_diversity` now handles qualitative metrics as expected such that `beta_diversity('jaccard', mat) == beta_diversity('jaccard', mat > 0)`. Please see [#1549](https://github.com/scikit-bio/scikit-bio/issues/1549) for further detail.

* `skbio.stats.ordination.rda` The occasional column mismatch in output `biplot_scores` is fixed ([#1519](https://github.com/scikit-bio/scikit-bio/issues/1519)).

### Deprecated functionality [stable]

### Deprecated functionality [experimental]

### Miscellaneous
* scikit-bio now depends on pandas >= 0.19.2, and is compatible with newer pandas versions (e.g. 0.20.3) that were previously incompatible.
* scikit-bio now depends on `numpy >= 1.17.0, < 1.14.0` for compatibility with Python 3.4, 3.5, and 3.6 and the available numpy conda packages in `defaults` and `conda-forge` channels.
* added support for running tests from `setup.py`. Both `python setup.py nosetests` and `python setup.py test` are now supported, however `python setup.py test` will only run a subset of the full test suite. ([#1341](https://github.com/scikit-bio/scikit-bio/issues/1341))

## Version 0.5.1 (2016-11-12)

### Features
* Added `IntervalMetadata` and `Interval` classes in `skbio.metadata` to store, query, and manipulate information of a sub-region of a sequence. ([#1414](https://github.com/scikit-bio/scikit-bio/issues/1414))
* `Sequence` and its child classes (including `GrammaredSequence`, `RNA`, `DNA`, `Protein`) now accept `IntervalMetadata` in their constructor API. Some of their relevant methods are also updated accordingly. ([#1430](https://github.com/scikit-bio/scikit-bio/pull/1430))
* GenBank parser now reads and writes `Sequence` or its subclass objects with `IntervalMetadata`. ([#1440](https://github.com/scikit-bio/scikit-bio/pull/1440))
* `DissimilarityMatrix` now has a new constructor method called `from_iterable`. ([#1343](https://github.com/scikit-bio/scikit-bio/issues/1343)).
* `DissimilarityMatrix` now allows non-hollow matrices. ([#1343](https://github.com/scikit-bio/scikit-bio/issues/1343)).
* `DistanceMatrix.from_iterable` now accepts a `validate=True` parameter. ([#1343](https://github.com/scikit-bio/scikit-bio/issues/1343)).
* ``DistanceMatrix`` now has a new method called ``to_series`` to create a ``pandas.Series`` from a ``DistanceMatrix`` ([#1397](https://github.com/scikit-bio/scikit-bio/issues/1397)).
* Added parallel beta diversity calculation support via `skbio.diversity.block_beta_diversity`. The issue and idea is discussed in ([#1181](https://github.com/scikit-bio/scikit-bio/issues/1181), while the actual code changes are in [#1352](https://github.com/scikit-bio/scikit-bio/pull/1352)).


### Backward-incompatible changes [stable]
* The constructor API for `Sequence` and its child classes (including `GrammaredSequence`, `RNA`, `DNA`, `Protein`) are changed from `(sequence, metadata=None, positional_metadata=None, lowercase=False)` to `(sequence, metadata=None, positional_metadata=None, interval_metadata=None, lowercase=False)`

  The changes are made to allow these classes to adopt `IntervalMetadata` object for interval features on the sequence. The `interval_metadata` parameter is added imediately after `positional_metadata` instead of appended to the end, because it is more natural and logical and, more importantly, because it is unlikely in practice to break user code. A user's code would break only if they had supplied `metadata`, `postional_metadata`, and `lowercase` parameters positionally. In the unlikely event that this happens, users will get an error telling them a bool isn't a valid `IntervalMetadata` type, so it won't silently produce buggy behavior.

### Backward-incompatible changes [experimental]
* Modifying basis handling in `skbio.stats.composition.ilr_inv` prior to checking for orthogonality.  Now the basis is strictly assumed to be in the Aitchison simplex.
* `DistanceMatrix.from_iterable` default behavior is now to validate matrix by computing all pairwise distances. Pass `validate=False` to get the previous behavior (no validation, but faster execution).([#1343](https://github.com/scikit-bio/scikit-bio/issues/1343)).
* GenBank I/O now parses sequence features into the attribute of `interval_metadata` instead of `positiona_metadata`. And the key of `FEATURES` is removed from `metadata` attribute.

### Performance enhancements
* `TreeNode.shear` was rewritten for approximately a 25% performance increase. ([#1399](https://github.com/scikit-bio/scikit-bio/pull/1399))
* The `IntervalMetadata` allows dramatic decrease in memory usage in reading GenBank files of feature rich sequences. ([#1159](https://github.com/scikit-bio/scikit-bio/issues/1159))

### Bug fixes

* `skbio.tree.TreeNode.prune` and implicitly `skbio.tree.TreeNode.shear` were not handling a situation in which a parent was validly removed during pruning operations as may happen if the resulting subtree does not include the root. Previously, an `AttributeError` would raise as `parent` would be `None` in this situation.
* numpy linking was fixed for installation under El Capitan.
* A bug was introduced in #1398 into `TreeNode.prune` and fixed in #1416 in which, under the special case of a single descendent existing from the root, the resulting children parent references were not updated. The cause of the bug was a call made to `self.children.extend` as opposed to `self.extend` where the former is a `list.extend` without knowledge of the tree, while the latter is `TreeNode.extend` which is able to adjust references to `self.parent`.

### Miscellaneous

* Removed deprecated functions from `skbio.util`: `is_casava_v180_or_later`, `remove_files`, and `create_dir`.
* Removed deprecated `skbio.Sequence.copy` method.

## Version 0.5.0 (2016-06-14)

**IMPORTANT**: scikit-bio is no longer compatible with Python 2. scikit-bio is compatible with Python 3.4 and later.

### Features
* Added more descriptive error message to `skbio.io.registry` when attempting to read without specifying `into` and when there is no generator reader. ([#1326](https://github.com/scikit-bio/scikit-bio/issues/1326))
* Added support for reference tags to `skbio.io.format.stockholm` reader and writer. ([#1348](https://github.com/scikit-bio/scikit-bio/issues/1348))
* Expanded error message in `skbio.io.format.stockholm` reader when `constructor` is not passed, in order to provide better explanation to user. ([#1327](https://github.com/scikit-bio/scikit-bio/issues/1327))
* Added `skbio.sequence.distance.kmer_distance` for computing the kmer distance between two sequences. ([#913](https://github.com/scikit-bio/scikit-bio/issues/913))
* Added `skbio.sequence.Sequence.replace` for assigning a character to positions in a `Sequence`. ([#1222](https://github.com/scikit-bio/scikit-bio/issues/1222))
* Added support for `pandas.RangeIndex`, lowering the memory footprint of default integer index objects. `Sequence.positional_metadata` and `TabularMSA.positional_metadata` now use `pd.RangeIndex` as the positional metadata index. `TabularMSA` now uses `pd.RangeIndex` as the default index. Usage of `pd.RangeIndex` over the previous `pd.Int64Index` [should be transparent](http://pandas.pydata.org/pandas-docs/version/0.18.0/whatsnew.html#range-index), so these changes should be non-breaking to users. scikit-bio now depends on pandas >= 0.18.0 ([#1308](https://github.com/scikit-bio/scikit-bio/issues/1308))
* Added `reset_index=False` parameter to `TabularMSA.append` and `TabularMSA.extend` for resetting the MSA's index to the default index after appending/extending.
* Added support for partial pairwise calculations via `skbio.diversity.partial_beta_diversity`. ([#1221](https://github.com/scikit-bio/scikit-bio/issues/1221), [#1337](https://github.com/scikit-bio/scikit-bio/pull/1337)). This function is immediately deprecated as its return type will change in the future and should be used with caution in its present form (see the function's documentation for details).
* `TemporaryFile` and `NamedTemporaryFile` are now supported IO sources for `skbio.io` and related functionality.  ([#1291](https://github.com/scikit-bio/scikit-bio/issues/1291))
* Added `tree_node_class=TreeNode` parameter to `skbio.tree.majority_rule` to support returning consensus trees of type `TreeNode` (the default) or a type that has the same interface as `TreeNode` (e.g. `TreeNode` subclasses) ([#1193](https://github.com/scikit-bio/scikit-bio/pull/1193))
* `TreeNode.from_linkage_matrix` and `TreeNode.from_taxonomy` now support constructing `TreeNode` subclasses. `TreeNode.bifurcate` now supports `TreeNode` subclasses ([#1193](https://github.com/scikit-bio/scikit-bio/pull/1193))
* The `ignore_metadata` keyword has been added to `TabularMSA.iter_positions` to improve performance when metadata is not necessary.
* Pairwise aligners in `skbio.alignment` now propagate per-sequence `metadata` objects (this does not include `positional_metadata`).

### Backward-incompatible changes [stable]

### Backward-incompatible changes [experimental]
* `TabularMSA.append` and `TabularMSA.extend` now require one of `minter`, `index`, or `reset_index` to be provided when incorporating new sequences into an MSA. Previous behavior was to auto-increment the index labels if `minter` and `index` weren't provided and the MSA had a default integer index, otherwise error. Use `reset_index=True` to obtain the previous behavior in a more explicit way.
* `skbio.stats.composition.ancom` now returns two `pd.DataFrame` objects, where it previously returned one. The first contains the ANCOM test results, as before, and the second contains percentile abundances of each feature in each group. The specific percentiles that are computed and returned is controlled by the new `percentiles` parameter to `skbio.stats.composition.ancom`. In the future, this second `pd.DataFrame` will not be returned by this function, but will be available through the [contingency table API](https://github.com/scikit-bio/scikit-bio/issues/848). ([#1293](https://github.com/scikit-bio/scikit-bio/issues/1293))
* `skbio.stats.composition.ancom` now performs multiple comparisons correction by default. The previous behavior of not performing multiple comparisons correction can be achieved by passing ``multiple_comparisons_correction=None``.
* The ``reject`` column in the first ``pd.DataFrame`` returned from `skbio.stats.composition.ancom` has been renamed ``Reject null hypothesis`` for clarity. ([#1375](https://github.com/scikit-bio/scikit-bio/issues/1375))

### Bug fixes
* Fixed row and column names to `biplot_scores` in the `OrdinationResults` object from `skbio.stats.ordination`. This fix affect the `cca` and `rda` methods. ([#1322](https://github.com/scikit-bio/scikit-bio/issues/1322))
* Fixed bug when using `skbio.io.format.stockholm` reader on file with multi-line tree with no id. Previously this raised an `AttributeError`, now it correctly handles this type of tree. ([#1334](https://github.com/scikit-bio/scikit-bio/issues/1334))
* Fixed bug when reading Stockholm files with GF or GS features split over multiple lines. Previously, the feature text was simply concatenated because it was assumed to have trailing whitespace. There are examples of Stockholm files with and without trailing whitespace for multi-line features, so the `skbio.io.format.stockholm` reader now adds a single space when concatenating feature text without trailing whitespace to avoid joining words together. Multi-line trees stored as GF metadata are concatenated as they appear in the file; a space is not added when concatenating. ([#1328](https://github.com/scikit-bio/scikit-bio/issues/1328))
* Fixed bug when using `Sequence.iter_kmers` on empty `Sequence` object. Previously this raised a `ValueError`, now it returns
an empty generator.
* Fixed minor bug where adding sequences to an empty `TabularMSA` with MSA-wide `positional_metadata` would result in a `TabularMSA` object in an inconsistent state. This could happen using `TabularMSA.append` or `TabularMSA.extend`. This bug only affects a `TabularMSA` object *without* sequences that has MSA-wide `positional_metadata` (for example, `TabularMSA([], positional_metadata={'column': []})`).
* `TreeNode.distance` now handles the situation in which `self` or `other` are ancestors. Previosly, a node further up the tree was used resulting in inflated distances. ([#807](https://github.com/scikit-bio/scikit-bio/issues/807))
* `TreeNode.prune` can now handle a root with a single descendent. Previously, the root was ignored from possibly having a single descendent. ([#1247](https://github.com/scikit-bio/scikit-bio/issues/1247))
* Providing the `format` keyword to `skbio.io.read` when creating a generator with an empty file will now return an empty generator instead of raising `StopIteration`. ([#1313](https://github.com/scikit-bio/scikit-bio/issues/1313))
* `OrdinationResults` is now importable from `skbio` and `skbio.stats.ordination` and correctly linked from the documentation ([#1205](https://github.com/scikit-bio/scikit-bio/issues/1205))
* Fixed performance bug in pairwise aligners resulting in 100x worse performance than in 0.2.4.

### Deprecated functionality [stable]
* Deprecated use of the term "non-degenerate", in favor of "definite". `GrammaredSequence.nondegenerate_chars`, `GrammaredSequence.nondegenerates`, and `GrammaredSequence.has_nondegenerates` have been renamed to `GrammaredSequence.definite_chars`, `GrammaredSequence.definites`, and `GrammaredSequence.has_definites`, respectively. The old names will be removed in scikit-bio 0.5.2. Relevant affected public classes include `GrammaredSequence`, `DNA`, `RNA`, and `Protein`.

### Deprecated functionality [experimental]
* Deprecated function `skbio.util.create_dir`. This function will be removed in scikit-bio 0.5.1. Please use the Python standard library
functionality described [here](https://docs.python.org/2/library/os.html#os.makedirs). ([#833](https://github.com/scikit-bio/scikit-bio/issues/833))
* Deprecated function `skbio.util.remove_files`. This function will be removed in scikit-bio 0.5.1. Please use the Python standard library
functionality described [here](https://docs.python.org/2/library/os.html#os.remove). ([#833](https://github.com/scikit-bio/scikit-bio/issues/833))
* Deprecated function `skbio.util.is_casava_v180_or_later`. This function will be removed in 0.5.1. Functionality moved to FASTQ sniffer.
([#833](https://github.com/scikit-bio/scikit-bio/issues/833))

### Miscellaneous
* When installing scikit-bio via `pip`, numpy must now be installed first ([#1296](https://github.com/scikit-bio/scikit-bio/issues/1296))

## Version 0.4.2 (2016-02-17)

Minor maintenance release. **This is the last Python 2.7 compatible release. Future scikit-bio releases will only support Python 3.**

### Features
* Added `skbio.tree.TreeNode.bifurcate` for converting multifurcating trees into bifurcating trees. ([#896](https://github.com/scikit-bio/scikit-bio/issues/896))
* Added `skbio.io.format.stockholm` for reading Stockholm files into a `TabularMSA` and writing from a `TabularMSA`. ([#967](https://github.com/scikit-bio/scikit-bio/issues/967))
* scikit-bio `Sequence` objects have better compatibility with numpy. For example, calling `np.asarray(sequence)` now converts the sequence to a numpy array of characters (the same as calling `sequence.values`).
* Added `skbio.sequence.distance` subpackage for computing distances between scikit-bio `Sequence` objects ([#913](https://github.com/scikit-bio/scikit-bio/issues/913))
* Added ``skbio.sequence.GrammaredSequence``, which can be inherited from to create grammared sequences with custom alphabets (e.g., for use with TabularMSA) ([#1175](https://github.com/scikit-bio/scikit-bio/issues/1175))
* Added ``skbio.util.classproperty`` decorator

### Backward-incompatible changes [stable]
* When sniffing or reading a file (`skbio.io.sniff`, `skbio.io.read`, or the object-oriented `.read()` interface), passing `newline` as a keyword argument to `skbio.io.open` now raises a `TypeError`. This backward-incompatible change to a stable API is necessary because it fixes a bug (more details in bug fix section below).
* When reading a FASTQ or QSEQ file and passing `variant='solexa'`, `ValueError` is now raised instead of `NotImplementedError`. This backward-incompatible change to a stable API is necessary to avoid creating a spin-locked process due to [a bug in Python](https://bugs.python.org/issue25786). See [#1256](https://github.com/scikit-bio/scikit-bio/issues/1256) for details. This change is temporary and will be reverted to `NotImplementedError` when the bug is fixed in Python.

### Backward-incompatible changes [experimental]
* `skbio.io.format.genbank`: When reading GenBank files, the date field of the LOCUS line is no longer parsed into a `datetime.datetime` object and is left as a string. When writing GenBank files, the locus date metadata is expected to be a string instead of a `datetime.datetime` object ([#1153](https://github.com/scikit-bio/scikit-bio/issues/1153))
* `Sequence.distance` now converts the input sequence (`other`) to its type before passing both sequences to `metric`. Previous behavior was to always convert to `Sequence`.

### Bug fixes
* Fixed bug when using `Sequence.distance` or `DistanceMatrix.from_iterable` to compute distances between `Sequence` objects with differing `metadata`/`positional_metadata` and passing `metric=scipy.spatial.distance.hamming` ([#1254](https://github.com/scikit-bio/scikit-bio/issues/1254))
* Fixed performance bug when computing Hamming distances between `Sequence` objects in `DistanceMatrix.from_iterable` ([#1250](https://github.com/scikit-bio/scikit-bio/issues/1250))
* Changed `skbio.stats.composition.multiplicative_replacement` to raise an error whenever a large value of `delta` is chosen ([#1241](https://github.com/scikit-bio/scikit-bio/issues/1241))
* When sniffing or reading a file (`skbio.io.sniff`, `skbio.io.read`, or the object-oriented `.read()` interface), passing `newline` as a keyword argument to `skbio.io.open` now raises a `TypeError`. The file format's `newline` character will be used when opening the file. Previous behavior allowed overriding the format's `newline` character but this could cause issues with readers that assume newline characters are those defined by the file format (which is an entirely reasonable assumption). This bug is very unlikely to have surfaced in practice as the default `newline` behavior is *universal newlines mode*.
* DNA, RNA, and Protein are no longer inheritable because they assume an IUPAC alphabet.
* `DistanceMatrix` constructor provides more informative error message when data contains NaNs ([#1276](https://github.com/scikit-bio/scikit-bio/issues/1276))

### Miscellaneous
* Warnings raised by scikit-bio now share a common subclass ``skbio.util.SkbioWarning``.

## Version 0.4.1 (2015-12-09)

### Features
* The ``TabularMSA`` object was added to represent and operate on tabular multiple sequence alignments. This satisfies [RFC 1](https://github.com/scikit-bio/scikit-bio-rfcs/blob/master/active/001-tabular-msa.md). See the ``TabularMSA`` docs for full details.
* Added phylogenetic diversity metrics, including weighted UniFrac, unweighted UniFrac, and Faith's Phylogenetic Diversity. These are accessible as ``skbio.diversity.beta.unweighted_unifrac``, ``skbio.diversity.beta.weighted_unifrac``, and ``skbio.diversity.alpha.faith_pd``, respectively.
* Addition of the function ``skbio.diversity.alpha_diversity`` to support applying an alpha diversity metric to multiple samples in one call.
* Addition of the functions ``skbio.diversity.get_alpha_diversity_metrics`` and ``skbio.diversity.get_beta_diversity_metrics`` to support discovery of the alpha and beta diversity metrics implemented in scikit-bio.
* Added `skbio.stats.composition.ancom` function, a test for OTU differential abundance across sample categories. ([#1054](https://github.com/scikit-bio/scikit-bio/issues/1054))
* Added `skbio.io.format.blast7` for reading BLAST+ output format 7 or BLAST output format 9 files into a `pd.DataFrame`. ([#1110](https://github.com/scikit-bio/scikit-bio/issues/1110))
* Added `skbio.DissimilarityMatrix.to_data_frame` method for creating a ``pandas.DataFrame`` from a `DissimilarityMatrix` or `DistanceMatrix`. ([#757](https://github.com/scikit-bio/scikit-bio/issues/757))
* Added support for one-dimensional vector of dissimilarities in `skbio.stats.distance.DissimilarityMatrix`
constructor. ([#6240](https://github.com/scikit-bio/scikit-bio/issues/624))
* Added `skbio.io.format.blast6` for reading BLAST+ output format 6 or BLAST output format 8 files into a `pd.DataFrame`. ([#1110](https://github.com/scikit-bio/scikit-bio/issues/1110))
* Added `inner`, `ilr`, `ilr_inv` and `clr_inv`, ``skbio.stats.composition``, which enables linear transformations on compositions ([#892](https://github.com/scikit-bio/scikit-bio/issues/892)
* Added ``skbio.diversity.alpha.pielou_e`` function as an evenness metric of alpha diversity. ([#1068](https://github.com/scikit-bio/scikit-bio/issues/1068))
* Added `to_regex` method to `skbio.sequence._iupac_sequence` ABC - it returns a regex object that matches all non-degenerate versions of the sequence.
* Added ``skbio.util.assert_ordination_results_equal`` function for comparing ``OrdinationResults`` objects in unit tests.
* Added ``skbio.io.format.genbank`` for reading and writing GenBank/GenPept for ``DNA``, ``RNA``, ``Protein`` and ``Sequence`` classes.
* Added ``skbio.util.RepresentationWarning`` for warning about substitutions, assumptions, or particular alterations that were made for the successful completion of a process.
* ``TreeNode.tip_tip_distances`` now supports nodes without an associated length. In this case, a length of 0.0 is assumed and an ``skbio.util.RepresentationWarning`` is raised. Previous behavior was to raise a ``NoLengthError``. ([#791](https://github.com/scikit-bio/scikit-bio/issues/791))
* ``DistanceMatrix`` now has a new constructor method called `from_iterable`.
* ``Sequence`` now accepts ``lowercase`` keyword like ``DNA`` and others. Updated ``fasta``, ``fastq``, and ``qseq`` readers/writers for ``Sequence`` to reflect this.
* The ``lowercase`` method has been moved up to ``Sequence`` meaning all sequence objects now have a ``lowercase`` method.
* Added ``reverse_transcribe`` class method to ``RNA``.
* Added `Sequence.observed_chars` property for obtaining the set of observed characters in a sequence. ([#1075](https://github.com/scikit-bio/scikit-bio/issues/1075))
* Added `Sequence.frequencies` method for computing character frequencies in a sequence. ([#1074](https://github.com/scikit-bio/scikit-bio/issues/1074))
* Added experimental class-method ``Sequence.concat`` which will produce a new sequence from an iterable of existing sequences. Parameters control how positional metadata is propagated during a concatenation.
* ``TreeNode.to_array`` now supports replacing ``nan`` branch lengths in the resulting branch length vector with the value provided as ``nan_length_value``.
* ``skbio.io.format.phylip`` now supports sniffing and reading strict, sequential PHYLIP-formatted files into ``skbio.Alignment`` objects. ([#1006](https://github.com/scikit-bio/scikit-bio/issues/1006))
* Added `default_gap_char` class property to ``DNA``, ``RNA``, and ``Protein`` for representing gap characters in a new sequence.

### Backward-incompatible changes [stable]
* `Sequence.kmer_frequencies` now returns a `dict`. Previous behavior was to return a `collections.Counter` if `relative=False` was passed, and a `collections.defaultdict` if `relative=True` was passed. In the case of a missing key, the `Counter` would return 0 and the `defaultdict` would return 0.0. Because the return type is now always a `dict`, attempting to access a missing key will raise a `KeyError`. This change *may* break backwards-compatibility depending on how the `Counter`/`defaultdict` is being used. We hope that in most cases this change will not break backwards-compatibility because both `Counter` and `defaultdict` are `dict` subclasses.

   If the previous behavior is desired, convert the `dict` into a `Counter`/`defaultdict`:

    ```python
    import collections
    from skbio import Sequence
    seq = Sequence('ACCGAGTTTAACCGAATA')

    # Counter
    freqs_dict = seq.kmer_frequencies(k=8)
    freqs_counter = collections.Counter(freqs_dict)

    # defaultdict
    freqs_dict = seq.kmer_frequencies(k=8, relative=True)
    freqs_default_dict = collections.defaultdict(float, freqs_dict)
    ```

   **Rationale:** We believe it is safer to return `dict` instead of `Counter`/`defaultdict` as this may prevent error-prone usage of the return value. Previous behavior allowed accessing missing kmers, returning 0 or 0.0 depending on the `relative` parameter. This is convenient in many cases but also potentially misleading. For example, consider the following code:

    ```python
    from skbio import Sequence
    seq = Sequence('ACCGAGTTTAACCGAATA')
    freqs = seq.kmer_frequencies(k=8)
    freqs['ACCGA']
    ```

    Previous behavior would return 0 because the kmer `'ACCGA'` is not present in the `Counter`. In one respect this is the correct answer because we asked for kmers of length 8; `'ACCGA'` is a different length so it is not included in the results. However, we believe it is safer to avoid this implicit behavior in case the user assumes there are no `'ACCGA'` kmers in the sequence (which there are!). A `KeyError` in this case is more explicit and forces the user to consider their query. Returning a `dict` will also be consistent with `Sequence.frequencies`.

### Backward-incompatible changes [experimental]
* Replaced ``PCoA``, ``CCA``, ``CA`` and ``RDA`` in ``skbio.stats.ordination`` with equivalent functions ``pcoa``, ``cca``, ``ca`` and ``rda``. These functions now take ``pd.DataFrame`` objects.
* Change ``OrdinationResults`` to have its attributes based on ``pd.DataFrame`` and ``pd.Series`` objects, instead of pairs of identifiers and values. The changes are as follows:
    - ``species`` and ``species_ids`` have been replaced by a ``pd.DataFrame`` named ``features``.
    - ``site`` and ``site_ids`` have been replaced by a ``pd.DataFrame`` named ``samples``.
    - ``eigvals`` is now a ``pd.Series`` object.
    - ``proportion_explained`` is now a ``pd.Series`` object.
    - ``biplot`` is now a ``pd.DataFrame`` object named ``biplot_scores``.
    - ``site_constraints`` is now a ``pd.DataFrame`` object named ``sample_constraints``.
* ``short_method_name`` and ``long_method_name`` are now required arguments of the ``OrdinationResults`` object.
* Removed `skbio.diversity.alpha.equitability`. Please use `skbio.diversity.alpha.pielou_e`, which is more accurately named and better documented. Note that `equitability` by default used logarithm base 2 while `pielou_e` uses logarithm base `e` as described in Heip 1974.
* ``skbio.diversity.beta.pw_distances`` is now called ``skbio.diversity.beta_diversity``. This function no longer defines a default metric, and ``metric`` is now the first argument to this function. This function can also now take a pairwise distances function as ``pairwise_func``.
* Deprecated function ``skbio.diversity.beta.pw_distances_from_table`` has been removed from scikit-bio as scheduled. Code that used this should be adapted to use ``skbio.diversity.beta_diversity``.
* ``TreeNode.index_tree`` now returns a 2-D numpy array as its second return value (the child node index) instead of a 1-D numpy array.
* Deprecated functions `skbio.draw.boxplots` and `skbio.draw.grouped_distributions` have been removed from scikit-bio as scheduled. These functions generated plots that were not specific to bioinformatics. These types of plots can be generated with seaborn or another general-purpose plotting package.
* Deprecated function `skbio.stats.power.bootstrap_power_curve` has been removed from scikit-bio as scheduled. Use `skbio.stats.power.subsample_power` or `skbio.stats.power.subsample_paired_power` followed by `skbio.stats.power.confidence_bound`.
* Deprecated function `skbio.stats.spatial.procrustes` has been removed from scikit-bio as scheduled in favor of `scipy.spatial.procrustes`.
* Deprecated class `skbio.tree.CompressedTrie` and function `skbio.tree.fasta_to_pairlist` have been removed from scikit-bio as scheduled in favor of existing general-purpose Python trie packages.
* Deprecated function `skbio.util.flatten` has been removed from scikit-bio as scheduled in favor of solutions available in the Python standard library (see [here](http://stackoverflow.com/a/952952/3639023) and [here](http://stackoverflow.com/a/406199/3639023) for examples).
* Pairwise alignment functions in `skbio.alignment` now return a tuple containing the `TabularMSA` alignment, alignment score, and start/end positions. The returned `TabularMSA`'s `index` is always the default integer index; sequence IDs are no longer propagated to the MSA. Additionally, the pairwise alignment functions now accept the following input types to align:
    - `local_pairwise_align_nucleotide`: `DNA` or `RNA`
    - `local_pairwise_align_protein`: `Protein`
    - `local_pairwise_align`: `IUPACSequence`
    - `global_pairwise_align_nucleotide`: `DNA`, `RNA`, or `TabularMSA[DNA|RNA]`
    - `global_pairwise_align_protein`: `Protein` or `TabularMSA[Protein]`
    - `global_pairwise_align`: `IUPACSequence` or `TabularMSA`
    - `local_pairwise_align_ssw`: `DNA`, `RNA`, or `Protein`. Additionally, this function now overrides the `protein` kwarg based on input type. `constructor` parameter was removed because the function now determines the return type based on input type.
* Removed `skbio.alignment.SequenceCollection` in favor of using a list or other standard library containers to store scikit-bio sequence objects (most `SequenceCollection` operations were simple list comprehensions). Use `DistanceMatrix.from_iterable` instead of `SequenceCollection.distances` (pass `key="id"` to exactly match original behavior).
* Removed `skbio.alignment.Alignment` in favor of `skbio.alignment.TabularMSA`.
* Removed `skbio.alignment.SequenceCollectionError` and `skbio.alignment.AlignmentError` exceptions as their corresponding classes no longer exist.

### Bug Fixes

* ``Sequence`` objects now handle slicing of empty positional metadata correctly. Any metadata that is empty will no longer be propagated by the internal ``_to`` constructor. ([#1133](https://github.com/scikit-bio/scikit-bio/issues/1133))
* ``DissimilarityMatrix.plot()`` no longer leaves a white border around the
  heatmap it plots (PR #1070).
* TreeNode.root_at_midpoint`` no longer fails when a node with two equal length child branches exists in the tree. ([#1077](https://github.com/scikit-bio/scikit-bio/issues/1077))
* ``TreeNode._set_max_distance``, as called through ``TreeNode.get_max_distance`` or ``TreeNode.root_at_midpoint`` would store distance information as ``list``s in the attribute ``MaxDistTips`` on each node in the tree, however, these distances were only valid for the node in which the call to ``_set_max_distance`` was made. The values contained in ``MaxDistTips`` are now correct across the tree following a call to ``get_max_distance``. The scope of impact of this bug is limited to users that were interacting directly with ``MaxDistTips`` on descendant nodes; this bug does not impact any known method within scikit-bio. ([#1223](https://github.com/scikit-bio/scikit-bio/issues/1223))
* Added missing `nose` dependency to setup.py's `install_requires`. ([#1214](https://github.com/scikit-bio/scikit-bio/issues/1214))
* Fixed issue that resulted in legends of ``OrdinationResult`` plots sometimes being truncated. ([#1210](https://github.com/scikit-bio/scikit-bio/issues/1210))

### Deprecated functionality [stable]
* `skbio.Sequence.copy` has been deprecated in favor of `copy.copy(seq)` and `copy.deepcopy(seq)`.

### Miscellaneous
* Doctests are now written in Python 3.
* ``make test`` now validates MANIFEST.in using [check-manifest](https://github.com/mgedmin/check-manifest). ([#461](https://github.com/scikit-bio/scikit-bio/issues/461))
* Many new alpha diversity equations added to ``skbio.diversity.alpha`` documentation. ([#321](https://github.com/scikit-bio/scikit-bio/issues/321))
* Order of ``lowercase`` and ``validate`` keywords swapped in ``DNA``, ``RNA``, and ``Protein``.

## Version 0.4.0 (2015-07-08)

Initial beta release. In addition to the changes detailed below, the following
subpackages have been mostly or entirely rewritten and most of their APIs are
substantially different (and improved!):

* `skbio.sequence`
* `skbio.io`

The APIs of these subpackages are now stable, and all others are experimental. See the [API stability docs](https://github.com/scikit-bio/scikit-bio/tree/0.4.0/doc/source/user/api_stability.rst) for more details, including what we mean by *stable* and *experimental* in this context. We recognize that this is a lot of backward-incompatible changes. To avoid these types of changes being a surprise to our users, our public APIs are now decorated to make it clear to developers when an API can be relied upon (stable) and when it may be subject to change (experimental).

### Features
* Added `skbio.stats.composition` for analyzing data made up of proportions
* Added new ``skbio.stats.evolve`` subpackage for evolutionary statistics. Currently contains a single function, ``hommola_cospeciation``, which implements a permutation-based test of correlation between two distance matrices.
* Added support for ``skbio.io.util.open_file`` and ``skbio.io.util.open_files`` to pull files from HTTP and HTTPS URLs. This behavior propagates to the I/O registry.
* FASTA/QUAL (``skbio.io.format.fasta``) and FASTQ (``skbio.io.format.fastq``) readers now allow blank or whitespace-only lines at the beginning of the file, between records, or at the end of the file. A blank or whitespace-only line in any other location will continue to raise an error [#781](https://github.com/scikit-bio/scikit-bio/issues/781).
* scikit-bio now ignores leading and trailing whitespace characters on each line while reading FASTA/QUAL and FASTQ files.
* Added `ratio` parameter to `skbio.stats.power.subsample_power`. This allows the user to calculate power on groups for uneven size (For example, draw twice as many samples from Group B than Group A). If `ratio` is not set, group sizes will remain equal across all groups.
* Power calculations (`skbio.stats.power.subsample_power` and `skbio.stats.power.subsample_paired_power`) can use test functions that return multiple p values, like some multivariate linear regression models. Previously, the power calculations required the test to return a single p value.
* Added ``skbio.util.assert_data_frame_almost_equal`` function for comparing ``pd.DataFrame`` objects in unit tests.

### Performance enhancements
* The speed of quality score decoding has been significantly improved (~2x) when reading `fastq` files.
* The speed of `NucleotideSequence.reverse_complement` has been improved (~6x).

### Bug fixes
* Changed `Sequence.distance` to raise an error any time two sequences are passed of different lengths regardless of the `distance_fn` being passed. [(#514)](https://github.com/scikit-bio/scikit-bio/issues/514)
* Fixed issue with ``TreeNode.extend`` where if given the children of another ``TreeNode`` object (``tree.children``), both trees would be left in an incorrect and unpredictable state. ([#889](https://github.com/scikit-bio/scikit-bio/issues/889))
* Changed the way power was calculated in `subsample_paired_power` to move the subsample selection before the test is performed. This increases the number of Monte Carlo simulations performed during power estimation, and improves the accuracy of the returned estimate. Previous power estimates from `subsample_paired_power` should be disregarded and re-calculated. ([#910](https://github.com/scikit-bio/scikit-bio/issues/910))
* Fixed issue where `randdm` was attempting to create asymmetric distance matrices.This was causing an error to be raised by the `DistanceMatrix` constructor inside of the `randdm` function, so that `randdm` would fail when attempting to create large distance matrices. ([#943](https://github.com/scikit-bio/scikit-bio/issues/943))

### Deprecated functionality
* Deprecated `skbio.util.flatten`. This function will be removed in scikit-bio 0.3.1. Please use standard python library functionality
described here [Making a flat list out of lists of lists](http://stackoverflow.com/a/952952/3639023), [Flattening a shallow list](http://stackoverflow.com/a/406199/3639023) ([#833](https://github.com/scikit-bio/scikit-bio/issues/833))
* Deprecated `skbio.stats.power.bootstrap_power_curve` will be removed in scikit-bio 0.4.1. It is deprecated in favor of using ``subsample_power`` or ``sample_paired_power`` to calculate a power matrix, and then the use of ``confidence_bounds`` to calculate the average and confidence intervals.

### Backward-incompatible changes
* Removed the following deprecated functionality:
    - `skbio.parse` subpackage, including `SequenceIterator`, `FastaIterator`, `FastqIterator`, `load`, `parse_fasta`, `parse_fastq`, `parse_qual`, `write_clustal`, `parse_clustal`, and `FastqParseError`; please use `skbio.io` instead.
    - `skbio.format` subpackage, including `fasta_from_sequence`, `fasta_from_alignment`, and `format_fastq_record`; please use `skbio.io` instead.
    - `skbio.alignment.SequenceCollection.int_map`; please use `SequenceCollection.update_ids` instead.
    - `skbio.alignment.SequenceCollection` methods `to_fasta` and `toFasta`; please use `SequenceCollection.write` instead.
    - `constructor` parameter in `skbio.alignment.Alignment.majority_consensus`; please convert returned biological sequence object manually as desired (e.g., `str(seq)`).
    - `skbio.alignment.Alignment.to_phylip`; please use `Alignment.write` instead.
    - `skbio.sequence.BiologicalSequence.to_fasta`; please use `BiologicalSequence.write` instead.
    - `skbio.tree.TreeNode` methods `from_newick`, `from_file`, and `to_newick`; please use `TreeNode.read` and `TreeNode.write` instead.
    - `skbio.stats.distance.DissimilarityMatrix` methods `from_file` and `to_file`; please use `DissimilarityMatrix.read` and `DissimilarityMatrix.write` instead.
    - `skbio.stats.ordination.OrdinationResults` methods `from_file` and `to_file`; please use `OrdinationResults.read` and `OrdinationResults.write` instead.
    - `skbio.stats.p_value_to_str`; there is no replacement.
    - `skbio.stats.subsample`; please use `skbio.stats.subsample_counts` instead.
    - `skbio.stats.distance.ANOSIM`; please use `skbio.stats.distance.anosim` instead.
    - `skbio.stats.distance.PERMANOVA`; please use `skbio.stats.distance.permanova` instead.
    - `skbio.stats.distance.CategoricalStatsResults`; there is no replacement, please use `skbio.stats.distance.anosim` or `skbio.stats.distance.permanova`, which will return a `pandas.Series` object.
* `skbio.alignment.Alignment.majority_consensus` now returns `BiologicalSequence('')` if the alignment is empty. Previously, `''` was returned.
* `min_observations` was removed from `skbio.stats.power.subsample_power` and `skbio.stats.power.subsample_paired_power`. The minimum number of samples for subsampling depends on the data set and statistical tests. Having a default parameter to set unnecessary limitations on the technique.

### Miscellaneous
* Changed testing procedures
    - Developers should now use `make test`
    - Users can use `python -m skbio.test`
    - Added `skbio.util._testing.TestRunner` (available through `skbio.util.TestRunner`). Used to provide a `test` method for each module init file. This class represents a unified testing path which wraps all `skbio` testing functionality.
    - Autodetect Python version and disable doctests for Python 3.
* `numpy` is no longer required to be installed before installing scikit-bio!
* Upgraded checklist.py to check source files non-conforming to [new header style](http://scikit-bio.org/docs/latest/development/new_module.html). ([#855](https://github.com/scikit-bio/scikit-bio/issues/855))
* Updated to use `natsort` >= 4.0.0.
* The method of subsampling was changed for ``skbio.stats.power.subsample_paired_power``. Rather than drawing a paired sample for the run and then subsampling for each count, the subsample is now drawn for each sample and each run. In test data, this did not significantly alter the power results.
* checklist.py now enforces `__future__` imports in .py files.

## Version 0.2.3 (2015-02-13)

### Features
* Modified ``skbio.stats.distance.pwmantel`` to accept a list of filepaths. This is useful as it allows for a smaller amount of memory consumption as it only loads two matrices at a time as opposed to requiring that all distance matrices are loaded into memory.
* Added ``skbio.util.find_duplicates`` for finding duplicate elements in an iterable.

### Bug fixes
* Fixed floating point precision bugs in ``Alignment.position_frequencies``, ``Alignment.position_entropies``, ``Alignment.omit_gap_positions``, ``Alignment.omit_gap_sequences``, ``BiologicalSequence.k_word_frequencies``, and ``SequenceCollection.k_word_frequencies`` ([#801](https://github.com/scikit-bio/scikit-bio/issues/801)).

### Backward-incompatible changes
* Removed ``feature_types`` attribute from ``BiologicalSequence`` and all subclasses ([#797](https://github.com/scikit-bio/scikit-bio/pull/797)).
* Removed ``find_features`` method from ``BiologicalSequence`` and ``ProteinSequence`` ([#797](https://github.com/scikit-bio/scikit-bio/pull/797)).
* ``BiologicalSequence.k_word_frequencies`` now returns a ``collections.defaultdict`` of type ``float`` instead of type ``int``. This only affects the "default" case, when a key isn't present in the dictionary. Previous behavior would return ``0`` as an ``int``, while the new behavior is to return ``0.0`` as a ``float``. This change also affects the ``defaultdict``s that are returned by ``SequenceCollection.k_word_frequencies``.

### Miscellaneous
* ``DissimilarityMatrix`` and ``DistanceMatrix`` now report duplicate IDs in the ``DissimilarityMatrixError`` message that can be raised during validation.

## Version 0.2.2 (2014-12-04)

### Features
* Added ``plot`` method to ``skbio.stats.distance.DissimilarityMatrix`` for creating basic heatmaps of a dissimilarity/distance matrix (see [#684](https://github.com/scikit-bio/scikit-bio/issues/684)). Also added  ``_repr_png_`` and ``_repr_svg_`` methods for automatic display in the IPython Notebook, with ``png`` and ``svg`` properties for direct access.
* Added `__str__` method to `skbio.stats.ordination.OrdinationResults`.
* Added ``skbio.stats.distance.anosim`` and ``skbio.stats.distance.permanova`` functions, which replace the ``skbio.stats.distance.ANOSIM`` and ``skbio.stats.distance.PERMANOVA`` classes. These new functions provide simpler procedural interfaces to running these statistical methods. They also provide more convenient access to results by returning a ``pandas.Series`` instead of a ``CategoricalStatsResults`` object. These functions have more extensive documentation than their previous versions. If significance tests are suppressed, p-values are returned as ``np.nan`` instead of ``None`` for consistency with other statistical methods in scikit-bio. [#754](https://github.com/scikit-bio/scikit-bio/issues/754)
* Added `skbio.stats.power` for performing empirical power analysis. The module uses existing datasets and iteratively draws samples to estimate the number of samples needed to see a significant difference for a given critical value.
* Added `skbio.stats.isubsample` for subsampling from an unknown number of values. This method supports subsampling from multiple partitions and does not require that all items be stored in memory, requiring approximately `O(N*M)`` space where `N` is the number of partitions and `M` is the maximum subsample size.
* Added ``skbio.stats.subsample_counts``, which replaces ``skbio.stats.subsample``. See deprecation section below for more details ([#770](https://github.com/scikit-bio/scikit-bio/issues/770)).

### Bug fixes
* Fixed issue where SSW wouldn't compile on i686 architectures ([#409](https://github.com/scikit-bio/scikit-bio/issues/409)).

### Deprecated functionality
* Deprecated ``skbio.stats.p_value_to_str``. This function will be removed in scikit-bio 0.3.0. Permutation-based p-values in scikit-bio are calculated as ``(num_extreme + 1) / (num_permutations + 1)``, so it is impossible to obtain a p-value of zero. This function historically existed for correcting the number of digits displayed when obtaining a p-value of zero. Since this is no longer possible, this functionality will be removed.
* Deprecated ``skbio.stats.distance.ANOSIM`` and ``skbio.stats.distance.PERMANOVA`` in favor of ``skbio.stats.distance.anosim`` and ``skbio.stats.distance.permanova``, respectively.
* Deprecated ``skbio.stats.distance.CategoricalStatsResults`` in favor of using ``pandas.Series`` to store statistical method results. ``anosim`` and ``permanova`` return ``pandas.Series`` instead of ``CategoricalStatsResults``.
* Deprecated ``skbio.stats.subsample`` in favor of ``skbio.stats.subsample_counts``, which provides an identical interface; only the function name has changed. ``skbio.stats.subsample`` will be removed in scikit-bio 0.3.0.

### Backward-incompatible changes
* Deprecation warnings are now raised using ``DeprecationWarning`` instead of ``UserWarning`` ([#774](https://github.com/scikit-bio/scikit-bio/issues/774)).

### Miscellaneous
* The ``pandas.DataFrame`` returned by ``skbio.stats.distance.pwmantel`` now stores p-values as floats and does not convert them to strings with a specific number of digits. p-values that were previously stored as "N/A" are now stored as ``np.nan`` for consistency with other statistical methods in scikit-bio. See note in "Deprecated functionality" above regarding ``p_value_to_str`` for details.
* scikit-bio now supports versions of IPython < 2.0.0 ([#767](https://github.com/scikit-bio/scikit-bio/issues/767)).

## Version 0.2.1 (2014-10-27)

This is an alpha release of scikit-bio. At this stage, major backwards-incompatible API changes can and will happen. Unified I/O with the scikit-bio I/O registry was the focus of this release.

### Features
* Added ``strict`` and ``lookup`` optional parameters to ``skbio.stats.distance.mantel`` for handling reordering and matching of IDs when provided ``DistanceMatrix`` instances as input (these parameters were previously only available in ``skbio.stats.distance.pwmantel``).
* ``skbio.stats.distance.pwmantel`` now accepts an iterable of ``array_like`` objects. Previously, only ``DistanceMatrix`` instances were allowed.
* Added ``plot`` method to ``skbio.stats.ordination.OrdinationResults`` for creating basic 3-D matplotlib scatterplots of ordination results, optionally colored by metadata in a ``pandas.DataFrame`` (see [#518](https://github.com/scikit-bio/scikit-bio/issues/518)). Also added  ``_repr_png_`` and ``_repr_svg_`` methods for automatic display in the IPython Notebook, with ``png`` and ``svg`` properties for direct access.
* Added ``skbio.stats.ordination.assert_ordination_results_equal`` for comparing ``OrdinationResults`` objects for equality in unit tests.
* ``BiologicalSequence`` (and its subclasses) now optionally store Phred quality scores. A biological sequence's quality scores are stored as a 1-D ``numpy.ndarray`` of nonnegative integers that is the same length as the biological sequence. Quality scores can be provided upon object instantiation via the keyword argument ``quality``, and can be retrieved via the ``BiologicalSequence.quality`` property. ``BiologicalSequence.has_quality`` is also provided for determining whether a biological sequence has quality scores or not. See [#616](https://github.com/scikit-bio/scikit-bio/issues/616) for more details.
* Added ``BiologicalSequence.sequence`` property for retrieving the underlying string representing the sequence characters. This was previously (and still is) accessible via ``BiologicalSequence.__str__``. It is provided via a property for convenience and explicitness.
* Added ``BiologicalSequence.equals`` for full control over equality testing of biological sequences. By default, biological sequences must have the same type, underlying sequence of characters, identifier, description, and quality scores to compare equal. These properties can be ignored via the keyword argument ``ignore``. The behavior of ``BiologicalSequence.__eq__``/``__ne__`` remains unchanged (only type and underlying sequence of characters are compared).
* Added ``BiologicalSequence.copy`` for creating a copy of a biological sequence, optionally with one or more attributes updated.
* ``BiologicalSequence.__getitem__`` now supports specifying a sequence of indices to take from the biological sequence.
* Methods to read and write taxonomies are now available under ``skbio.tree.TreeNode.from_taxonomy`` and ``skbio.tree.TreeNode.to_taxonomy`` respectively.
* Added ``SequenceCollection.update_ids``, which provides a flexible way of updating sequence IDs on a ``SequenceCollection`` or ``Alignment`` (note that a new object is returned, since instances of these classes are immutable). Deprecated ``SequenceCollection.int_map`` in favor of this new method; it will be removed in scikit-bio 0.3.0.
* Added ``skbio.util.cardinal_to_ordinal`` for converting a cardinal number to ordinal string (e.g., useful for error messages).
* New I/O Registry: supports multiple file formats, automatic file format detection when reading, unified procedural ``skbio.io.read`` and ``skbio.io.write`` in addition to OOP interfaces (``read/write`` methods) on the below objects. See ``skbio.io`` for more details.
    - Added "clustal" format support:
        * Has sniffer
        * Readers: ``Alignment``
        * Writers: ``Alignment``
    - Added "lsmat" format support:
        * Has sniffer
        * Readers: ``DissimilarityMatrix``, ``DistanceMatrix``
        * Writers: ``DissimilarityMatrix``, ``DistanceMatrix``
    - Added "ordination" format support:
        * Has sniffer
        * Readers: ``OrdinationResults``
        * Writers: ``OrdinationResults``
    - Added "newick" format support:
        * Has sniffer
        * Readers: ``TreeNode``
        * Writers: ``TreeNode``
    - Added "phylip" format support:
        * No sniffer
        * Readers: None
        * Writers: ``Alignment``
    - Added "qseq" format support:
        * Has sniffer
        * Readers: generator of ``BiologicalSequence`` or its subclasses, ``SequenceCollection``, ``BiologicalSequence``, ``NucleotideSequence``, ``DNASequence``, ``RNASequence``, ``ProteinSequence``
        * Writers: None
    - Added "fasta"/QUAL format support:
        * Has sniffer
        * Readers: generator of ``BiologicalSequence`` or its subclasses, ``SequenceCollection``, ``Alignment``, ``BiologicalSequence``, ``NucleotideSequence``, ``DNASequence``, ``RNASequence``, ``ProteinSequence``
        * Writers: same as readers
    - Added "fastq" format support:
        * Has sniffer
        * Readers: generator of ``BiologicalSequence`` or its subclasses, ``SequenceCollection``, ``Alignment``, ``BiologicalSequence``, ``NucleotideSequence``, ``DNASequence``, ``RNASequence``, ``ProteinSequence``
        * Writers: same as readers

### Bug fixes

* Removed ``constructor`` parameter from ``Alignment.k_word_frequencies``, ``BiologicalSequence.k_words``, ``BiologicalSequence.k_word_counts``, and ``BiologicalSequence.k_word_frequencies`` as it had no effect (it was never hooked up in the underlying code). ``BiologicalSequence.k_words`` now returns a generator of ``BiologicalSequence`` objects instead of strings.
* Modified the ``Alignment`` constructor to verify that all sequences have the same length, if not, raise an ``AlignmentError`` exception.  Updated the method ``Alignment.subalignment`` to calculate the indices only once now that identical sequence length is guaranteed.

### Deprecated functionality
* Deprecated ``constructor`` parameter in ``Alignment.majority_consensus`` in favor of having users call ``str`` on the returned ``BiologicalSequence``. This parameter will be removed in scikit-bio 0.3.0.

* Existing I/O functionality deprecated in favor of I/O registry, old functionality will be removed in scikit-bio 0.3.0. All functionality can be found at ``skbio.io.read``, ``skbio.io.write``, and the methods listed below:
    * Deprecated the following "clustal" readers/writers:
        - ``write_clustal`` -> ``Alignment.write``
        - ``parse_clustal`` -> ``Alignment.read``

    * Deprecated the following distance matrix format ("lsmat") readers/writers:
        - ``DissimilarityMatrix.from_file`` -> ``DissimilarityMatrix.read``
        - ``DissimilarityMatrix.to_file`` -> ``DissimilarityMatrix.write``
        - ``DistanceMatrix.from_file`` -> ``DistanceMatrix.read``
        - ``DistanceMatrix.to_file`` -> ``DistanceMatrix.write``

    * Deprecated the following ordination format ("ordination") readers/writers:
        - ``OrdinationResults.from_file`` -> ``OrdinationResults.read``
        - ``OrdinationResults.to_file`` -> ``OrdinationResults.write``

    * Deprecated the following "newick" readers/writers:
        - ``TreeNode.from_file`` -> ``TreeNode.read``
        - ``TreeNode.from_newick`` -> ``TreeNode.read``
        - ``TreeNode.to_newick`` -> ``TreeNode.write``

    * Deprecated the following "phylip" writers:
        - ``Alignment.to_phylip`` -> ``Alignment.write``

    * Deprecated the following "fasta"/QUAL readers/writers:
        - ``SequenceCollection.from_fasta_records`` -> ``SequenceCollection.read``
        - ``SequenceCollection.to_fasta`` -> ``SequenceCollection.write``
        - ``fasta_from_sequences`` -> ``skbio.io.write(obj, into=<file>, format='fasta')``
        - ``fasta_from_alignment`` -> ``Alignment.write``
        - ``parse_fasta`` -> ``skbio.io.read(<fasta>, format='fasta')``
        - ``parse_qual`` -> ``skbio.io.read(<fasta>, format='fasta', qual=<file>)``
        - ``BiologicalSequence.to_fasta`` -> ``BiologicalSequence.write``

    * Deprecated the following "fastq" readers/writers:
        - ``parse_fastq`` -> ``skbio.io.read(<fastq>, format='fastq')``
        - ``format_fastq_record`` -> ``skbio.io.write(<fastq>, format='fastq')``

### Backward-incompatible changes

* ``skbio.stats.distance.mantel`` now returns a 3-element tuple containing correlation coefficient, p-value, and the number of matching rows/cols in the distance matrices (``n``). The return value was previously a 2-element tuple containing only the correlation coefficient and p-value.
* ``skbio.stats.distance.mantel`` reorders input ``DistanceMatrix`` instances based on matching IDs (see optional parameters ``strict`` and ``lookup`` for controlling this behavior). In the past, ``DistanceMatrix`` instances were treated the same as ``array_like`` input and no reordering took place, regardless of ID (mis)matches. ``array_like`` input behavior remains the same.
* If mismatched types are provided to ``skbio.stats.distance.mantel`` (e.g., a ``DistanceMatrix`` and ``array_like``), a ``TypeError`` will be raised.

### Miscellaneous

* Added git timestamp checking to checklist.py, ensuring that when changes are made to Cython (.pyx) files, their corresponding generated C files are also updated.
* Fixed performance bug when instantiating ``BiologicalSequence`` objects. The previous runtime scaled linearly with sequence length; it is now constant time when the sequence is already a string. See [#623](https://github.com/scikit-bio/scikit-bio/issues/623) for details.
* IPython and six are now required dependencies.

## Version 0.2.0 (2014-08-07)

This is an initial alpha release of scikit-bio. At this stage, major backwards-incompatible API changes can and will happen. Many backwards-incompatible API changes were made since the previous release.

### Features

* Added ability to compute distances between sequences in a ``SequenceCollection`` object ([#509](https://github.com/scikit-bio/scikit-bio/issues/509)), and expanded ``Alignment.distance`` to allow the user to pass a function for computing distances (the default distance metric is still ``scipy.spatial.distance.hamming``) ([#194](https://github.com/scikit-bio/scikit-bio/issues/194)).
* Added functionality to not penalize terminal gaps in global alignment. This functionality results in more biologically relevant global alignments (see [#537](https://github.com/scikit-bio/scikit-bio/issues/537) for discussion of the issue) and is now the default behavior for global alignment.
* The python global aligners (``global_pairwise_align``, ``global_pairwise_align_nucleotide``, and ``global_pairwise_align_protein``) now support aligning pairs of sequences, pairs of alignments, and a sequence and an alignment (see [#550](https://github.com/scikit-bio/scikit-bio/issues/550)). This functionality supports progressive multiple sequence alignment, among other things such as adding a sequence to an existing alignment.
* Added ``StockholmAlignment.to_file`` for writing Stockholm-formatted files.
* Added ``strict=True`` optional parameter to ``DissimilarityMatrix.filter``.
* Added ``TreeNode.find_all`` for finding all tree nodes that match a given name.


### Bug fixes

* Fixed bug that resulted in a ``ValueError`` from ``local_align_pairwise_nucleotide`` (see [#504](https://github.com/scikit-bio/scikit-bio/issues/504)) under many circumstances. This would not generate incorrect results, but would cause the code to fail.

### Backward-incompatible changes

* Removed ``skbio.math``, leaving ``stats`` and ``diversity`` to become top level packages. For example, instead of ``from skbio.math.stats.ordination import PCoA`` you would now import ``from skbio.stats.ordination import PCoA``.
* The module ``skbio.math.gradient`` as well as the contents of ``skbio.math.subsample`` and ``skbio.math.stats.misc`` are now found in ``skbio.stats``. As an example, to import subsample: ``from skbio.stats import subsample``; to import everything from gradient: ``from skbio.stats.gradient import *``.
* The contents of ``skbio.math.stats.ordination.utils`` are now in ``skbio.stats.ordination``.
* Removed ``skbio.app`` subpackage (i.e., the *application controller framework*) as this code has been ported to the standalone [burrito](https://github.com/biocore/burrito) Python package. This code was not specific to bioinformatics and is useful for wrapping command-line applications in general.
* Removed ``skbio.core``, leaving ``alignment``, ``genetic_code``, ``sequence``, ``tree``, and ``workflow`` to become top level packages. For example, instead of ``from skbio.core.sequence import DNA`` you would now import ``from skbio.sequence import DNA``.
* Removed ``skbio.util.exception`` and ``skbio.util.warning`` (see [#577](https://github.com/scikit-bio/scikit-bio/issues/577) for the reasoning behind this change). The exceptions/warnings were moved to the following locations:
 - ``FileFormatError``, ``RecordError``, ``FieldError``, and ``EfficiencyWarning`` have been moved to ``skbio.util``
 - ``BiologicalSequenceError`` has been moved to ``skbio.sequence``
 - ``SequenceCollectionError`` and ``StockholmParseError`` have been moved to ``skbio.alignment``
 - ``DissimilarityMatrixError``, ``DistanceMatrixError``, ``DissimilarityMatrixFormatError``, and ``MissingIDError`` have been moved to ``skbio.stats.distance``
 - ``TreeError``, ``NoLengthError``, ``DuplicateNodeError``, ``MissingNodeError``, and ``NoParentError`` have been moved to ``skbio.tree``
 - ``FastqParseError`` has been moved to ``skbio.parse.sequences``
 - ``GeneticCodeError``, ``GeneticCodeInitError``, and ``InvalidCodonError`` have been moved to ``skbio.genetic_code``
* The contents of ``skbio.genetic_code`` formerly ``skbio.core.genetic_code`` are now in ``skbio.sequence``. The ``GeneticCodes`` dictionary is now a function ``genetic_code``. The functionality is the same, except that because this is now a function rather than a dict, retrieving a genetic code is done using a function call rather than a lookup (so, for example, ``GeneticCodes[2]`` becomes ``genetic_code(2)``.
* Many submodules have been made private with the intention of simplifying imports for users. See [#562](https://github.com/scikit-bio/scikit-bio/issues/562) for discussion of this change. The following list contains the previous module name and where imports from that module should now come from.
 - ``skbio.alignment.ssw`` to ``skbio.alignment``
 - ``skbio.alignment.alignment`` to ``skbio.alignment``
 - ``skbio.alignment.pairwise`` to ``skbio.alignment``
 - ``skbio.diversity.alpha.base`` to ``skbio.diversity.alpha``
 - ``skbio.diversity.alpha.gini`` to ``skbio.diversity.alpha``
 - ``skbio.diversity.alpha.lladser`` to ``skbio.diversity.alpha``
 - ``skbio.diversity.beta.base`` to ``skbio.diversity.beta``
 - ``skbio.draw.distributions`` to ``skbio.draw``
 - ``skbio.stats.distance.anosim`` to ``skbio.stats.distance``
 - ``skbio.stats.distance.base`` to ``skbio.stats.distance``
 - ``skbio.stats.distance.permanova`` to ``skbio.stats.distance``
 - ``skbio.distance`` to ``skbio.stats.distance``
 - ``skbio.stats.ordination.base`` to ``skbio.stats.ordination``
 - ``skbio.stats.ordination.canonical_correspondence_analysis`` to ``skbio.stats.ordination``
 - ``skbio.stats.ordination.correspondence_analysis`` to ``skbio.stats.ordination``
 - ``skbio.stats.ordination.principal_coordinate_analysis`` to ``skbio.stats.ordination``
 - ``skbio.stats.ordination.redundancy_analysis`` to ``skbio.stats.ordination``
 - ``skbio.tree.tree`` to ``skbio.tree``
 - ``skbio.tree.trie`` to ``skbio.tree``
 - ``skbio.util.misc`` to ``skbio.util``
 - ``skbio.util.testing`` to ``skbio.util``
 - ``skbio.util.exception`` to ``skbio.util``
 - ``skbio.util.warning`` to ``skbio.util``
* Moved ``skbio.distance`` contents into ``skbio.stats.distance``.

### Miscellaneous

* Relaxed requirement in ``BiologicalSequence.distance`` that sequences being compared are of equal length. This is relevant for Hamming distance, so the check is still performed in that case, but other distance metrics may not have that requirement. See [#504](https://github.com/scikit-bio/scikit-bio/issues/507)).
* Renamed ``powertrip.py`` repo-checking script to ``checklist.py`` for clarity.
* ``checklist.py`` now ensures that all unit tests import from a minimally deep API. For example, it will produce an error if ``skbio.core.distance.DistanceMatrix`` is used over ``skbio.DistanceMatrix``.
* Extra dimension is no longer calculated in ``skbio.stats.spatial.procrustes``.
* Expanded documentation in various subpackages.
* Added new scikit-bio logo. Thanks [Alina Prassas](http://cargocollective.com/alinaprassas)!

## Version 0.1.4 (2014-06-25)

This is a pre-alpha release. At this stage, major backwards-incompatible API changes can and will happen.

### Features

* Added Python implementations of Smith-Waterman and Needleman-Wunsch alignment as ``skbio.core.alignment.pairwise.local_pairwise_align`` and ``skbio.core.alignment.pairwise.global_pairwise_align``. These are much slower than native C implementations (e.g., ``skbio.core.alignment.local_pairwise_align_ssw``) and as a result raise an ``EfficencyWarning`` when called, but are included as they serve as useful educational examples as they’re simple to experiment with.
* Added ``skbio.core.diversity.beta.pw_distances`` and ``skbio.core.diversity.beta.pw_distances_from_table``. These provide convenient access to the ``scipy.spatial.distance.pdist`` *beta diversity* metrics from within scikit-bio. The ``skbio.core.diversity.beta.pw_distances_from_table`` function will only be available temporarily, until the ``biom.table.Table`` object is merged into scikit-bio (see [#489](https://github.com/scikit-bio/scikit-bio/issues/489)), at which point ``skbio.core.diversity.beta.pw_distances`` will be updated to use that.
* Added ``skbio.core.alignment.StockholmAlignment``, which provides support for parsing [Stockholm-formatted alignment files](http://sonnhammer.sbc.su.se/Stockholm.html) and working with those alignments in the context RNA secondary structural information.
* Added ``skbio.core.tree.majority_rule`` function for computing consensus trees from a list of trees.

### Backward-incompatible changes

* Function ``skbio.core.alignment.align_striped_smith_waterman`` renamed to ``local_pairwise_align_ssw`` and now returns an ``Alignment`` object instead of an ``AlignmentStructure``
* The following keyword-arguments for ``StripedSmithWaterman`` and ``local_pairwise_align_ssw`` have been renamed:
    * ``gap_open`` -> ``gap_open_penalty``
    * ``gap_extend`` -> ``gap_extend_penalty``
    * ``match`` -> ``match_score``
    * ``mismatch`` -> ``mismatch_score``
* Removed ``skbio.util.sort`` module in favor of [natsort](https://pypi.python.org/pypi/natsort) package.

### Miscellaneous

* Added powertrip.py script to perform basic sanity-checking of the repo based on recurring issues that weren't being caught until release time; added to Travis build.
* Added RELEASE.md with release instructions.
* Added intersphinx mappings to docs so that "See Also" references to numpy, scipy, matplotlib, and pandas are hyperlinks.
* The following classes are no longer ``namedtuple`` subclasses (see [#359](https://github.com/scikit-bio/scikit-bio/issues/359) for the rationale):
    * ``skbio.math.stats.ordination.OrdinationResults``
    * ``skbio.math.gradient.GroupResults``
    * ``skbio.math.gradient.CategoryResults``
    * ``skbio.math.gradient.GradientANOVAResults``
* Added coding guidelines draft.
* Added new alpha diversity formulas to the ``skbio.math.diversity.alpha`` documentation.

## Version 0.1.3 (2014-06-12)

This is a pre-alpha release. At this stage, major backwards-incompatible API changes can and will happen.

### Features

* Added ``enforce_qual_range`` parameter to ``parse_fastq`` (on by default, maintaining backward compatibility). This allows disabling of the quality score range-checking.
* Added ``skbio.core.tree.nj``, which applies neighbor-joining for phylogenetic reconstruction.
* Added ``bioenv``, ``mantel``, and ``pwmantel`` distance-based statistics to ``skbio.math.stats.distance`` subpackage.
* Added ``skbio.math.stats.misc`` module for miscellaneous stats utility functions.
* IDs are now optional when constructing a ``DissimilarityMatrix`` or ``DistanceMatrix`` (monotonically-increasing integers cast as strings are automatically used).
* Added ``DistanceMatrix.permute`` method for randomly permuting rows and columns of a distance matrix.
* Added the following methods to ``DissimilarityMatrix``: ``filter``, ``index``, and ``__contains__`` for ID-based filtering, index lookup, and membership testing, respectively.
* Added ``ignore_comment`` parameter to ``parse_fasta`` (off by default, maintaining backward compatibility). This handles stripping the comment field from the header line (i.e., all characters beginning with the first space) before returning the label.
* Added imports of ``BiologicalSequence``, ``NucleotideSequence``, ``DNA``, ``DNASequence``, ``RNA``, ``RNASequence``, ``Protein``, ``ProteinSequence``, ``DistanceMatrix``, ``align_striped_smith_waterman``, `` SequenceCollection``, ``Alignment``, ``TreeNode``, ``nj``, ``parse_fasta``, ``parse_fastq``, ``parse_qual``, ``FastaIterator``, ``FastqIterator``, ``SequenceIterator`` in ``skbio/__init__.py`` for convenient importing. For example, it's now possible to ``from skbio import Alignment``, rather than ``from skbio.core.alignment import Alignment``.

### Bug fixes

* Fixed a couple of unit tests that could fail stochastically.
* Added missing ``__init__.py`` files to a couple of test directories so that these tests won't be skipped.
* ``parse_fastq`` now raises an error on dangling records.
* Fixed several warnings that were raised while running the test suite with Python 3.4.

### Backward-incompatible changes

* Functionality imported from ``skbio.core.ssw`` must now be imported from ``skbio.core.alignment`` instead.

### Miscellaneous

* Code is now flake8-compliant; added flake8 checking to Travis build.
* Various additions and improvements to documentation (API, installation instructions, developer instructions, etc.).
* ``__future__`` imports are now standardized across the codebase.
* New website front page and styling changes throughout. Moved docs site to its own versioned subdirectories.
* Reorganized alignment data structures and algorithms (e.g., SSW code, ``Alignment`` class, etc.) into an ``skbio.core.alignment`` subpackage.

## Version 0.1.1 (2014-05-16)

Fixes to setup.py. This is a pre-alpha release. At this stage, major backwards-incompatible API changes can and will happen.

## Version 0.1.0 (2014-05-15)

Initial pre-alpha release. At this stage, major backwards-incompatible API changes can and will happen.<|MERGE_RESOLUTION|>--- conflicted
+++ resolved
@@ -1,14 +1,11 @@
 # scikit-bio changelog
 
-<<<<<<< HEAD
 ## Version 0.7.2-dev
 
-=======
 ## Version 0.7.1.post1
 
 * Fixed source distribution packaging for Python 3.14 support.
 * Added support for building scikit-bio python wheels natively on Windows ARM64 ([#2309]https://github.com/scikit-bio/scikit-bio/pull/2309).
->>>>>>> 71986c72
 
 ## Version 0.7.1
 
