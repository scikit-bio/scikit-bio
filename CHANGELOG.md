--- conflicted
+++ resolved
@@ -38,15 +38,12 @@
 
 * `skbio.stats.composition` now has methods to compute additive log-ratio transformation and inverse additive log-ratio transformation (`alr`, `alr_inv`) as well as a method to build a basis from a sequential binary partition (`sbp_basis`).
 
-<<<<<<< HEAD
 * Added option to return a capture group compiled regex pattern to any class inheriting ``GrammaredSequence`` through the ``to_regex`` method. ([#1431](https://github.com/biocore/scikit-bio/issues/1431))
 
 * Added `Dissimilarity.within` and `.between` to obtain the respective distances and express them as a `DataFrame`.
 
 * Added Kendall Tau as possible correlation method in the `skbio.stats.distance.mantel` function ([#1675](https://github.com/biocore/scikit-bio/issues/1675)).
 
-=======
->>>>>>> f6b35ff9
 ### Backward-incompatible changes [stable]
 
 ### Backward-incompatible changes [experimental]
