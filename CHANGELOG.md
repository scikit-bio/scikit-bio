--- conflicted
+++ resolved
@@ -2,23 +2,18 @@
 
 ## Version 0.5.10
 
-<<<<<<< HEAD
-### Features
+### Performance enhancements
+
+* Improved the calculation of Fisher's alpha diversity index (`fisher_alpha`). It is now compatible with optimizers in SciPy 1.11+. Edge cases such as all singletons can be handled correctly. Handling of errors and warnings was improved. Documentation was enriched.
+
+### Features
+
+* Adopted NumPy's new random generator `np.random.Generator` (see [NEP 19](https://numpy.org/neps/nep-0019-rng-policy.html)).
 * SciPy 1.11+ is now supported.
 
 ### Backward-incompatible changes [experimental]
+
 * Beta diversity metric `kulsinski` was removed. This was motivated by that SciPy replaced this distance metric with `kulczynski1` in version 1.11 (see SciPy issue [#2009](https://github.com/scipy/scipy/issues/2009)), and that both metrics do not return 0 on two identical vectors.
-=======
-
-### Performance enhancements
-
-* Improved the calculation of Fisher's alpha diversity index (`fisher_alpha`). It is now compatible with optimizers in SciPy 1.11+. Edge cases such as all singletons can be handled correctly. Handling of errors and warnings was improved. Documentation was enriched.
-
-### Features
-
-* Adopted NumPy's new random generator `np.random.Generator` (see [NEP 19](https://numpy.org/neps/nep-0019-rng-policy.html)).
-
->>>>>>> 7282cd27
 
 ### Bug fixes
 
