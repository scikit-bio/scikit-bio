# scikit-bio changelog

## Version 0.5.5-dev

### Features

* Added `Dissimilarity.within` and `.between` to obtain the respective distances and express them as a `DataFrame`.

### Backward-incompatible changes [stable]

### Backward-incompatible changes [experimental]

### Performance enhancements

### Bug fixes

### Deprecated functionality [stable]

### Deprecated functionality [experimental]

### Miscellaneous

* `skbio.diversity.beta_diversity` now accepts a pandas DataFrame as input.

## Version 0.5.5 (2018-12-10)

### Features

* `skbio.stats.composition` now has methods to compute additive log-ratio transformation and inverse additive log-ratio transformation (`alr`, `alr_inv`) as well as a method to build a basis from a sequential binary partition (`sbp_basis`).

* Added option to return a capture group compiled regex pattern to any class inheriting ``GrammaredSequence`` through the ``to_regex`` method. ([#1431](https://github.com/biocore/scikit-bio/issues/1431))

<<<<<<< HEAD
* Added `Dissimilarity.within` and `.between` to obtain the respective distances and express them as a `DataFrame`.

* Added Kendall Tau as possible correlation method in the _mantel.py function.

=======
>>>>>>> ffadf392
### Backward-incompatible changes [stable]

### Backward-incompatible changes [experimental]

### Performance enhancements

### Bug fixes

### Deprecated functionality [stable]

### Deprecated functionality [experimental]

### Miscellaneous
* Python 3.6 and 3.7 compatibility is now supported

* A pytest runner is shipped with every installation ([#1633](https://github.com/biocore/scikit-bio/pull/1633))

* The nosetest framework has been replaced in favor of pytest ([#1624](https://github.com/biocore/scikit-bio/pull/1624))

* The numpy docs are deprecated in favor of [Napoleon](http://www.sphinx-doc.org/en/master/usage/extensions/napoleon.html) ([#1629](https://github.com/biocore/scikit-bio/pull/1629))

* This version is now compatible with NumPy >= 1.9.2 and Pandas >= 0.23. ([#1627](https://github.com/biocore/scikit-bio/pull/1627))

## Version 0.5.4 (2018-08-23)

### Features

* Added `FSVD`, an alternative fast heuristic method to perform Principal Coordinates Analysis, to `skbio.stats.ordination.pcoa`.

### Backward-incompatible changes [stable]

### Backward-incompatible changes [experimental]

### Performance enhancements

* Added optimized utility methods `f_matrix_inplace` and `e_matrix_inplace` which perform `f_matrix` and `e_matrix` computations in-place and are used by the new `center_distance_matrix` method in `skbio.stats.ordination`.

### Bug fixes

### Deprecated functionality [stable]

### Deprecated functionality [experimental]

### Miscellaneous

## Version 0.5.3 (2018-08-07)

### Features
* Added `support` property to `skbio.tree.TreeNode` to store the branch support value.
* Added `assign_supports` method to `skbio.tree.TreeNode` to extract branch support values from node labels.
* Modified the way a node label is printed. Now it is `support:name` if both exist, or `support` or `name` if either exists.
* Added `unpack` and `unpack_by_func` methods to `skbio.tree.TreeNode` to unpack one or multiple internal nodes. The "unpack" operation removes an internal node and regrafts its children to its parent while retaining the overall length.
* Added `permdisp` to `skbio.stats.distance` to test for the homogeniety of groups. ([#1228](https://github.com/biocore/scikit-bio/issues/1228)).

* Added `pcoa_biplot` to `skbio.stats.ordination` to project descriptors into a PCoA plot.

* Fixed pandas to 0.22.0 due to this: https://github.com/pandas-dev/pandas/issues/20527

### Backward-incompatible changes [stable]

### Backward-incompatible changes [experimental]

### Performance enhancements

### Bug fixes

* Relaxing type checking in diversity calculations.  ([#1583](https://github.com/biocore/scikit-bio/issues/1583)).

### Deprecated functionality [stable]

### Deprecated functionality [experimental]

### Miscellaneous


## Version 0.5.2 (2018-04-18)

### Features
* Added ``skbio.io.format.embl`` for reading and writing EMBL files for ``DNA``, ``RNA`` and ``Sequence`` classes.

* Removing ValueError check in `skbio.stats._subsample.subsample_counts` when `replace=True` and `n` is greater than the number of items in counts.  [#1527](https://github.com/biocore/scikit-bio/pull/1527)

* Added ``skbio.io.format.gff3`` for reading and writing GFF3 files for ``DNA``, ``Sequence``, and ``IntervalMetadata`` classes. ([#1450](https://github.com/biocore/scikit-bio/pull/1450))

* `skbio.metadata.IntervalMetadata` constructor has a new keyword argument, `copy_from`, for creating an `IntervalMetadata` object from an existing `IntervalMetadata` object with specified `upper_bound`.

* `skbio.metadata.IntervalMetadata` constructor allows `None` as a valid value for `upper_bound`. An `upper_bound` of `None` means that the `IntervalMetadata` object has no upper bound.

* `skbio.metadata.IntervalMetadata.drop` has a new boolean parameter `negate` to indicate whether to drop or keep the specified `Interval` objects.

### Backward-incompatible changes [stable]

### Backward-incompatible changes [experimental]

### Performance enhancements
* `skbio.tree.nj` wall-clock runtime was decreased by 99% for a 500x500 distance matrix and 93% for a 100x100 distance matrix. ([#1512](https://github.com/biocore/scikit-bio/pull/1512), [#1513](https://github.com/biocore/scikit-bio/pull/1513))

### Bug fixes
* The `include_self` parameter was not being honored in `skbio.TreeNode.tips`. The scope of this bug was that if `TreeNode.tips` was called on a tip, it would always result in an empty `list` when unrolled.

* In `skbio.stats.ordination.ca`, `proportion_explained` was missing in the returned `OrdinationResults` object. ([#1345](https://github.com/biocore/scikit-bio/issues/1345))

* `skbio.diversity.beta_diversity` now handles qualitative metrics as expected such that `beta_diversity('jaccard', mat) == beta_diversity('jaccard', mat > 0)`. Please see [#1549](https://github.com/biocore/scikit-bio/issues/1549) for further detail.

* `skbio.stats.ordination.rda` The occasional column mismatch in output `biplot_scores` is fixed ([#1519](https://github.com/biocore/scikit-bio/issues/1519)).

### Deprecated functionality [stable]

### Deprecated functionality [experimental]

### Miscellaneous
* scikit-bio now depends on pandas >= 0.19.2, and is compatible with newer pandas versions (e.g. 0.20.3) that were previously incompatible.
* scikit-bio now depends on `numpy >= 1.9.2, < 1.14.0` for compatibility with Python 3.4, 3.5, and 3.6 and the available numpy conda packages in `defaults` and `conda-forge` channels.
* added support for running tests from `setup.py`. Both `python setup.py nosetests` and `python setup.py test` are now supported, however `python setup.py test` will only run a subset of the full test suite. ([#1341](https://github.com/biocore/scikit-bio/issues/1341))

## Version 0.5.1 (2016-11-12)

### Features
* Added `IntervalMetadata` and `Interval` classes in `skbio.metadata` to store, query, and manipulate information of a sub-region of a sequence. ([#1414](https://github.com/biocore/scikit-bio/issues/1414))
* `Sequence` and its child classes (including `GrammaredSequence`, `RNA`, `DNA`, `Protein`) now accept `IntervalMetadata` in their constructor API. Some of their relevant methods are also updated accordingly. ([#1430](https://github.com/biocore/scikit-bio/pull/1430))
* GenBank parser now reads and writes `Sequence` or its subclass objects with `IntervalMetadata`. ([#1440](https://github.com/biocore/scikit-bio/pull/1440))
* `DissimilarityMatrix` now has a new constructor method called `from_iterable`. ([#1343](https://github.com/biocore/scikit-bio/issues/1343)).
* `DissimilarityMatrix` now allows non-hollow matrices. ([#1343](https://github.com/biocore/scikit-bio/issues/1343)).
* `DistanceMatrix.from_iterable` now accepts a `validate=True` parameter. ([#1343](https://github.com/biocore/scikit-bio/issues/1343)).
* ``DistanceMatrix`` now has a new method called ``to_series`` to create a ``pandas.Series`` from a ``DistanceMatrix`` ([#1397](https://github.com/biocore/scikit-bio/issues/1397)).
* Added parallel beta diversity calculation support via `skbio.diversity.block_beta_diversity`. The issue and idea is discussed in ([#1181](https://github.com/biocore/scikit-bio/issues/1181), while the actual code changes are in [#1352](https://github.com/biocore/scikit-bio/pull/1352)).


### Backward-incompatible changes [stable]
* The constructor API for `Sequence` and its child classes (including `GrammaredSequence`, `RNA`, `DNA`, `Protein`) are changed from `(sequence, metadata=None, positional_metadata=None, lowercase=False)` to `(sequence, metadata=None, positional_metadata=None, interval_metadata=None, lowercase=False)`

  The changes are made to allow these classes to adopt `IntervalMetadata` object for interval features on the sequence. The `interval_metadata` parameter is added imediately after `positional_metadata` instead of appended to the end, because it is more natural and logical and, more importantly, because it is unlikely in practice to break user code. A user's code would break only if they had supplied `metadata`, `postional_metadata`, and `lowercase` parameters positionally. In the unlikely event that this happens, users will get an error telling them a bool isn't a valid `IntervalMetadata` type, so it won't silently produce buggy behavior.

### Backward-incompatible changes [experimental]
* Modifying basis handling in `skbio.stats.composition.ilr_inv` prior to checking for orthogonality.  Now the basis is strictly assumed to be in the Aitchison simplex.
* `DistanceMatrix.from_iterable` default behavior is now to validate matrix by computing all pairwise distances. Pass `validate=False` to get the previous behavior (no validation, but faster execution).([#1343](https://github.com/biocore/scikit-bio/issues/1343)).
* GenBank I/O now parses sequence features into the attribute of `interval_metadata` instead of `positiona_metadata`. And the key of `FEATURES` is removed from `metadata` attribute.

### Performance enhancements
* `TreeNode.shear` was rewritten for approximately a 25% performance increase. ([#1399](https://github.com/biocore/scikit-bio/pull/1399))
* The `IntervalMetadata` allows dramatic decrease in memory usage in reading GenBank files of feature rich sequences. ([#1159](https://github.com/biocore/scikit-bio/issues/1159))

### Bug fixes

* `skbio.tree.TreeNode.prune` and implicitly `skbio.tree.TreeNode.shear` were not handling a situation in which a parent was validly removed during pruning operations as may happen if the resulting subtree does not include the root. Previously, an `AttributeError` would raise as `parent` would be `None` in this situation.
* numpy linking was fixed for installation under El Capitan.
* A bug was introduced in #1398 into `TreeNode.prune` and fixed in #1416 in which, under the special case of a single descendent existing from the root, the resulting children parent references were not updated. The cause of the bug was a call made to `self.children.extend` as opposed to `self.extend` where the former is a `list.extend` without knowledge of the tree, while the latter is `TreeNode.extend` which is able to adjust references to `self.parent`.

### Miscellaneous

* Removed deprecated functions from `skbio.util`: `is_casava_v180_or_later`, `remove_files`, and `create_dir`.
* Removed deprecated `skbio.Sequence.copy` method.

## Version 0.5.0 (2016-06-14)

**IMPORTANT**: scikit-bio is no longer compatible with Python 2. scikit-bio is compatible with Python 3.4 and later.

### Features
* Added more descriptive error message to `skbio.io.registry` when attempting to read without specifying `into` and when there is no generator reader. ([#1326](https://github.com/biocore/scikit-bio/issues/1326))
* Added support for reference tags to `skbio.io.format.stockholm` reader and writer. ([#1348](https://github.com/biocore/scikit-bio/issues/1348))
* Expanded error message in `skbio.io.format.stockholm` reader when `constructor` is not passed, in order to provide better explanation to user. ([#1327](https://github.com/biocore/scikit-bio/issues/1327))
* Added `skbio.sequence.distance.kmer_distance` for computing the kmer distance between two sequences. ([#913](https://github.com/biocore/scikit-bio/issues/913))
* Added `skbio.sequence.Sequence.replace` for assigning a character to positions in a `Sequence`. ([#1222](https://github.com/biocore/scikit-bio/issues/1222))
* Added support for `pandas.RangeIndex`, lowering the memory footprint of default integer index objects. `Sequence.positional_metadata` and `TabularMSA.positional_metadata` now use `pd.RangeIndex` as the positional metadata index. `TabularMSA` now uses `pd.RangeIndex` as the default index. Usage of `pd.RangeIndex` over the previous `pd.Int64Index` [should be transparent](http://pandas.pydata.org/pandas-docs/version/0.18.0/whatsnew.html#range-index), so these changes should be non-breaking to users. scikit-bio now depends on pandas >= 0.18.0 ([#1308](https://github.com/biocore/scikit-bio/issues/1308))
* Added `reset_index=False` parameter to `TabularMSA.append` and `TabularMSA.extend` for resetting the MSA's index to the default index after appending/extending.
* Added support for partial pairwise calculations via `skbio.diversity.partial_beta_diversity`. ([#1221](https://github.com/biocore/scikit-bio/issues/1221), [#1337](https://github.com/biocore/scikit-bio/pull/1337)). This function is immediately deprecated as its return type will change in the future and should be used with caution in its present form (see the function's documentation for details).
* `TemporaryFile` and `NamedTemporaryFile` are now supported IO sources for `skbio.io` and related functionality.  ([#1291](https://github.com/biocore/scikit-bio/issues/1291))
* Added `tree_node_class=TreeNode` parameter to `skbio.tree.majority_rule` to support returning consensus trees of type `TreeNode` (the default) or a type that has the same interface as `TreeNode` (e.g. `TreeNode` subclasses) ([#1193](https://github.com/biocore/scikit-bio/pull/1193))
* `TreeNode.from_linkage_matrix` and `TreeNode.from_taxonomy` now support constructing `TreeNode` subclasses. `TreeNode.bifurcate` now supports `TreeNode` subclasses ([#1193](https://github.com/biocore/scikit-bio/pull/1193))
* The `ignore_metadata` keyword has been added to `TabularMSA.iter_positions` to improve performance when metadata is not necessary.
* Pairwise aligners in `skbio.alignment` now propagate per-sequence `metadata` objects (this does not include `positional_metadata`).

### Backward-incompatible changes [stable]

### Backward-incompatible changes [experimental]
* `TabularMSA.append` and `TabularMSA.extend` now require one of `minter`, `index`, or `reset_index` to be provided when incorporating new sequences into an MSA. Previous behavior was to auto-increment the index labels if `minter` and `index` weren't provided and the MSA had a default integer index, otherwise error. Use `reset_index=True` to obtain the previous behavior in a more explicit way.
* `skbio.stats.composition.ancom` now returns two `pd.DataFrame` objects, where it previously returned one. The first contains the ANCOM test results, as before, and the second contains percentile abundances of each feature in each group. The specific percentiles that are computed and returned is controlled by the new `percentiles` parameter to `skbio.stats.composition.ancom`. In the future, this second `pd.DataFrame` will not be returned by this function, but will be available through the [contingency table API](https://github.com/biocore/scikit-bio/issues/848). ([#1293](https://github.com/biocore/scikit-bio/issues/1293))
* `skbio.stats.composition.ancom` now performs multiple comparisons correction by default. The previous behavior of not performing multiple comparisons correction can be achieved by passing ``multiple_comparisons_correction=None``.
* The ``reject`` column in the first ``pd.DataFrame`` returned from `skbio.stats.composition.ancom` has been renamed ``Reject null hypothesis`` for clarity. ([#1375](https://github.com/biocore/scikit-bio/issues/1375))

### Bug fixes
* Fixed row and column names to `biplot_scores` in the `OrdinationResults` object from `skbio.stats.ordination`. This fix affect the `cca` and `rda` methods. ([#1322](https://github.com/biocore/scikit-bio/issues/1322))
* Fixed bug when using `skbio.io.format.stockholm` reader on file with multi-line tree with no id. Previously this raised an `AttributeError`, now it correctly handles this type of tree. ([#1334](https://github.com/biocore/scikit-bio/issues/1334))
* Fixed bug when reading Stockholm files with GF or GS features split over multiple lines. Previously, the feature text was simply concatenated because it was assumed to have trailing whitespace. There are examples of Stockholm files with and without trailing whitespace for multi-line features, so the `skbio.io.format.stockholm` reader now adds a single space when concatenating feature text without trailing whitespace to avoid joining words together. Multi-line trees stored as GF metadata are concatenated as they appear in the file; a space is not added when concatenating. ([#1328](https://github.com/biocore/scikit-bio/issues/1328))
* Fixed bug when using `Sequence.iter_kmers` on empty `Sequence` object. Previously this raised a `ValueError`, now it returns
an empty generator.
* Fixed minor bug where adding sequences to an empty `TabularMSA` with MSA-wide `positional_metadata` would result in a `TabularMSA` object in an inconsistent state. This could happen using `TabularMSA.append` or `TabularMSA.extend`. This bug only affects a `TabularMSA` object *without* sequences that has MSA-wide `positional_metadata` (for example, `TabularMSA([], positional_metadata={'column': []})`).
* `TreeNode.distance` now handles the situation in which `self` or `other` are ancestors. Previosly, a node further up the tree was used resulting in inflated distances. ([#807](https://github.com/biocore/scikit-bio/issues/807))
* `TreeNode.prune` can now handle a root with a single descendent. Previously, the root was ignored from possibly having a single descendent. ([#1247](https://github.com/biocore/scikit-bio/issues/1247))
* Providing the `format` keyword to `skbio.io.read` when creating a generator with an empty file will now return an empty generator instead of raising `StopIteration`. ([#1313](https://github.com/biocore/scikit-bio/issues/1313))
* `OrdinationResults` is now importable from `skbio` and `skbio.stats.ordination` and correctly linked from the documentation ([#1205](https://github.com/biocore/scikit-bio/issues/1205))
* Fixed performance bug in pairwise aligners resulting in 100x worse performance than in 0.2.4.

### Deprecated functionality [stable]
* Deprecated use of the term "non-degenerate", in favor of "definite". `GrammaredSequence.nondegenerate_chars`, `GrammaredSequence.nondegenerates`, and `GrammaredSequence.has_nondegenerates` have been renamed to `GrammaredSequence.definite_chars`, `GrammaredSequence.definites`, and `GrammaredSequence.has_definites`, respectively. The old names will be removed in scikit-bio 0.5.2. Relevant affected public classes include `GrammaredSequence`, `DNA`, `RNA`, and `Protein`.

### Deprecated functionality [experimental]
* Deprecated function `skbio.util.create_dir`. This function will be removed in scikit-bio 0.5.1. Please use the Python standard library
functionality described [here](https://docs.python.org/2/library/os.html#os.makedirs). ([#833](https://github.com/biocore/scikit-bio/issues/833))
* Deprecated function `skbio.util.remove_files`. This function will be removed in scikit-bio 0.5.1. Please use the Python standard library
functionality described [here](https://docs.python.org/2/library/os.html#os.remove). ([#833](https://github.com/biocore/scikit-bio/issues/833))
* Deprecated function `skbio.util.is_casava_v180_or_later`. This function will be removed in 0.5.1. Functionality moved to FASTQ sniffer.
([#833](https://github.com/biocore/scikit-bio/issues/833))

### Miscellaneous
* When installing scikit-bio via `pip`, numpy must now be installed first ([#1296](https://github.com/biocore/scikit-bio/issues/1296))

## Version 0.4.2 (2016-02-17)

Minor maintenance release. **This is the last Python 2.7 compatible release. Future scikit-bio releases will only support Python 3.**

### Features
* Added `skbio.tree.TreeNode.bifurcate` for converting multifurcating trees into bifurcating trees. ([#896](https://github.com/biocore/scikit-bio/issues/896))
* Added `skbio.io.format.stockholm` for reading Stockholm files into a `TabularMSA` and writing from a `TabularMSA`. ([#967](https://github.com/biocore/scikit-bio/issues/967))
* scikit-bio `Sequence` objects have better compatibility with numpy. For example, calling `np.asarray(sequence)` now converts the sequence to a numpy array of characters (the same as calling `sequence.values`).
* Added `skbio.sequence.distance` subpackage for computing distances between scikit-bio `Sequence` objects ([#913](https://github.com/biocore/scikit-bio/issues/913))
* Added ``skbio.sequence.GrammaredSequence``, which can be inherited from to create grammared sequences with custom alphabets (e.g., for use with TabularMSA) ([#1175](https://github.com/biocore/scikit-bio/issues/1175))
* Added ``skbio.util.classproperty`` decorator

### Backward-incompatible changes [stable]
* When sniffing or reading a file (`skbio.io.sniff`, `skbio.io.read`, or the object-oriented `.read()` interface), passing `newline` as a keyword argument to `skbio.io.open` now raises a `TypeError`. This backward-incompatible change to a stable API is necessary because it fixes a bug (more details in bug fix section below).
* When reading a FASTQ or QSEQ file and passing `variant='solexa'`, `ValueError` is now raised instead of `NotImplementedError`. This backward-incompatible change to a stable API is necessary to avoid creating a spin-locked process due to [a bug in Python](https://bugs.python.org/issue25786). See [#1256](https://github.com/biocore/scikit-bio/issues/1256) for details. This change is temporary and will be reverted to `NotImplementedError` when the bug is fixed in Python.

### Backward-incompatible changes [experimental]
* `skbio.io.format.genbank`: When reading GenBank files, the date field of the LOCUS line is no longer parsed into a `datetime.datetime` object and is left as a string. When writing GenBank files, the locus date metadata is expected to be a string instead of a `datetime.datetime` object ([#1153](https://github.com/biocore/scikit-bio/issues/1153))
* `Sequence.distance` now converts the input sequence (`other`) to its type before passing both sequences to `metric`. Previous behavior was to always convert to `Sequence`.

### Bug fixes
* Fixed bug when using `Sequence.distance` or `DistanceMatrix.from_iterable` to compute distances between `Sequence` objects with differing `metadata`/`positional_metadata` and passing `metric=scipy.spatial.distance.hamming` ([#1254](https://github.com/biocore/scikit-bio/issues/1254))
* Fixed performance bug when computing Hamming distances between `Sequence` objects in `DistanceMatrix.from_iterable` ([#1250](https://github.com/biocore/scikit-bio/issues/1250))
* Changed `skbio.stats.composition.multiplicative_replacement` to raise an error whenever a large value of `delta` is chosen ([#1241](https://github.com/biocore/scikit-bio/issues/1241))
* When sniffing or reading a file (`skbio.io.sniff`, `skbio.io.read`, or the object-oriented `.read()` interface), passing `newline` as a keyword argument to `skbio.io.open` now raises a `TypeError`. The file format's `newline` character will be used when opening the file. Previous behavior allowed overriding the format's `newline` character but this could cause issues with readers that assume newline characters are those defined by the file format (which is an entirely reasonable assumption). This bug is very unlikely to have surfaced in practice as the default `newline` behavior is *universal newlines mode*.
* DNA, RNA, and Protein are no longer inheritable because they assume an IUPAC alphabet.
* `DistanceMatrix` constructor provides more informative error message when data contains NaNs ([#1276](https://github.com/biocore/scikit-bio/issues/1276))

### Miscellaneous
* Warnings raised by scikit-bio now share a common subclass ``skbio.util.SkbioWarning``.

## Version 0.4.1 (2015-12-09)

### Features
* The ``TabularMSA`` object was added to represent and operate on tabular multiple sequence alignments. This satisfies [RFC 1](https://github.com/biocore/scikit-bio-rfcs/blob/master/active/001-tabular-msa.md). See the ``TabularMSA`` docs for full details.
* Added phylogenetic diversity metrics, including weighted UniFrac, unweighted UniFrac, and Faith's Phylogenetic Diversity. These are accessible as ``skbio.diversity.beta.unweighted_unifrac``, ``skbio.diversity.beta.weighted_unifrac``, and ``skbio.diversity.alpha.faith_pd``, respectively.
* Addition of the function ``skbio.diversity.alpha_diversity`` to support applying an alpha diversity metric to multiple samples in one call.
* Addition of the functions ``skbio.diversity.get_alpha_diversity_metrics`` and ``skbio.diversity.get_beta_diversity_metrics`` to support discovery of the alpha and beta diversity metrics implemented in scikit-bio.
* Added `skbio.stats.composition.ancom` function, a test for OTU differential abundance across sample categories. ([#1054](https://github.com/biocore/scikit-bio/issues/1054))
* Added `skbio.io.format.blast7` for reading BLAST+ output format 7 or BLAST output format 9 files into a `pd.DataFrame`. ([#1110](https://github.com/biocore/scikit-bio/issues/1110))
* Added `skbio.DissimilarityMatrix.to_data_frame` method for creating a ``pandas.DataFrame`` from a `DissimilarityMatrix` or `DistanceMatrix`. ([#757](https://github.com/biocore/scikit-bio/issues/757))
* Added support for one-dimensional vector of dissimilarities in `skbio.stats.distance.DissimilarityMatrix`
constructor. ([#6240](https://github.com/biocore/scikit-bio/issues/624))
* Added `skbio.io.format.blast6` for reading BLAST+ output format 6 or BLAST output format 8 files into a `pd.DataFrame`. ([#1110](https://github.com/biocore/scikit-bio/issues/1110))
* Added `inner`, `ilr`, `ilr_inv` and `clr_inv`, ``skbio.stats.composition``, which enables linear transformations on compositions ([#892](https://github.com/biocore/scikit-bio/issues/892)
* Added ``skbio.diversity.alpha.pielou_e`` function as an evenness metric of alpha diversity. ([#1068](https://github.com/biocore/scikit-bio/issues/1068))
* Added `to_regex` method to `skbio.sequence._iupac_sequence` ABC - it returns a regex object that matches all non-degenerate versions of the sequence.
* Added ``skbio.util.assert_ordination_results_equal`` function for comparing ``OrdinationResults`` objects in unit tests.
* Added ``skbio.io.format.genbank`` for reading and writing GenBank/GenPept for ``DNA``, ``RNA``, ``Protein`` and ``Sequence`` classes.
* Added ``skbio.util.RepresentationWarning`` for warning about substitutions, assumptions, or particular alterations that were made for the successful completion of a process.
* ``TreeNode.tip_tip_distances`` now supports nodes without an associated length. In this case, a length of 0.0 is assumed and an ``skbio.util.RepresentationWarning`` is raised. Previous behavior was to raise a ``NoLengthError``. ([#791](https://github.com/biocore/scikit-bio/issues/791))
* ``DistanceMatrix`` now has a new constructor method called `from_iterable`.
* ``Sequence`` now accepts ``lowercase`` keyword like ``DNA`` and others. Updated ``fasta``, ``fastq``, and ``qseq`` readers/writers for ``Sequence`` to reflect this.
* The ``lowercase`` method has been moved up to ``Sequence`` meaning all sequence objects now have a ``lowercase`` method.
* Added ``reverse_transcribe`` class method to ``RNA``.
* Added `Sequence.observed_chars` property for obtaining the set of observed characters in a sequence. ([#1075](https://github.com/biocore/scikit-bio/issues/1075))
* Added `Sequence.frequencies` method for computing character frequencies in a sequence. ([#1074](https://github.com/biocore/scikit-bio/issues/1074))
* Added experimental class-method ``Sequence.concat`` which will produce a new sequence from an iterable of existing sequences. Parameters control how positional metadata is propagated during a concatenation.
* ``TreeNode.to_array`` now supports replacing ``nan`` branch lengths in the resulting branch length vector with the value provided as ``nan_length_value``.
* ``skbio.io.format.phylip`` now supports sniffing and reading strict, sequential PHYLIP-formatted files into ``skbio.Alignment`` objects. ([#1006](https://github.com/biocore/scikit-bio/issues/1006))
* Added `default_gap_char` class property to ``DNA``, ``RNA``, and ``Protein`` for representing gap characters in a new sequence.

### Backward-incompatible changes [stable]
* `Sequence.kmer_frequencies` now returns a `dict`. Previous behavior was to return a `collections.Counter` if `relative=False` was passed, and a `collections.defaultdict` if `relative=True` was passed. In the case of a missing key, the `Counter` would return 0 and the `defaultdict` would return 0.0. Because the return type is now always a `dict`, attempting to access a missing key will raise a `KeyError`. This change *may* break backwards-compatibility depending on how the `Counter`/`defaultdict` is being used. We hope that in most cases this change will not break backwards-compatibility because both `Counter` and `defaultdict` are `dict` subclasses.

   If the previous behavior is desired, convert the `dict` into a `Counter`/`defaultdict`:

    ```python
    import collections
    from skbio import Sequence
    seq = Sequence('ACCGAGTTTAACCGAATA')

    # Counter
    freqs_dict = seq.kmer_frequencies(k=8)
    freqs_counter = collections.Counter(freqs_dict)

    # defaultdict
    freqs_dict = seq.kmer_frequencies(k=8, relative=True)
    freqs_default_dict = collections.defaultdict(float, freqs_dict)
    ```

   **Rationale:** We believe it is safer to return `dict` instead of `Counter`/`defaultdict` as this may prevent error-prone usage of the return value. Previous behavior allowed accessing missing kmers, returning 0 or 0.0 depending on the `relative` parameter. This is convenient in many cases but also potentially misleading. For example, consider the following code:

    ```python
    from skbio import Sequence
    seq = Sequence('ACCGAGTTTAACCGAATA')
    freqs = seq.kmer_frequencies(k=8)
    freqs['ACCGA']
    ```

    Previous behavior would return 0 because the kmer `'ACCGA'` is not present in the `Counter`. In one respect this is the correct answer because we asked for kmers of length 8; `'ACCGA'` is a different length so it is not included in the results. However, we believe it is safer to avoid this implicit behavior in case the user assumes there are no `'ACCGA'` kmers in the sequence (which there are!). A `KeyError` in this case is more explicit and forces the user to consider their query. Returning a `dict` will also be consistent with `Sequence.frequencies`.

### Backward-incompatible changes [experimental]
* Replaced ``PCoA``, ``CCA``, ``CA`` and ``RDA`` in ``skbio.stats.ordination`` with equivalent functions ``pcoa``, ``cca``, ``ca`` and ``rda``. These functions now take ``pd.DataFrame`` objects.
* Change ``OrdinationResults`` to have its attributes based on ``pd.DataFrame`` and ``pd.Series`` objects, instead of pairs of identifiers and values. The changes are as follows:
    - ``species`` and ``species_ids`` have been replaced by a ``pd.DataFrame`` named ``features``.
    - ``site`` and ``site_ids`` have been replaced by a ``pd.DataFrame`` named ``samples``.
    - ``eigvals`` is now a ``pd.Series`` object.
    - ``proportion_explained`` is now a ``pd.Series`` object.
    - ``biplot`` is now a ``pd.DataFrame`` object named ``biplot_scores``.
    - ``site_constraints`` is now a ``pd.DataFrame`` object named ``sample_constraints``.
* ``short_method_name`` and ``long_method_name`` are now required arguments of the ``OrdinationResults`` object.
* Removed `skbio.diversity.alpha.equitability`. Please use `skbio.diversity.alpha.pielou_e`, which is more accurately named and better documented. Note that `equitability` by default used logarithm base 2 while `pielou_e` uses logarithm base `e` as described in Heip 1974.
* ``skbio.diversity.beta.pw_distances`` is now called ``skbio.diversity.beta_diversity``. This function no longer defines a default metric, and ``metric`` is now the first argument to this function. This function can also now take a pairwise distances function as ``pairwise_func``.
* Deprecated function ``skbio.diversity.beta.pw_distances_from_table`` has been removed from scikit-bio as scheduled. Code that used this should be adapted to use ``skbio.diversity.beta_diversity``.
* ``TreeNode.index_tree`` now returns a 2-D numpy array as its second return value (the child node index) instead of a 1-D numpy array.
* Deprecated functions `skbio.draw.boxplots` and `skbio.draw.grouped_distributions` have been removed from scikit-bio as scheduled. These functions generated plots that were not specific to bioinformatics. These types of plots can be generated with seaborn or another general-purpose plotting package.
* Deprecated function `skbio.stats.power.bootstrap_power_curve` has been removed from scikit-bio as scheduled. Use `skbio.stats.power.subsample_power` or `skbio.stats.power.subsample_paired_power` followed by `skbio.stats.power.confidence_bound`.
* Deprecated function `skbio.stats.spatial.procrustes` has been removed from scikit-bio as scheduled in favor of `scipy.spatial.procrustes`.
* Deprecated class `skbio.tree.CompressedTrie` and function `skbio.tree.fasta_to_pairlist` have been removed from scikit-bio as scheduled in favor of existing general-purpose Python trie packages.
* Deprecated function `skbio.util.flatten` has been removed from scikit-bio as scheduled in favor of solutions available in the Python standard library (see [here](http://stackoverflow.com/a/952952/3639023) and [here](http://stackoverflow.com/a/406199/3639023) for examples).
* Pairwise alignment functions in `skbio.alignment` now return a tuple containing the `TabularMSA` alignment, alignment score, and start/end positions. The returned `TabularMSA`'s `index` is always the default integer index; sequence IDs are no longer propagated to the MSA. Additionally, the pairwise alignment functions now accept the following input types to align:
    - `local_pairwise_align_nucleotide`: `DNA` or `RNA`
    - `local_pairwise_align_protein`: `Protein`
    - `local_pairwise_align`: `IUPACSequence`
    - `global_pairwise_align_nucleotide`: `DNA`, `RNA`, or `TabularMSA[DNA|RNA]`
    - `global_pairwise_align_protein`: `Protein` or `TabularMSA[Protein]`
    - `global_pairwise_align`: `IUPACSequence` or `TabularMSA`
    - `local_pairwise_align_ssw`: `DNA`, `RNA`, or `Protein`. Additionally, this function now overrides the `protein` kwarg based on input type. `constructor` parameter was removed because the function now determines the return type based on input type.
* Removed `skbio.alignment.SequenceCollection` in favor of using a list or other standard library containers to store scikit-bio sequence objects (most `SequenceCollection` operations were simple list comprehensions). Use `DistanceMatrix.from_iterable` instead of `SequenceCollection.distances` (pass `key="id"` to exactly match original behavior).
* Removed `skbio.alignment.Alignment` in favor of `skbio.alignment.TabularMSA`.
* Removed `skbio.alignment.SequenceCollectionError` and `skbio.alignment.AlignmentError` exceptions as their corresponding classes no longer exist.

### Bug Fixes

* ``Sequence`` objects now handle slicing of empty positional metadata correctly. Any metadata that is empty will no longer be propagated by the internal ``_to`` constructor. ([#1133](https://github.com/biocore/scikit-bio/issues/1133))
* ``DissimilarityMatrix.plot()`` no longer leaves a white border around the
  heatmap it plots (PR #1070).
* TreeNode.root_at_midpoint`` no longer fails when a node with two equal length child branches exists in the tree. ([#1077](https://github.com/biocore/scikit-bio/issues/1077))
* ``TreeNode._set_max_distance``, as called through ``TreeNode.get_max_distance`` or ``TreeNode.root_at_midpoint`` would store distance information as ``list``s in the attribute ``MaxDistTips`` on each node in the tree, however, these distances were only valid for the node in which the call to ``_set_max_distance`` was made. The values contained in ``MaxDistTips`` are now correct across the tree following a call to ``get_max_distance``. The scope of impact of this bug is limited to users that were interacting directly with ``MaxDistTips`` on descendant nodes; this bug does not impact any known method within scikit-bio. ([#1223](https://github.com/biocore/scikit-bio/issues/1223))
* Added missing `nose` dependency to setup.py's `install_requires`. ([#1214](https://github.com/biocore/scikit-bio/issues/1214))
* Fixed issue that resulted in legends of ``OrdinationResult`` plots sometimes being truncated. ([#1210](https://github.com/biocore/scikit-bio/issues/1210))

### Deprecated functionality [stable]
* `skbio.Sequence.copy` has been deprecated in favor of `copy.copy(seq)` and `copy.deepcopy(seq)`.

### Miscellaneous
* Doctests are now written in Python 3.
* ``make test`` now validates MANIFEST.in using [check-manifest](https://github.com/mgedmin/check-manifest). ([#461](https://github.com/biocore/scikit-bio/issues/461))
* Many new alpha diversity equations added to ``skbio.diversity.alpha`` documentation. ([#321](https://github.com/biocore/scikit-bio/issues/321))
* Order of ``lowercase`` and ``validate`` keywords swapped in ``DNA``, ``RNA``, and ``Protein``.

## Version 0.4.0 (2015-07-08)

Initial beta release. In addition to the changes detailed below, the following
subpackages have been mostly or entirely rewritten and most of their APIs are
substantially different (and improved!):

* `skbio.sequence`
* `skbio.io`

The APIs of these subpackages are now stable, and all others are experimental. See the [API stability docs](https://github.com/biocore/scikit-bio/tree/0.4.0/doc/source/user/api_stability.rst) for more details, including what we mean by *stable* and *experimental* in this context. We recognize that this is a lot of backward-incompatible changes. To avoid these types of changes being a surprise to our users, our public APIs are now decorated to make it clear to developers when an API can be relied upon (stable) and when it may be subject to change (experimental).

### Features
* Added `skbio.stats.composition` for analyzing data made up of proportions
* Added new ``skbio.stats.evolve`` subpackage for evolutionary statistics. Currently contains a single function, ``hommola_cospeciation``, which implements a permutation-based test of correlation between two distance matrices.
* Added support for ``skbio.io.util.open_file`` and ``skbio.io.util.open_files`` to pull files from HTTP and HTTPS URLs. This behavior propagates to the I/O registry.
* FASTA/QUAL (``skbio.io.format.fasta``) and FASTQ (``skbio.io.format.fastq``) readers now allow blank or whitespace-only lines at the beginning of the file, between records, or at the end of the file. A blank or whitespace-only line in any other location will continue to raise an error [#781](https://github.com/biocore/scikit-bio/issues/781).
* scikit-bio now ignores leading and trailing whitespace characters on each line while reading FASTA/QUAL and FASTQ files.
* Added `ratio` parameter to `skbio.stats.power.subsample_power`. This allows the user to calculate power on groups for uneven size (For example, draw twice as many samples from Group B than Group A). If `ratio` is not set, group sizes will remain equal across all groups.
* Power calculations (`skbio.stats.power.subsample_power` and `skbio.stats.power.subsample_paired_power`) can use test functions that return multiple p values, like some multivariate linear regression models. Previously, the power calculations required the test to return a single p value.
* Added ``skbio.util.assert_data_frame_almost_equal`` function for comparing ``pd.DataFrame`` objects in unit tests.

### Performance enhancements
* The speed of quality score decoding has been significantly improved (~2x) when reading `fastq` files.
* The speed of `NucleotideSequence.reverse_complement` has been improved (~6x).

### Bug fixes
* Changed `Sequence.distance` to raise an error any time two sequences are passed of different lengths regardless of the `distance_fn` being passed. [(#514)](https://github.com/biocore/scikit-bio/issues/514)
* Fixed issue with ``TreeNode.extend`` where if given the children of another ``TreeNode`` object (``tree.children``), both trees would be left in an incorrect and unpredictable state. ([#889](https://github.com/biocore/scikit-bio/issues/889))
* Changed the way power was calculated in `subsample_paired_power` to move the subsample selection before the test is performed. This increases the number of Monte Carlo simulations performed during power estimation, and improves the accuracy of the returned estimate. Previous power estimates from `subsample_paired_power` should be disregarded and re-calculated. ([#910](https://github.com/biocore/scikit-bio/issues/910))
* Fixed issue where `randdm` was attempting to create asymmetric distance matrices.This was causing an error to be raised by the `DistanceMatrix` constructor inside of the `randdm` function, so that `randdm` would fail when attempting to create large distance matrices. ([#943](https://github.com/biocore/scikit-bio/issues/943))

### Deprecated functionality
* Deprecated `skbio.util.flatten`. This function will be removed in scikit-bio 0.3.1. Please use standard python library functionality
described here [Making a flat list out of lists of lists](http://stackoverflow.com/a/952952/3639023), [Flattening a shallow list](http://stackoverflow.com/a/406199/3639023) ([#833](https://github.com/biocore/scikit-bio/issues/833))
* Deprecated `skbio.stats.power.bootstrap_power_curve` will be removed in scikit-bio 0.4.1. It is deprecated in favor of using ``subsample_power`` or ``sample_paired_power`` to calculate a power matrix, and then the use of ``confidence_bounds`` to calculate the average and confidence intervals.

### Backward-incompatible changes
* Removed the following deprecated functionality:
    - `skbio.parse` subpackage, including `SequenceIterator`, `FastaIterator`, `FastqIterator`, `load`, `parse_fasta`, `parse_fastq`, `parse_qual`, `write_clustal`, `parse_clustal`, and `FastqParseError`; please use `skbio.io` instead.
    - `skbio.format` subpackage, including `fasta_from_sequence`, `fasta_from_alignment`, and `format_fastq_record`; please use `skbio.io` instead.
    - `skbio.alignment.SequenceCollection.int_map`; please use `SequenceCollection.update_ids` instead.
    - `skbio.alignment.SequenceCollection` methods `to_fasta` and `toFasta`; please use `SequenceCollection.write` instead.
    - `constructor` parameter in `skbio.alignment.Alignment.majority_consensus`; please convert returned biological sequence object manually as desired (e.g., `str(seq)`).
    - `skbio.alignment.Alignment.to_phylip`; please use `Alignment.write` instead.
    - `skbio.sequence.BiologicalSequence.to_fasta`; please use `BiologicalSequence.write` instead.
    - `skbio.tree.TreeNode` methods `from_newick`, `from_file`, and `to_newick`; please use `TreeNode.read` and `TreeNode.write` instead.
    - `skbio.stats.distance.DissimilarityMatrix` methods `from_file` and `to_file`; please use `DissimilarityMatrix.read` and `DissimilarityMatrix.write` instead.
    - `skbio.stats.ordination.OrdinationResults` methods `from_file` and `to_file`; please use `OrdinationResults.read` and `OrdinationResults.write` instead.
    - `skbio.stats.p_value_to_str`; there is no replacement.
    - `skbio.stats.subsample`; please use `skbio.stats.subsample_counts` instead.
    - `skbio.stats.distance.ANOSIM`; please use `skbio.stats.distance.anosim` instead.
    - `skbio.stats.distance.PERMANOVA`; please use `skbio.stats.distance.permanova` instead.
    - `skbio.stats.distance.CategoricalStatsResults`; there is no replacement, please use `skbio.stats.distance.anosim` or `skbio.stats.distance.permanova`, which will return a `pandas.Series` object.
* `skbio.alignment.Alignment.majority_consensus` now returns `BiologicalSequence('')` if the alignment is empty. Previously, `''` was returned.
* `min_observations` was removed from `skbio.stats.power.subsample_power` and `skbio.stats.power.subsample_paired_power`. The minimum number of samples for subsampling depends on the data set and statistical tests. Having a default parameter to set unnecessary limitations on the technique.

### Miscellaneous
* Changed testing procedures
    - Developers should now use `make test`
    - Users can use `python -m skbio.test`
    - Added `skbio.util._testing.TestRunner` (available through `skbio.util.TestRunner`). Used to provide a `test` method for each module init file. This class represents a unified testing path which wraps all `skbio` testing functionality.
    - Autodetect Python version and disable doctests for Python 3.
* `numpy` is no longer required to be installed before installing scikit-bio!
* Upgraded checklist.py to check source files non-conforming to [new header style](http://scikit-bio.org/docs/latest/development/new_module.html). ([#855](https://github.com/biocore/scikit-bio/issues/855))
* Updated to use `natsort` >= 4.0.0.
* The method of subsampling was changed for ``skbio.stats.power.subsample_paired_power``. Rather than drawing a paired sample for the run and then subsampling for each count, the subsample is now drawn for each sample and each run. In test data, this did not significantly alter the power results.
* checklist.py now enforces `__future__` imports in .py files.

## Version 0.2.3 (2015-02-13)

### Features
* Modified ``skbio.stats.distance.pwmantel`` to accept a list of filepaths. This is useful as it allows for a smaller amount of memory consumption as it only loads two matrices at a time as opposed to requiring that all distance matrices are loaded into memory.
* Added ``skbio.util.find_duplicates`` for finding duplicate elements in an iterable.

### Bug fixes
* Fixed floating point precision bugs in ``Alignment.position_frequencies``, ``Alignment.position_entropies``, ``Alignment.omit_gap_positions``, ``Alignment.omit_gap_sequences``, ``BiologicalSequence.k_word_frequencies``, and ``SequenceCollection.k_word_frequencies`` ([#801](https://github.com/biocore/scikit-bio/issues/801)).

### Backward-incompatible changes
* Removed ``feature_types`` attribute from ``BiologicalSequence`` and all subclasses ([#797](https://github.com/biocore/scikit-bio/pull/797)).
* Removed ``find_features`` method from ``BiologicalSequence`` and ``ProteinSequence`` ([#797](https://github.com/biocore/scikit-bio/pull/797)).
* ``BiologicalSequence.k_word_frequencies`` now returns a ``collections.defaultdict`` of type ``float`` instead of type ``int``. This only affects the "default" case, when a key isn't present in the dictionary. Previous behavior would return ``0`` as an ``int``, while the new behavior is to return ``0.0`` as a ``float``. This change also affects the ``defaultdict``s that are returned by ``SequenceCollection.k_word_frequencies``.

### Miscellaneous
* ``DissimilarityMatrix`` and ``DistanceMatrix`` now report duplicate IDs in the ``DissimilarityMatrixError`` message that can be raised during validation.

## Version 0.2.2 (2014-12-04)

### Features
* Added ``plot`` method to ``skbio.stats.distance.DissimilarityMatrix`` for creating basic heatmaps of a dissimilarity/distance matrix (see [#684](https://github.com/biocore/scikit-bio/issues/684)). Also added  ``_repr_png_`` and ``_repr_svg_`` methods for automatic display in the IPython Notebook, with ``png`` and ``svg`` properties for direct access.
* Added `__str__` method to `skbio.stats.ordination.OrdinationResults`.
* Added ``skbio.stats.distance.anosim`` and ``skbio.stats.distance.permanova`` functions, which replace the ``skbio.stats.distance.ANOSIM`` and ``skbio.stats.distance.PERMANOVA`` classes. These new functions provide simpler procedural interfaces to running these statistical methods. They also provide more convenient access to results by returning a ``pandas.Series`` instead of a ``CategoricalStatsResults`` object. These functions have more extensive documentation than their previous versions. If significance tests are suppressed, p-values are returned as ``np.nan`` instead of ``None`` for consistency with other statistical methods in scikit-bio. [#754](https://github.com/biocore/scikit-bio/issues/754)
* Added `skbio.stats.power` for performing empirical power analysis. The module uses existing datasets and iteratively draws samples to estimate the number of samples needed to see a significant difference for a given critical value.
* Added `skbio.stats.isubsample` for subsampling from an unknown number of values. This method supports subsampling from multiple partitions and does not require that all items be stored in memory, requiring approximately `O(N*M)`` space where `N` is the number of partitions and `M` is the maximum subsample size.
* Added ``skbio.stats.subsample_counts``, which replaces ``skbio.stats.subsample``. See deprecation section below for more details ([#770](https://github.com/biocore/scikit-bio/issues/770)).

### Bug fixes
* Fixed issue where SSW wouldn't compile on i686 architectures ([#409](https://github.com/biocore/scikit-bio/issues/409)).

### Deprecated functionality
* Deprecated ``skbio.stats.p_value_to_str``. This function will be removed in scikit-bio 0.3.0. Permutation-based p-values in scikit-bio are calculated as ``(num_extreme + 1) / (num_permutations + 1)``, so it is impossible to obtain a p-value of zero. This function historically existed for correcting the number of digits displayed when obtaining a p-value of zero. Since this is no longer possible, this functionality will be removed.
* Deprecated ``skbio.stats.distance.ANOSIM`` and ``skbio.stats.distance.PERMANOVA`` in favor of ``skbio.stats.distance.anosim`` and ``skbio.stats.distance.permanova``, respectively.
* Deprecated ``skbio.stats.distance.CategoricalStatsResults`` in favor of using ``pandas.Series`` to store statistical method results. ``anosim`` and ``permanova`` return ``pandas.Series`` instead of ``CategoricalStatsResults``.
* Deprecated ``skbio.stats.subsample`` in favor of ``skbio.stats.subsample_counts``, which provides an identical interface; only the function name has changed. ``skbio.stats.subsample`` will be removed in scikit-bio 0.3.0.

### Backward-incompatible changes
* Deprecation warnings are now raised using ``DeprecationWarning`` instead of ``UserWarning`` ([#774](https://github.com/biocore/scikit-bio/issues/774)).

### Miscellaneous
* The ``pandas.DataFrame`` returned by ``skbio.stats.distance.pwmantel`` now stores p-values as floats and does not convert them to strings with a specific number of digits. p-values that were previously stored as "N/A" are now stored as ``np.nan`` for consistency with other statistical methods in scikit-bio. See note in "Deprecated functionality" above regarding ``p_value_to_str`` for details.
* scikit-bio now supports versions of IPython < 2.0.0 ([#767](https://github.com/biocore/scikit-bio/issues/767)).

## Version 0.2.1 (2014-10-27)

This is an alpha release of scikit-bio. At this stage, major backwards-incompatible API changes can and will happen. Unified I/O with the scikit-bio I/O registry was the focus of this release.

### Features
* Added ``strict`` and ``lookup`` optional parameters to ``skbio.stats.distance.mantel`` for handling reordering and matching of IDs when provided ``DistanceMatrix`` instances as input (these parameters were previously only available in ``skbio.stats.distance.pwmantel``).
* ``skbio.stats.distance.pwmantel`` now accepts an iterable of ``array_like`` objects. Previously, only ``DistanceMatrix`` instances were allowed.
* Added ``plot`` method to ``skbio.stats.ordination.OrdinationResults`` for creating basic 3-D matplotlib scatterplots of ordination results, optionally colored by metadata in a ``pandas.DataFrame`` (see [#518](https://github.com/biocore/scikit-bio/issues/518)). Also added  ``_repr_png_`` and ``_repr_svg_`` methods for automatic display in the IPython Notebook, with ``png`` and ``svg`` properties for direct access.
* Added ``skbio.stats.ordination.assert_ordination_results_equal`` for comparing ``OrdinationResults`` objects for equality in unit tests.
* ``BiologicalSequence`` (and its subclasses) now optionally store Phred quality scores. A biological sequence's quality scores are stored as a 1-D ``numpy.ndarray`` of nonnegative integers that is the same length as the biological sequence. Quality scores can be provided upon object instantiation via the keyword argument ``quality``, and can be retrieved via the ``BiologicalSequence.quality`` property. ``BiologicalSequence.has_quality`` is also provided for determining whether a biological sequence has quality scores or not. See [#616](https://github.com/biocore/scikit-bio/issues/616) for more details.
* Added ``BiologicalSequence.sequence`` property for retrieving the underlying string representing the sequence characters. This was previously (and still is) accessible via ``BiologicalSequence.__str__``. It is provided via a property for convenience and explicitness.
* Added ``BiologicalSequence.equals`` for full control over equality testing of biological sequences. By default, biological sequences must have the same type, underlying sequence of characters, identifier, description, and quality scores to compare equal. These properties can be ignored via the keyword argument ``ignore``. The behavior of ``BiologicalSequence.__eq__``/``__ne__`` remains unchanged (only type and underlying sequence of characters are compared).
* Added ``BiologicalSequence.copy`` for creating a copy of a biological sequence, optionally with one or more attributes updated.
* ``BiologicalSequence.__getitem__`` now supports specifying a sequence of indices to take from the biological sequence.
* Methods to read and write taxonomies are now available under ``skbio.tree.TreeNode.from_taxonomy`` and ``skbio.tree.TreeNode.to_taxonomy`` respectively.
* Added ``SequenceCollection.update_ids``, which provides a flexible way of updating sequence IDs on a ``SequenceCollection`` or ``Alignment`` (note that a new object is returned, since instances of these classes are immutable). Deprecated ``SequenceCollection.int_map`` in favor of this new method; it will be removed in scikit-bio 0.3.0.
* Added ``skbio.util.cardinal_to_ordinal`` for converting a cardinal number to ordinal string (e.g., useful for error messages).
* New I/O Registry: supports multiple file formats, automatic file format detection when reading, unified procedural ``skbio.io.read`` and ``skbio.io.write`` in addition to OOP interfaces (``read/write`` methods) on the below objects. See ``skbio.io`` for more details.
    - Added "clustal" format support:
        * Has sniffer
        * Readers: ``Alignment``
        * Writers: ``Alignment``
    - Added "lsmat" format support:
        * Has sniffer
        * Readers: ``DissimilarityMatrix``, ``DistanceMatrix``
        * Writers: ``DissimilarityMatrix``, ``DistanceMatrix``
    - Added "ordination" format support:
        * Has sniffer
        * Readers: ``OrdinationResults``
        * Writers: ``OrdinationResults``
    - Added "newick" format support:
        * Has sniffer
        * Readers: ``TreeNode``
        * Writers: ``TreeNode``
    - Added "phylip" format support:
        * No sniffer
        * Readers: None
        * Writers: ``Alignment``
    - Added "qseq" format support:
        * Has sniffer
        * Readers: generator of ``BiologicalSequence`` or its subclasses, ``SequenceCollection``, ``BiologicalSequence``, ``NucleotideSequence``, ``DNASequence``, ``RNASequence``, ``ProteinSequence``
        * Writers: None
    - Added "fasta"/QUAL format support:
        * Has sniffer
        * Readers: generator of ``BiologicalSequence`` or its subclasses, ``SequenceCollection``, ``Alignment``, ``BiologicalSequence``, ``NucleotideSequence``, ``DNASequence``, ``RNASequence``, ``ProteinSequence``
        * Writers: same as readers
    - Added "fastq" format support:
        * Has sniffer
        * Readers: generator of ``BiologicalSequence`` or its subclasses, ``SequenceCollection``, ``Alignment``, ``BiologicalSequence``, ``NucleotideSequence``, ``DNASequence``, ``RNASequence``, ``ProteinSequence``
        * Writers: same as readers

### Bug fixes

* Removed ``constructor`` parameter from ``Alignment.k_word_frequencies``, ``BiologicalSequence.k_words``, ``BiologicalSequence.k_word_counts``, and ``BiologicalSequence.k_word_frequencies`` as it had no effect (it was never hooked up in the underlying code). ``BiologicalSequence.k_words`` now returns a generator of ``BiologicalSequence`` objects instead of strings.
* Modified the ``Alignment`` constructor to verify that all sequences have the same length, if not, raise an ``AlignmentError`` exception.  Updated the method ``Alignment.subalignment`` to calculate the indices only once now that identical sequence length is guaranteed.

### Deprecated functionality
* Deprecated ``constructor`` parameter in ``Alignment.majority_consensus`` in favor of having users call ``str`` on the returned ``BiologicalSequence``. This parameter will be removed in scikit-bio 0.3.0.

* Existing I/O functionality deprecated in favor of I/O registry, old functionality will be removed in scikit-bio 0.3.0. All functionality can be found at ``skbio.io.read``, ``skbio.io.write``, and the methods listed below:
    * Deprecated the following "clustal" readers/writers:
        - ``write_clustal`` -> ``Alignment.write``
        - ``parse_clustal`` -> ``Alignment.read``

    * Deprecated the following distance matrix format ("lsmat") readers/writers:
        - ``DissimilarityMatrix.from_file`` -> ``DissimilarityMatrix.read``
        - ``DissimilarityMatrix.to_file`` -> ``DissimilarityMatrix.write``
        - ``DistanceMatrix.from_file`` -> ``DistanceMatrix.read``
        - ``DistanceMatrix.to_file`` -> ``DistanceMatrix.write``

    * Deprecated the following ordination format ("ordination") readers/writers:
        - ``OrdinationResults.from_file`` -> ``OrdinationResults.read``
        - ``OrdinationResults.to_file`` -> ``OrdinationResults.write``

    * Deprecated the following "newick" readers/writers:
        - ``TreeNode.from_file`` -> ``TreeNode.read``
        - ``TreeNode.from_newick`` -> ``TreeNode.read``
        - ``TreeNode.to_newick`` -> ``TreeNode.write``

    * Deprecated the following "phylip" writers:
        - ``Alignment.to_phylip`` -> ``Alignment.write``

    * Deprecated the following "fasta"/QUAL readers/writers:
        - ``SequenceCollection.from_fasta_records`` -> ``SequenceCollection.read``
        - ``SequenceCollection.to_fasta`` -> ``SequenceCollection.write``
        - ``fasta_from_sequences`` -> ``skbio.io.write(obj, into=<file>, format='fasta')``
        - ``fasta_from_alignment`` -> ``Alignment.write``
        - ``parse_fasta`` -> ``skbio.io.read(<fasta>, format='fasta')``
        - ``parse_qual`` -> ``skbio.io.read(<fasta>, format='fasta', qual=<file>)``
        - ``BiologicalSequence.to_fasta`` -> ``BiologicalSequence.write``

    * Deprecated the following "fastq" readers/writers:
        - ``parse_fastq`` -> ``skbio.io.read(<fastq>, format='fastq')``
        - ``format_fastq_record`` -> ``skbio.io.write(<fastq>, format='fastq')``

### Backward-incompatible changes

* ``skbio.stats.distance.mantel`` now returns a 3-element tuple containing correlation coefficient, p-value, and the number of matching rows/cols in the distance matrices (``n``). The return value was previously a 2-element tuple containing only the correlation coefficient and p-value.
* ``skbio.stats.distance.mantel`` reorders input ``DistanceMatrix`` instances based on matching IDs (see optional parameters ``strict`` and ``lookup`` for controlling this behavior). In the past, ``DistanceMatrix`` instances were treated the same as ``array_like`` input and no reordering took place, regardless of ID (mis)matches. ``array_like`` input behavior remains the same.
* If mismatched types are provided to ``skbio.stats.distance.mantel`` (e.g., a ``DistanceMatrix`` and ``array_like``), a ``TypeError`` will be raised.

### Miscellaneous

* Added git timestamp checking to checklist.py, ensuring that when changes are made to Cython (.pyx) files, their corresponding generated C files are also updated.
* Fixed performance bug when instantiating ``BiologicalSequence`` objects. The previous runtime scaled linearly with sequence length; it is now constant time when the sequence is already a string. See [#623](https://github.com/biocore/scikit-bio/issues/623) for details.
* IPython and six are now required dependencies.

## Version 0.2.0 (2014-08-07)

This is an initial alpha release of scikit-bio. At this stage, major backwards-incompatible API changes can and will happen. Many backwards-incompatible API changes were made since the previous release.

### Features

* Added ability to compute distances between sequences in a ``SequenceCollection`` object ([#509](https://github.com/biocore/scikit-bio/issues/509)), and expanded ``Alignment.distance`` to allow the user to pass a function for computing distances (the default distance metric is still ``scipy.spatial.distance.hamming``) ([#194](https://github.com/biocore/scikit-bio/issues/194)).
* Added functionality to not penalize terminal gaps in global alignment. This functionality results in more biologically relevant global alignments (see [#537](https://github.com/biocore/scikit-bio/issues/537) for discussion of the issue) and is now the default behavior for global alignment.
* The python global aligners (``global_pairwise_align``, ``global_pairwise_align_nucleotide``, and ``global_pairwise_align_protein``) now support aligning pairs of sequences, pairs of alignments, and a sequence and an alignment (see [#550](https://github.com/biocore/scikit-bio/issues/550)). This functionality supports progressive multiple sequence alignment, among other things such as adding a sequence to an existing alignment.
* Added ``StockholmAlignment.to_file`` for writing Stockholm-formatted files.
* Added ``strict=True`` optional parameter to ``DissimilarityMatrix.filter``.
* Added ``TreeNode.find_all`` for finding all tree nodes that match a given name.


### Bug fixes

* Fixed bug that resulted in a ``ValueError`` from ``local_align_pairwise_nucleotide`` (see [#504](https://github.com/biocore/scikit-bio/issues/504)) under many circumstances. This would not generate incorrect results, but would cause the code to fail.

### Backward-incompatible changes

* Removed ``skbio.math``, leaving ``stats`` and ``diversity`` to become top level packages. For example, instead of ``from skbio.math.stats.ordination import PCoA`` you would now import ``from skbio.stats.ordination import PCoA``.
* The module ``skbio.math.gradient`` as well as the contents of ``skbio.math.subsample`` and ``skbio.math.stats.misc`` are now found in ``skbio.stats``. As an example, to import subsample: ``from skbio.stats import subsample``; to import everything from gradient: ``from skbio.stats.gradient import *``.
* The contents of ``skbio.math.stats.ordination.utils`` are now in ``skbio.stats.ordination``.
* Removed ``skbio.app`` subpackage (i.e., the *application controller framework*) as this code has been ported to the standalone [burrito](https://github.com/biocore/burrito) Python package. This code was not specific to bioinformatics and is useful for wrapping command-line applications in general.
* Removed ``skbio.core``, leaving ``alignment``, ``genetic_code``, ``sequence``, ``tree``, and ``workflow`` to become top level packages. For example, instead of ``from skbio.core.sequence import DNA`` you would now import ``from skbio.sequence import DNA``.
* Removed ``skbio.util.exception`` and ``skbio.util.warning`` (see [#577](https://github.com/biocore/scikit-bio/issues/577) for the reasoning behind this change). The exceptions/warnings were moved to the following locations:
 - ``FileFormatError``, ``RecordError``, ``FieldError``, and ``EfficiencyWarning`` have been moved to ``skbio.util``
 - ``BiologicalSequenceError`` has been moved to ``skbio.sequence``
 - ``SequenceCollectionError`` and ``StockholmParseError`` have been moved to ``skbio.alignment``
 - ``DissimilarityMatrixError``, ``DistanceMatrixError``, ``DissimilarityMatrixFormatError``, and ``MissingIDError`` have been moved to ``skbio.stats.distance``
 - ``TreeError``, ``NoLengthError``, ``DuplicateNodeError``, ``MissingNodeError``, and ``NoParentError`` have been moved to ``skbio.tree``
 - ``FastqParseError`` has been moved to ``skbio.parse.sequences``
 - ``GeneticCodeError``, ``GeneticCodeInitError``, and ``InvalidCodonError`` have been moved to ``skbio.genetic_code``
* The contents of ``skbio.genetic_code`` formerly ``skbio.core.genetic_code`` are now in ``skbio.sequence``. The ``GeneticCodes`` dictionary is now a function ``genetic_code``. The functionality is the same, except that because this is now a function rather than a dict, retrieving a genetic code is done using a function call rather than a lookup (so, for example, ``GeneticCodes[2]`` becomes ``genetic_code(2)``.
* Many submodules have been made private with the intention of simplifying imports for users. See [#562](https://github.com/biocore/scikit-bio/issues/562) for discussion of this change. The following list contains the previous module name and where imports from that module should now come from.
 - ``skbio.alignment.ssw`` to ``skbio.alignment``
 - ``skbio.alignment.alignment`` to ``skbio.alignment``
 - ``skbio.alignment.pairwise`` to ``skbio.alignment``
 - ``skbio.diversity.alpha.base`` to ``skbio.diversity.alpha``
 - ``skbio.diversity.alpha.gini`` to ``skbio.diversity.alpha``
 - ``skbio.diversity.alpha.lladser`` to ``skbio.diversity.alpha``
 - ``skbio.diversity.beta.base`` to ``skbio.diversity.beta``
 - ``skbio.draw.distributions`` to ``skbio.draw``
 - ``skbio.stats.distance.anosim`` to ``skbio.stats.distance``
 - ``skbio.stats.distance.base`` to ``skbio.stats.distance``
 - ``skbio.stats.distance.permanova`` to ``skbio.stats.distance``
 - ``skbio.distance`` to ``skbio.stats.distance``
 - ``skbio.stats.ordination.base`` to ``skbio.stats.ordination``
 - ``skbio.stats.ordination.canonical_correspondence_analysis`` to ``skbio.stats.ordination``
 - ``skbio.stats.ordination.correspondence_analysis`` to ``skbio.stats.ordination``
 - ``skbio.stats.ordination.principal_coordinate_analysis`` to ``skbio.stats.ordination``
 - ``skbio.stats.ordination.redundancy_analysis`` to ``skbio.stats.ordination``
 - ``skbio.tree.tree`` to ``skbio.tree``
 - ``skbio.tree.trie`` to ``skbio.tree``
 - ``skbio.util.misc`` to ``skbio.util``
 - ``skbio.util.testing`` to ``skbio.util``
 - ``skbio.util.exception`` to ``skbio.util``
 - ``skbio.util.warning`` to ``skbio.util``
* Moved ``skbio.distance`` contents into ``skbio.stats.distance``.

### Miscellaneous

* Relaxed requirement in ``BiologicalSequence.distance`` that sequences being compared are of equal length. This is relevant for Hamming distance, so the check is still performed in that case, but other distance metrics may not have that requirement. See [#504](https://github.com/biocore/scikit-bio/issues/507)).
* Renamed ``powertrip.py`` repo-checking script to ``checklist.py`` for clarity.
* ``checklist.py`` now ensures that all unit tests import from a minimally deep API. For example, it will produce an error if ``skbio.core.distance.DistanceMatrix`` is used over ``skbio.DistanceMatrix``.
* Extra dimension is no longer calculated in ``skbio.stats.spatial.procrustes``.
* Expanded documentation in various subpackages.
* Added new scikit-bio logo. Thanks [Alina Prassas](http://cargocollective.com/alinaprassas)!

## Version 0.1.4 (2014-06-25)

This is a pre-alpha release. At this stage, major backwards-incompatible API changes can and will happen.

### Features

* Added Python implementations of Smith-Waterman and Needleman-Wunsch alignment as ``skbio.core.alignment.pairwise.local_pairwise_align`` and ``skbio.core.alignment.pairwise.global_pairwise_align``. These are much slower than native C implementations (e.g., ``skbio.core.alignment.local_pairwise_align_ssw``) and as a result raise an ``EfficencyWarning`` when called, but are included as they serve as useful educational examples as they’re simple to experiment with.
* Added ``skbio.core.diversity.beta.pw_distances`` and ``skbio.core.diversity.beta.pw_distances_from_table``. These provide convenient access to the ``scipy.spatial.distance.pdist`` *beta diversity* metrics from within scikit-bio. The ``skbio.core.diversity.beta.pw_distances_from_table`` function will only be available temporarily, until the ``biom.table.Table`` object is merged into scikit-bio (see [#489](https://github.com/biocore/scikit-bio/issues/489)), at which point ``skbio.core.diversity.beta.pw_distances`` will be updated to use that.
* Added ``skbio.core.alignment.StockholmAlignment``, which provides support for parsing [Stockholm-formatted alignment files](http://sonnhammer.sbc.su.se/Stockholm.html) and working with those alignments in the context RNA secondary structural information.
* Added ``skbio.core.tree.majority_rule`` function for computing consensus trees from a list of trees.

### Backward-incompatible changes

* Function ``skbio.core.alignment.align_striped_smith_waterman`` renamed to ``local_pairwise_align_ssw`` and now returns an ``Alignment`` object instead of an ``AlignmentStructure``
* The following keyword-arguments for ``StripedSmithWaterman`` and ``local_pairwise_align_ssw`` have been renamed:
    * ``gap_open`` -> ``gap_open_penalty``
    * ``gap_extend`` -> ``gap_extend_penalty``
    * ``match`` -> ``match_score``
    * ``mismatch`` -> ``mismatch_score``
* Removed ``skbio.util.sort`` module in favor of [natsort](https://pypi.python.org/pypi/natsort) package.

### Miscellaneous

* Added powertrip.py script to perform basic sanity-checking of the repo based on recurring issues that weren't being caught until release time; added to Travis build.
* Added RELEASE.md with release instructions.
* Added intersphinx mappings to docs so that "See Also" references to numpy, scipy, matplotlib, and pandas are hyperlinks.
* The following classes are no longer ``namedtuple`` subclasses (see [#359](https://github.com/biocore/scikit-bio/issues/359) for the rationale):
    * ``skbio.math.stats.ordination.OrdinationResults``
    * ``skbio.math.gradient.GroupResults``
    * ``skbio.math.gradient.CategoryResults``
    * ``skbio.math.gradient.GradientANOVAResults``
* Added coding guidelines draft.
* Added new alpha diversity formulas to the ``skbio.math.diversity.alpha`` documentation.

## Version 0.1.3 (2014-06-12)

This is a pre-alpha release. At this stage, major backwards-incompatible API changes can and will happen.

### Features

* Added ``enforce_qual_range`` parameter to ``parse_fastq`` (on by default, maintaining backward compatibility). This allows disabling of the quality score range-checking.
* Added ``skbio.core.tree.nj``, which applies neighbor-joining for phylogenetic reconstruction.
* Added ``bioenv``, ``mantel``, and ``pwmantel`` distance-based statistics to ``skbio.math.stats.distance`` subpackage.
* Added ``skbio.math.stats.misc`` module for miscellaneous stats utility functions.
* IDs are now optional when constructing a ``DissimilarityMatrix`` or ``DistanceMatrix`` (monotonically-increasing integers cast as strings are automatically used).
* Added ``DistanceMatrix.permute`` method for randomly permuting rows and columns of a distance matrix.
* Added the following methods to ``DissimilarityMatrix``: ``filter``, ``index``, and ``__contains__`` for ID-based filtering, index lookup, and membership testing, respectively.
* Added ``ignore_comment`` parameter to ``parse_fasta`` (off by default, maintaining backward compatibility). This handles stripping the comment field from the header line (i.e., all characters beginning with the first space) before returning the label.
* Added imports of ``BiologicalSequence``, ``NucleotideSequence``, ``DNA``, ``DNASequence``, ``RNA``, ``RNASequence``, ``Protein``, ``ProteinSequence``, ``DistanceMatrix``, ``align_striped_smith_waterman``, `` SequenceCollection``, ``Alignment``, ``TreeNode``, ``nj``, ``parse_fasta``, ``parse_fastq``, ``parse_qual``, ``FastaIterator``, ``FastqIterator``, ``SequenceIterator`` in ``skbio/__init__.py`` for convenient importing. For example, it's now possible to ``from skbio import Alignment``, rather than ``from skbio.core.alignment import Alignment``.

### Bug fixes

* Fixed a couple of unit tests that could fail stochastically.
* Added missing ``__init__.py`` files to a couple of test directories so that these tests won't be skipped.
* ``parse_fastq`` now raises an error on dangling records.
* Fixed several warnings that were raised while running the test suite with Python 3.4.

### Backward-incompatible changes

* Functionality imported from ``skbio.core.ssw`` must now be imported from ``skbio.core.alignment`` instead.

### Miscellaneous

* Code is now flake8-compliant; added flake8 checking to Travis build.
* Various additions and improvements to documentation (API, installation instructions, developer instructions, etc.).
* ``__future__`` imports are now standardized across the codebase.
* New website front page and styling changes throughout. Moved docs site to its own versioned subdirectories.
* Reorganized alignment data structures and algorithms (e.g., SSW code, ``Alignment`` class, etc.) into an ``skbio.core.alignment`` subpackage.

## Version 0.1.1 (2014-05-16)

Fixes to setup.py. This is a pre-alpha release. At this stage, major backwards-incompatible API changes can and will happen.

## Version 0.1.0 (2014-05-15)

Initial pre-alpha release. At this stage, major backwards-incompatible API changes can and will happen.<|MERGE_RESOLUTION|>--- conflicted
+++ resolved
@@ -30,13 +30,10 @@
 
 * Added option to return a capture group compiled regex pattern to any class inheriting ``GrammaredSequence`` through the ``to_regex`` method. ([#1431](https://github.com/biocore/scikit-bio/issues/1431))
 
-<<<<<<< HEAD
 * Added `Dissimilarity.within` and `.between` to obtain the respective distances and express them as a `DataFrame`.
 
 * Added Kendall Tau as possible correlation method in the _mantel.py function.
 
-=======
->>>>>>> ffadf392
 ### Backward-incompatible changes [stable]
 
 ### Backward-incompatible changes [experimental]
