--- conflicted
+++ resolved
@@ -3,9 +3,7 @@
 ## Version 0.2.3-dev (changes since 0.2.3 release go here)
 
 ### Features
-<<<<<<< HEAD
 * Added ``heatmap`` method to ``skbio.alignment.Alignment`` for creating a heatmap from an alignment ([#765](https://github.com/biocore/scikit-bio/issues/765)).
-=======
 
 ### Bug fixes
 * Changed `BiologicalSequence.distance` to raise an error any time two sequences are passed of different lengths regardless of the `distance_fn` being passed. [(#514)](https://github.com/biocore/scikit-bio/issues/514)
@@ -30,7 +28,6 @@
 * `skbio.alignment.Alignment.majority_consensus` now returns `BiologicalSequence('')` if the alignment is empty. Previously, `''` was returned.
 
 ### Miscellaneous
->>>>>>> bf0d8c6b
 
 ## Version 0.2.3 (2015-02-13)
 
