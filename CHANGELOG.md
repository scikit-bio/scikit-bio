# scikit-bio changelog

## Version 0.5.8-dev

### Features
<<<<<<< HEAD

### Bug fixes

* Fixed bug [#1847](https://github.com/biocore/scikit-bio/issues/1847) in which the edge from the root was inadvertantly included in the calculation for `descending_branch_length`
=======
* Added `skbio.stats.composition.tree_basis` to construct ILR bases from `TreeNode` objects. ([#1862](https://github.com/biocore/scikit-bio/pull/1862))

### Backward-incompatible changes [experimental]
* With the introduction of the `tree_basis` object, the ILR bases are now represented in log-odds coordinates rather than in probabilities to minimize issues with numerical stability. Furthermore, the `ilr` and `ilr_inv` functions now takes the `basis` input parameter in terms of log-odds coordinates. This affects the `skbio.stats.composition.sbp_basis` as well. ([#1862](https://github.com/biocore/scikit-bio/pull/1862))

### Important

* Complex multiple axis indexing operations with `TabularMSA` have been removed from testing due to incompatibilities with modern versions of Pandas. ([#1851](https://github.com/biocore/scikit-bio/pull/1851))
* Pinning `scipy <= 1.10.1` ([#1851](https://github.com/biocore/scikit-bio/pull/1867))

### Bug fixes

* Fixed a bug that caused build failure on the ARM64 microarchitecture due to floating-point number handling. ([#1859](https://github.com/biocore/scikit-bio/pull/1859))

### Miscellaneous

* Replaced dependencies `CacheControl` and `lockfile` with `requests` to avoid a dependency inconsistency issue of the former. (See [#1863](https://github.com/biocore/scikit-bio/pull/1863), merged in [#1859](https://github.com/biocore/scikit-bio/pull/1859))
* Updated installation instructions for developers in `CONTRIBUTING.md` ([#1860](https://github.com/biocore/scikit-bio/pull/1860))
>>>>>>> 5e940ff7

## Version 0.5.8

### Features

* Added NCBI taxonomy database dump format (`taxdump`) ([#1810](https://github.com/biocore/scikit-bio/pull/1810)).
* Added `TreeNode.from_taxdump` for converting taxdump into a tree ([#1810](https://github.com/biocore/scikit-bio/pull/1810)).
* scikit-learn has been removed as a dependency. This was a fairly heavy-weight dependency that was providing minor functionality to scikit-bio. The critical components have been implemented in scikit-bio directly, and the non-criticial components are listed under "Backward-incompatible changes [experimental]".
* Python 3.11 is now supported.

### Backward-incompatible changes [experimental]
* With the removal of the scikit-learn dependency, three beta diversity metric names can no longer be specified. These are `wminkowski`, `nan_euclidean`, and `haversine`. On testing, `wminkowski` and `haversine` did not work through `skbio.diversity.beta_diversity` (or `sklearn.metrics.pairwise_distances`). The former was deprecated in favor of calling `minkowski` with a vector of weights provided as kwarg `w` (example below), and the latter does not work with data of this shape. `nan_euclidean` can still be accessed fron scikit-learn directly if needed, if a user installs scikit-learn in their environment (example below).

    ```
    counts = [[23, 64, 14, 0, 0, 3, 1],
            [0, 3, 35, 42, 0, 12, 1],
            [0, 5, 5, 0, 40, 40, 0],
            [44, 35, 9, 0, 1, 0, 0],
            [0, 2, 8, 0, 35, 45, 1],
            [0, 0, 25, 35, 0, 19, 0],
            [88, 31, 0, 5, 5, 5, 5],
            [44, 39, 0, 0, 0, 0, 0]]

    # new mechanism of accessing wminkowski
    from skbio.diversity import beta_diversity
    beta_diversity("minkowski", counts, w=[1,1,1,1,1,1,2])

    # accessing nan_euclidean through scikit-learn directly
    import skbio
    from sklearn.metrics import pairwise_distances
    sklearn_dm = pairwise_distances(counts, metric="nan_euclidean")
    skbio_dm = skbio.DistanceMatrix(sklearn_dm)
    ```

### Deprecated functionality [experimental]
* `skbio.alignment.local_pairwise_align_ssw` has been deprecated ([#1814](https://github.com/biocore/scikit-bio/issues/1814)) and will be removed or replaced in scikit-bio 0.6.0.

## Version 0.5.7

### Features

* Introduce support for Python 3.10 ([#1801](https://github.com/biocore/scikit-bio/pull/1801)).
* Tentative support for Apple M1 ([#1709](https://github.com/biocore/scikit-bio/pull/1709)).
* Added support for reading and writing a binary distance matrix object format. ([#1716](https://github.com/biocore/scikit-bio/pull/1716))
* Added support for `np.float32` with `DissimilarityMatrix` objects.
* Added support for method and number_of_dimensions to permdisp reducing the runtime by 100x at 4000 samples, [issue #1769](https://github.com/biocore/scikit-bio/pull/1769).
* OrdinationResults object is now accepted as input for permdisp.

### Performance enhancements

* Avoid an implicit data copy on construction of `DissimilarityMatrix` objects.
* Avoid validation on copy of `DissimilarityMatrix` and `DistanceMatrix` objects, see [PR #1747](https://github.com/biocore/scikit-bio/pull/1747)
* Use an optimized version of symmetry check in DistanceMatrix, see [PR #1747](https://github.com/biocore/scikit-bio/pull/1747)
* Avoid performing filtering when ids are identical, see [PR #1752](https://github.com/biocore/scikit-bio/pull/1752)
* center_distance_matrix has been re-implemented in cython for both speed and memory use. Indirectly speeds up pcoa [PR #1749](https://github.com/biocore/scikit-bio/pull/1749)
* Use a memory-optimized version of permute in DistanceMatrix, see [PR #1756](https://github.com/biocore/scikit-bio/pull/1756).
* Refactor pearson and spearman skbio.stats.distance.mantel implementations to drastically improve memory locality. Also cache intermediate results that are invariant across permutations, see [PR #1756](https://github.com/biocore/scikit-bio/pull/1756).
* Refactor permanova to remove intermediate buffers and cythonize the internals, see [PR #1768](https://github.com/biocore/scikit-bio/pull/1768).

### Bug fixes

* Fix windows and 32bit incompatibility in `unweighted_unifrac`.

### Miscellaneous

* Python 3.6 has been removed from our testing matrix.
* Specify build dependencies in pyproject.toml. This allows the package to be installed without having to first manually install numpy.
* Update hdmedians package to a version which doesn't require an initial manual numpy install.
* Now buildable on non-x86 platforms due to use of the [SIMD Everywhere](https://github.com/simd-everywhere/simde) library.
* Regenerate Cython wrapper by default to avoid incompatibilities with installed CPython.
* Update documentation for the `skbio.stats.composition.ancom` function. ([#1741](https://github.com/biocore/scikit-bio/pull/1741))

## Version 0.5.6

### Features

* Added option to return a capture group compiled regex pattern to any class inheriting ``GrammaredSequence`` through the ``to_regex`` method. ([#1431](https://github.com/biocore/scikit-bio/issues/1431))

* Added `Dissimilarity.within` and `.between` to obtain the respective distances and express them as a `DataFrame`. ([#1662](https://github.com/biocore/scikit-bio/pull/1662))

* Added Kendall Tau as possible correlation method in the `skbio.stats.distance.mantel` function ([#1675](https://github.com/biocore/scikit-bio/issues/1675)).

* Added support for IUPAC amino acid codes U (selenocysteine), O (pyrrolysine), and J (leucine or isoleucine). ([#1576](https://github.com/biocore/scikit-bio/issues/1576)

### Backward-incompatible changes [stable]

### Backward-incompatible changes [experimental]

* Changed `skbio.tree.TreeNode.support` from a method to a property.
* Added `assign_supports` method to `skbio.tree.TreeNode` to extract branch support values from node labels.
* Modified the way a node's label is printed: `support:name` if both exist, or `support` or `name` if either exists.

### Performance enhancements

### Bug fixes
* Require `Sphinx <= 3.0`. Newer Sphinx versions caused build errors. [#1719](https://github.com/biocore/scikit-bio/pull/1719)

* * `skbio.stats.ordination` tests have been relaxed. ([#1713](https://github.com/biocore/scikit-bio/issues/1713))

* Fixes build errors for newer versions of NumPy, Pandas, and SciPy.

* Corrected a criticial bug in `skbio.alignment.StripedSmithWaterman`/`skbio.alignment.local_pairwise_align_ssw` which would cause the formatting of the aligned sequences to misplace gap characters by the number of gap characters present in the opposing aligned sequence up to that point. This was caused by a faulty implementation of CIGAR string parsing, see [#1679](https://github.com/biocore/scikit-bio/pull/1679) for full details.

* Fixes build errors for newer versions of NumPy, Pandas, and SciPy.

* Corrected a criticial bug in `skbio.alignment.StripedSmithWaterman`/`skbio.alignment.local_pairwise_align_ssw` which would cause the formatting of the aligned sequences to misplace gap characters by the number of gap characters present in the opposing aligned sequence up to that point. This was caused by a faulty implementation of CIGAR string parsing, see [#1679](https://github.com/biocore/scikit-bio/pull/1679) for full details.

### Deprecated functionality [stable]

### Deprecated functionality [experimental]

### Miscellaneous

* `skbio.diversity.beta_diversity` now accepts a pandas DataFrame as input.

* Avoid pandas 1.0.0 import warning ([#1688](https://github.com/biocore/scikit-bio/issues/1688))

* Added support for Python 3.8 and dropped support for Python 3.5.

* This version now depends on `scipy >= 1.3` and `pandas >= 1.0`.

## Version 0.5.5 (2018-12-10)

### Features

* `skbio.stats.composition` now has methods to compute additive log-ratio transformation and inverse additive log-ratio transformation (`alr`, `alr_inv`) as well as a method to build a basis from a sequential binary partition (`sbp_basis`).

### Backward-incompatible changes [stable]

### Backward-incompatible changes [experimental]

### Performance enhancements

### Bug fixes

### Deprecated functionality [stable]

### Deprecated functionality [experimental]

### Miscellaneous
* Python 3.6 and 3.7 compatibility is now supported

* A pytest runner is shipped with every installation ([#1633](https://github.com/biocore/scikit-bio/pull/1633))

* The nosetest framework has been replaced in favor of pytest ([#1624](https://github.com/biocore/scikit-bio/pull/1624))

* The numpy docs are deprecated in favor of [Napoleon](http://www.sphinx-doc.org/en/master/usage/extensions/napoleon.html) ([#1629](https://github.com/biocore/scikit-bio/pull/1629))

* This version is now compatible with NumPy >= 1.9.2 and Pandas >= 0.23. ([#1627](https://github.com/biocore/scikit-bio/pull/1627))

## Version 0.5.4 (2018-08-23)

### Features

* Added `FSVD`, an alternative fast heuristic method to perform Principal Coordinates Analysis, to `skbio.stats.ordination.pcoa`.

### Backward-incompatible changes [stable]

### Backward-incompatible changes [experimental]

### Performance enhancements

* Added optimized utility methods `f_matrix_inplace` and `e_matrix_inplace` which perform `f_matrix` and `e_matrix` computations in-place and are used by the new `center_distance_matrix` method in `skbio.stats.ordination`.

### Bug fixes

### Deprecated functionality [stable]

### Deprecated functionality [experimental]

### Miscellaneous

## Version 0.5.3 (2018-08-07)

### Features
* Added `unpack` and `unpack_by_func` methods to `skbio.tree.TreeNode` to unpack one or multiple internal nodes. The `unpack` operation removes an internal node and regrafts its children to its parent while retaining the overall length. ([#1572](https://github.com/biocore/scikit-bio/pull/1572))
* Added `support` to `skbio.tree.TreeNode` to return the support value of a node.
* Added `permdisp` to `skbio.stats.distance` to test for the homogeniety of groups. ([#1228](https://github.com/biocore/scikit-bio/issues/1228)).

* Added `pcoa_biplot` to `skbio.stats.ordination` to project descriptors into a PCoA plot.

* Fixed pandas to 0.22.0 due to this: https://github.com/pandas-dev/pandas/issues/20527

### Backward-incompatible changes [stable]

### Backward-incompatible changes [experimental]

### Performance enhancements

### Bug fixes

* Relaxing type checking in diversity calculations.  ([#1583](https://github.com/biocore/scikit-bio/issues/1583)).

### Deprecated functionality [stable]

### Deprecated functionality [experimental]

### Miscellaneous


## Version 0.5.2 (2018-04-18)

### Features
* Added ``skbio.io.format.embl`` for reading and writing EMBL files for ``DNA``, ``RNA`` and ``Sequence`` classes.

* Removing ValueError check in `skbio.stats._subsample.subsample_counts` when `replace=True` and `n` is greater than the number of items in counts.  [#1527](https://github.com/biocore/scikit-bio/pull/1527)

* Added ``skbio.io.format.gff3`` for reading and writing GFF3 files for ``DNA``, ``Sequence``, and ``IntervalMetadata`` classes. ([#1450](https://github.com/biocore/scikit-bio/pull/1450))

* `skbio.metadata.IntervalMetadata` constructor has a new keyword argument, `copy_from`, for creating an `IntervalMetadata` object from an existing `IntervalMetadata` object with specified `upper_bound`.

* `skbio.metadata.IntervalMetadata` constructor allows `None` as a valid value for `upper_bound`. An `upper_bound` of `None` means that the `IntervalMetadata` object has no upper bound.

* `skbio.metadata.IntervalMetadata.drop` has a new boolean parameter `negate` to indicate whether to drop or keep the specified `Interval` objects.

### Backward-incompatible changes [stable]

### Backward-incompatible changes [experimental]

### Performance enhancements
* `skbio.tree.nj` wall-clock runtime was decreased by 99% for a 500x500 distance matrix and 93% for a 100x100 distance matrix. ([#1512](https://github.com/biocore/scikit-bio/pull/1512), [#1513](https://github.com/biocore/scikit-bio/pull/1513))

### Bug fixes
* The `include_self` parameter was not being honored in `skbio.TreeNode.tips`. The scope of this bug was that if `TreeNode.tips` was called on a tip, it would always result in an empty `list` when unrolled.

* In `skbio.stats.ordination.ca`, `proportion_explained` was missing in the returned `OrdinationResults` object. ([#1345](https://github.com/biocore/scikit-bio/issues/1345))

* `skbio.diversity.beta_diversity` now handles qualitative metrics as expected such that `beta_diversity('jaccard', mat) == beta_diversity('jaccard', mat > 0)`. Please see [#1549](https://github.com/biocore/scikit-bio/issues/1549) for further detail.

* `skbio.stats.ordination.rda` The occasional column mismatch in output `biplot_scores` is fixed ([#1519](https://github.com/biocore/scikit-bio/issues/1519)).

### Deprecated functionality [stable]

### Deprecated functionality [experimental]

### Miscellaneous
* scikit-bio now depends on pandas >= 0.19.2, and is compatible with newer pandas versions (e.g. 0.20.3) that were previously incompatible.
* scikit-bio now depends on `numpy >= 1.9.2, < 1.14.0` for compatibility with Python 3.4, 3.5, and 3.6 and the available numpy conda packages in `defaults` and `conda-forge` channels.
* added support for running tests from `setup.py`. Both `python setup.py nosetests` and `python setup.py test` are now supported, however `python setup.py test` will only run a subset of the full test suite. ([#1341](https://github.com/biocore/scikit-bio/issues/1341))

## Version 0.5.1 (2016-11-12)

### Features
* Added `IntervalMetadata` and `Interval` classes in `skbio.metadata` to store, query, and manipulate information of a sub-region of a sequence. ([#1414](https://github.com/biocore/scikit-bio/issues/1414))
* `Sequence` and its child classes (including `GrammaredSequence`, `RNA`, `DNA`, `Protein`) now accept `IntervalMetadata` in their constructor API. Some of their relevant methods are also updated accordingly. ([#1430](https://github.com/biocore/scikit-bio/pull/1430))
* GenBank parser now reads and writes `Sequence` or its subclass objects with `IntervalMetadata`. ([#1440](https://github.com/biocore/scikit-bio/pull/1440))
* `DissimilarityMatrix` now has a new constructor method called `from_iterable`. ([#1343](https://github.com/biocore/scikit-bio/issues/1343)).
* `DissimilarityMatrix` now allows non-hollow matrices. ([#1343](https://github.com/biocore/scikit-bio/issues/1343)).
* `DistanceMatrix.from_iterable` now accepts a `validate=True` parameter. ([#1343](https://github.com/biocore/scikit-bio/issues/1343)).
* ``DistanceMatrix`` now has a new method called ``to_series`` to create a ``pandas.Series`` from a ``DistanceMatrix`` ([#1397](https://github.com/biocore/scikit-bio/issues/1397)).
* Added parallel beta diversity calculation support via `skbio.diversity.block_beta_diversity`. The issue and idea is discussed in ([#1181](https://github.com/biocore/scikit-bio/issues/1181), while the actual code changes are in [#1352](https://github.com/biocore/scikit-bio/pull/1352)).


### Backward-incompatible changes [stable]
* The constructor API for `Sequence` and its child classes (including `GrammaredSequence`, `RNA`, `DNA`, `Protein`) are changed from `(sequence, metadata=None, positional_metadata=None, lowercase=False)` to `(sequence, metadata=None, positional_metadata=None, interval_metadata=None, lowercase=False)`

  The changes are made to allow these classes to adopt `IntervalMetadata` object for interval features on the sequence. The `interval_metadata` parameter is added imediately after `positional_metadata` instead of appended to the end, because it is more natural and logical and, more importantly, because it is unlikely in practice to break user code. A user's code would break only if they had supplied `metadata`, `postional_metadata`, and `lowercase` parameters positionally. In the unlikely event that this happens, users will get an error telling them a bool isn't a valid `IntervalMetadata` type, so it won't silently produce buggy behavior.

### Backward-incompatible changes [experimental]
* Modifying basis handling in `skbio.stats.composition.ilr_inv` prior to checking for orthogonality.  Now the basis is strictly assumed to be in the Aitchison simplex.
* `DistanceMatrix.from_iterable` default behavior is now to validate matrix by computing all pairwise distances. Pass `validate=False` to get the previous behavior (no validation, but faster execution).([#1343](https://github.com/biocore/scikit-bio/issues/1343)).
* GenBank I/O now parses sequence features into the attribute of `interval_metadata` instead of `positiona_metadata`. And the key of `FEATURES` is removed from `metadata` attribute.

### Performance enhancements
* `TreeNode.shear` was rewritten for approximately a 25% performance increase. ([#1399](https://github.com/biocore/scikit-bio/pull/1399))
* The `IntervalMetadata` allows dramatic decrease in memory usage in reading GenBank files of feature rich sequences. ([#1159](https://github.com/biocore/scikit-bio/issues/1159))

### Bug fixes

* `skbio.tree.TreeNode.prune` and implicitly `skbio.tree.TreeNode.shear` were not handling a situation in which a parent was validly removed during pruning operations as may happen if the resulting subtree does not include the root. Previously, an `AttributeError` would raise as `parent` would be `None` in this situation.
* numpy linking was fixed for installation under El Capitan.
* A bug was introduced in #1398 into `TreeNode.prune` and fixed in #1416 in which, under the special case of a single descendent existing from the root, the resulting children parent references were not updated. The cause of the bug was a call made to `self.children.extend` as opposed to `self.extend` where the former is a `list.extend` without knowledge of the tree, while the latter is `TreeNode.extend` which is able to adjust references to `self.parent`.

### Miscellaneous

* Removed deprecated functions from `skbio.util`: `is_casava_v180_or_later`, `remove_files`, and `create_dir`.
* Removed deprecated `skbio.Sequence.copy` method.

## Version 0.5.0 (2016-06-14)

**IMPORTANT**: scikit-bio is no longer compatible with Python 2. scikit-bio is compatible with Python 3.4 and later.

### Features
* Added more descriptive error message to `skbio.io.registry` when attempting to read without specifying `into` and when there is no generator reader. ([#1326](https://github.com/biocore/scikit-bio/issues/1326))
* Added support for reference tags to `skbio.io.format.stockholm` reader and writer. ([#1348](https://github.com/biocore/scikit-bio/issues/1348))
* Expanded error message in `skbio.io.format.stockholm` reader when `constructor` is not passed, in order to provide better explanation to user. ([#1327](https://github.com/biocore/scikit-bio/issues/1327))
* Added `skbio.sequence.distance.kmer_distance` for computing the kmer distance between two sequences. ([#913](https://github.com/biocore/scikit-bio/issues/913))
* Added `skbio.sequence.Sequence.replace` for assigning a character to positions in a `Sequence`. ([#1222](https://github.com/biocore/scikit-bio/issues/1222))
* Added support for `pandas.RangeIndex`, lowering the memory footprint of default integer index objects. `Sequence.positional_metadata` and `TabularMSA.positional_metadata` now use `pd.RangeIndex` as the positional metadata index. `TabularMSA` now uses `pd.RangeIndex` as the default index. Usage of `pd.RangeIndex` over the previous `pd.Int64Index` [should be transparent](http://pandas.pydata.org/pandas-docs/version/0.18.0/whatsnew.html#range-index), so these changes should be non-breaking to users. scikit-bio now depends on pandas >= 0.18.0 ([#1308](https://github.com/biocore/scikit-bio/issues/1308))
* Added `reset_index=False` parameter to `TabularMSA.append` and `TabularMSA.extend` for resetting the MSA's index to the default index after appending/extending.
* Added support for partial pairwise calculations via `skbio.diversity.partial_beta_diversity`. ([#1221](https://github.com/biocore/scikit-bio/issues/1221), [#1337](https://github.com/biocore/scikit-bio/pull/1337)). This function is immediately deprecated as its return type will change in the future and should be used with caution in its present form (see the function's documentation for details).
* `TemporaryFile` and `NamedTemporaryFile` are now supported IO sources for `skbio.io` and related functionality.  ([#1291](https://github.com/biocore/scikit-bio/issues/1291))
* Added `tree_node_class=TreeNode` parameter to `skbio.tree.majority_rule` to support returning consensus trees of type `TreeNode` (the default) or a type that has the same interface as `TreeNode` (e.g. `TreeNode` subclasses) ([#1193](https://github.com/biocore/scikit-bio/pull/1193))
* `TreeNode.from_linkage_matrix` and `TreeNode.from_taxonomy` now support constructing `TreeNode` subclasses. `TreeNode.bifurcate` now supports `TreeNode` subclasses ([#1193](https://github.com/biocore/scikit-bio/pull/1193))
* The `ignore_metadata` keyword has been added to `TabularMSA.iter_positions` to improve performance when metadata is not necessary.
* Pairwise aligners in `skbio.alignment` now propagate per-sequence `metadata` objects (this does not include `positional_metadata`).

### Backward-incompatible changes [stable]

### Backward-incompatible changes [experimental]
* `TabularMSA.append` and `TabularMSA.extend` now require one of `minter`, `index`, or `reset_index` to be provided when incorporating new sequences into an MSA. Previous behavior was to auto-increment the index labels if `minter` and `index` weren't provided and the MSA had a default integer index, otherwise error. Use `reset_index=True` to obtain the previous behavior in a more explicit way.
* `skbio.stats.composition.ancom` now returns two `pd.DataFrame` objects, where it previously returned one. The first contains the ANCOM test results, as before, and the second contains percentile abundances of each feature in each group. The specific percentiles that are computed and returned is controlled by the new `percentiles` parameter to `skbio.stats.composition.ancom`. In the future, this second `pd.DataFrame` will not be returned by this function, but will be available through the [contingency table API](https://github.com/biocore/scikit-bio/issues/848). ([#1293](https://github.com/biocore/scikit-bio/issues/1293))
* `skbio.stats.composition.ancom` now performs multiple comparisons correction by default. The previous behavior of not performing multiple comparisons correction can be achieved by passing ``multiple_comparisons_correction=None``.
* The ``reject`` column in the first ``pd.DataFrame`` returned from `skbio.stats.composition.ancom` has been renamed ``Reject null hypothesis`` for clarity. ([#1375](https://github.com/biocore/scikit-bio/issues/1375))

### Bug fixes
* Fixed row and column names to `biplot_scores` in the `OrdinationResults` object from `skbio.stats.ordination`. This fix affect the `cca` and `rda` methods. ([#1322](https://github.com/biocore/scikit-bio/issues/1322))
* Fixed bug when using `skbio.io.format.stockholm` reader on file with multi-line tree with no id. Previously this raised an `AttributeError`, now it correctly handles this type of tree. ([#1334](https://github.com/biocore/scikit-bio/issues/1334))
* Fixed bug when reading Stockholm files with GF or GS features split over multiple lines. Previously, the feature text was simply concatenated because it was assumed to have trailing whitespace. There are examples of Stockholm files with and without trailing whitespace for multi-line features, so the `skbio.io.format.stockholm` reader now adds a single space when concatenating feature text without trailing whitespace to avoid joining words together. Multi-line trees stored as GF metadata are concatenated as they appear in the file; a space is not added when concatenating. ([#1328](https://github.com/biocore/scikit-bio/issues/1328))
* Fixed bug when using `Sequence.iter_kmers` on empty `Sequence` object. Previously this raised a `ValueError`, now it returns
an empty generator.
* Fixed minor bug where adding sequences to an empty `TabularMSA` with MSA-wide `positional_metadata` would result in a `TabularMSA` object in an inconsistent state. This could happen using `TabularMSA.append` or `TabularMSA.extend`. This bug only affects a `TabularMSA` object *without* sequences that has MSA-wide `positional_metadata` (for example, `TabularMSA([], positional_metadata={'column': []})`).
* `TreeNode.distance` now handles the situation in which `self` or `other` are ancestors. Previosly, a node further up the tree was used resulting in inflated distances. ([#807](https://github.com/biocore/scikit-bio/issues/807))
* `TreeNode.prune` can now handle a root with a single descendent. Previously, the root was ignored from possibly having a single descendent. ([#1247](https://github.com/biocore/scikit-bio/issues/1247))
* Providing the `format` keyword to `skbio.io.read` when creating a generator with an empty file will now return an empty generator instead of raising `StopIteration`. ([#1313](https://github.com/biocore/scikit-bio/issues/1313))
* `OrdinationResults` is now importable from `skbio` and `skbio.stats.ordination` and correctly linked from the documentation ([#1205](https://github.com/biocore/scikit-bio/issues/1205))
* Fixed performance bug in pairwise aligners resulting in 100x worse performance than in 0.2.4.

### Deprecated functionality [stable]
* Deprecated use of the term "non-degenerate", in favor of "definite". `GrammaredSequence.nondegenerate_chars`, `GrammaredSequence.nondegenerates`, and `GrammaredSequence.has_nondegenerates` have been renamed to `GrammaredSequence.definite_chars`, `GrammaredSequence.definites`, and `GrammaredSequence.has_definites`, respectively. The old names will be removed in scikit-bio 0.5.2. Relevant affected public classes include `GrammaredSequence`, `DNA`, `RNA`, and `Protein`.

### Deprecated functionality [experimental]
* Deprecated function `skbio.util.create_dir`. This function will be removed in scikit-bio 0.5.1. Please use the Python standard library
functionality described [here](https://docs.python.org/2/library/os.html#os.makedirs). ([#833](https://github.com/biocore/scikit-bio/issues/833))
* Deprecated function `skbio.util.remove_files`. This function will be removed in scikit-bio 0.5.1. Please use the Python standard library
functionality described [here](https://docs.python.org/2/library/os.html#os.remove). ([#833](https://github.com/biocore/scikit-bio/issues/833))
* Deprecated function `skbio.util.is_casava_v180_or_later`. This function will be removed in 0.5.1. Functionality moved to FASTQ sniffer.
([#833](https://github.com/biocore/scikit-bio/issues/833))

### Miscellaneous
* When installing scikit-bio via `pip`, numpy must now be installed first ([#1296](https://github.com/biocore/scikit-bio/issues/1296))

## Version 0.4.2 (2016-02-17)

Minor maintenance release. **This is the last Python 2.7 compatible release. Future scikit-bio releases will only support Python 3.**

### Features
* Added `skbio.tree.TreeNode.bifurcate` for converting multifurcating trees into bifurcating trees. ([#896](https://github.com/biocore/scikit-bio/issues/896))
* Added `skbio.io.format.stockholm` for reading Stockholm files into a `TabularMSA` and writing from a `TabularMSA`. ([#967](https://github.com/biocore/scikit-bio/issues/967))
* scikit-bio `Sequence` objects have better compatibility with numpy. For example, calling `np.asarray(sequence)` now converts the sequence to a numpy array of characters (the same as calling `sequence.values`).
* Added `skbio.sequence.distance` subpackage for computing distances between scikit-bio `Sequence` objects ([#913](https://github.com/biocore/scikit-bio/issues/913))
* Added ``skbio.sequence.GrammaredSequence``, which can be inherited from to create grammared sequences with custom alphabets (e.g., for use with TabularMSA) ([#1175](https://github.com/biocore/scikit-bio/issues/1175))
* Added ``skbio.util.classproperty`` decorator

### Backward-incompatible changes [stable]
* When sniffing or reading a file (`skbio.io.sniff`, `skbio.io.read`, or the object-oriented `.read()` interface), passing `newline` as a keyword argument to `skbio.io.open` now raises a `TypeError`. This backward-incompatible change to a stable API is necessary because it fixes a bug (more details in bug fix section below).
* When reading a FASTQ or QSEQ file and passing `variant='solexa'`, `ValueError` is now raised instead of `NotImplementedError`. This backward-incompatible change to a stable API is necessary to avoid creating a spin-locked process due to [a bug in Python](https://bugs.python.org/issue25786). See [#1256](https://github.com/biocore/scikit-bio/issues/1256) for details. This change is temporary and will be reverted to `NotImplementedError` when the bug is fixed in Python.

### Backward-incompatible changes [experimental]
* `skbio.io.format.genbank`: When reading GenBank files, the date field of the LOCUS line is no longer parsed into a `datetime.datetime` object and is left as a string. When writing GenBank files, the locus date metadata is expected to be a string instead of a `datetime.datetime` object ([#1153](https://github.com/biocore/scikit-bio/issues/1153))
* `Sequence.distance` now converts the input sequence (`other`) to its type before passing both sequences to `metric`. Previous behavior was to always convert to `Sequence`.

### Bug fixes
* Fixed bug when using `Sequence.distance` or `DistanceMatrix.from_iterable` to compute distances between `Sequence` objects with differing `metadata`/`positional_metadata` and passing `metric=scipy.spatial.distance.hamming` ([#1254](https://github.com/biocore/scikit-bio/issues/1254))
* Fixed performance bug when computing Hamming distances between `Sequence` objects in `DistanceMatrix.from_iterable` ([#1250](https://github.com/biocore/scikit-bio/issues/1250))
* Changed `skbio.stats.composition.multiplicative_replacement` to raise an error whenever a large value of `delta` is chosen ([#1241](https://github.com/biocore/scikit-bio/issues/1241))
* When sniffing or reading a file (`skbio.io.sniff`, `skbio.io.read`, or the object-oriented `.read()` interface), passing `newline` as a keyword argument to `skbio.io.open` now raises a `TypeError`. The file format's `newline` character will be used when opening the file. Previous behavior allowed overriding the format's `newline` character but this could cause issues with readers that assume newline characters are those defined by the file format (which is an entirely reasonable assumption). This bug is very unlikely to have surfaced in practice as the default `newline` behavior is *universal newlines mode*.
* DNA, RNA, and Protein are no longer inheritable because they assume an IUPAC alphabet.
* `DistanceMatrix` constructor provides more informative error message when data contains NaNs ([#1276](https://github.com/biocore/scikit-bio/issues/1276))

### Miscellaneous
* Warnings raised by scikit-bio now share a common subclass ``skbio.util.SkbioWarning``.

## Version 0.4.1 (2015-12-09)

### Features
* The ``TabularMSA`` object was added to represent and operate on tabular multiple sequence alignments. This satisfies [RFC 1](https://github.com/biocore/scikit-bio-rfcs/blob/master/active/001-tabular-msa.md). See the ``TabularMSA`` docs for full details.
* Added phylogenetic diversity metrics, including weighted UniFrac, unweighted UniFrac, and Faith's Phylogenetic Diversity. These are accessible as ``skbio.diversity.beta.unweighted_unifrac``, ``skbio.diversity.beta.weighted_unifrac``, and ``skbio.diversity.alpha.faith_pd``, respectively.
* Addition of the function ``skbio.diversity.alpha_diversity`` to support applying an alpha diversity metric to multiple samples in one call.
* Addition of the functions ``skbio.diversity.get_alpha_diversity_metrics`` and ``skbio.diversity.get_beta_diversity_metrics`` to support discovery of the alpha and beta diversity metrics implemented in scikit-bio.
* Added `skbio.stats.composition.ancom` function, a test for OTU differential abundance across sample categories. ([#1054](https://github.com/biocore/scikit-bio/issues/1054))
* Added `skbio.io.format.blast7` for reading BLAST+ output format 7 or BLAST output format 9 files into a `pd.DataFrame`. ([#1110](https://github.com/biocore/scikit-bio/issues/1110))
* Added `skbio.DissimilarityMatrix.to_data_frame` method for creating a ``pandas.DataFrame`` from a `DissimilarityMatrix` or `DistanceMatrix`. ([#757](https://github.com/biocore/scikit-bio/issues/757))
* Added support for one-dimensional vector of dissimilarities in `skbio.stats.distance.DissimilarityMatrix`
constructor. ([#6240](https://github.com/biocore/scikit-bio/issues/624))
* Added `skbio.io.format.blast6` for reading BLAST+ output format 6 or BLAST output format 8 files into a `pd.DataFrame`. ([#1110](https://github.com/biocore/scikit-bio/issues/1110))
* Added `inner`, `ilr`, `ilr_inv` and `clr_inv`, ``skbio.stats.composition``, which enables linear transformations on compositions ([#892](https://github.com/biocore/scikit-bio/issues/892)
* Added ``skbio.diversity.alpha.pielou_e`` function as an evenness metric of alpha diversity. ([#1068](https://github.com/biocore/scikit-bio/issues/1068))
* Added `to_regex` method to `skbio.sequence._iupac_sequence` ABC - it returns a regex object that matches all non-degenerate versions of the sequence.
* Added ``skbio.util.assert_ordination_results_equal`` function for comparing ``OrdinationResults`` objects in unit tests.
* Added ``skbio.io.format.genbank`` for reading and writing GenBank/GenPept for ``DNA``, ``RNA``, ``Protein`` and ``Sequence`` classes.
* Added ``skbio.util.RepresentationWarning`` for warning about substitutions, assumptions, or particular alterations that were made for the successful completion of a process.
* ``TreeNode.tip_tip_distances`` now supports nodes without an associated length. In this case, a length of 0.0 is assumed and an ``skbio.util.RepresentationWarning`` is raised. Previous behavior was to raise a ``NoLengthError``. ([#791](https://github.com/biocore/scikit-bio/issues/791))
* ``DistanceMatrix`` now has a new constructor method called `from_iterable`.
* ``Sequence`` now accepts ``lowercase`` keyword like ``DNA`` and others. Updated ``fasta``, ``fastq``, and ``qseq`` readers/writers for ``Sequence`` to reflect this.
* The ``lowercase`` method has been moved up to ``Sequence`` meaning all sequence objects now have a ``lowercase`` method.
* Added ``reverse_transcribe`` class method to ``RNA``.
* Added `Sequence.observed_chars` property for obtaining the set of observed characters in a sequence. ([#1075](https://github.com/biocore/scikit-bio/issues/1075))
* Added `Sequence.frequencies` method for computing character frequencies in a sequence. ([#1074](https://github.com/biocore/scikit-bio/issues/1074))
* Added experimental class-method ``Sequence.concat`` which will produce a new sequence from an iterable of existing sequences. Parameters control how positional metadata is propagated during a concatenation.
* ``TreeNode.to_array`` now supports replacing ``nan`` branch lengths in the resulting branch length vector with the value provided as ``nan_length_value``.
* ``skbio.io.format.phylip`` now supports sniffing and reading strict, sequential PHYLIP-formatted files into ``skbio.Alignment`` objects. ([#1006](https://github.com/biocore/scikit-bio/issues/1006))
* Added `default_gap_char` class property to ``DNA``, ``RNA``, and ``Protein`` for representing gap characters in a new sequence.

### Backward-incompatible changes [stable]
* `Sequence.kmer_frequencies` now returns a `dict`. Previous behavior was to return a `collections.Counter` if `relative=False` was passed, and a `collections.defaultdict` if `relative=True` was passed. In the case of a missing key, the `Counter` would return 0 and the `defaultdict` would return 0.0. Because the return type is now always a `dict`, attempting to access a missing key will raise a `KeyError`. This change *may* break backwards-compatibility depending on how the `Counter`/`defaultdict` is being used. We hope that in most cases this change will not break backwards-compatibility because both `Counter` and `defaultdict` are `dict` subclasses.

   If the previous behavior is desired, convert the `dict` into a `Counter`/`defaultdict`:

    ```python
    import collections
    from skbio import Sequence
    seq = Sequence('ACCGAGTTTAACCGAATA')

    # Counter
    freqs_dict = seq.kmer_frequencies(k=8)
    freqs_counter = collections.Counter(freqs_dict)

    # defaultdict
    freqs_dict = seq.kmer_frequencies(k=8, relative=True)
    freqs_default_dict = collections.defaultdict(float, freqs_dict)
    ```

   **Rationale:** We believe it is safer to return `dict` instead of `Counter`/`defaultdict` as this may prevent error-prone usage of the return value. Previous behavior allowed accessing missing kmers, returning 0 or 0.0 depending on the `relative` parameter. This is convenient in many cases but also potentially misleading. For example, consider the following code:

    ```python
    from skbio import Sequence
    seq = Sequence('ACCGAGTTTAACCGAATA')
    freqs = seq.kmer_frequencies(k=8)
    freqs['ACCGA']
    ```

    Previous behavior would return 0 because the kmer `'ACCGA'` is not present in the `Counter`. In one respect this is the correct answer because we asked for kmers of length 8; `'ACCGA'` is a different length so it is not included in the results. However, we believe it is safer to avoid this implicit behavior in case the user assumes there are no `'ACCGA'` kmers in the sequence (which there are!). A `KeyError` in this case is more explicit and forces the user to consider their query. Returning a `dict` will also be consistent with `Sequence.frequencies`.

### Backward-incompatible changes [experimental]
* Replaced ``PCoA``, ``CCA``, ``CA`` and ``RDA`` in ``skbio.stats.ordination`` with equivalent functions ``pcoa``, ``cca``, ``ca`` and ``rda``. These functions now take ``pd.DataFrame`` objects.
* Change ``OrdinationResults`` to have its attributes based on ``pd.DataFrame`` and ``pd.Series`` objects, instead of pairs of identifiers and values. The changes are as follows:
    - ``species`` and ``species_ids`` have been replaced by a ``pd.DataFrame`` named ``features``.
    - ``site`` and ``site_ids`` have been replaced by a ``pd.DataFrame`` named ``samples``.
    - ``eigvals`` is now a ``pd.Series`` object.
    - ``proportion_explained`` is now a ``pd.Series`` object.
    - ``biplot`` is now a ``pd.DataFrame`` object named ``biplot_scores``.
    - ``site_constraints`` is now a ``pd.DataFrame`` object named ``sample_constraints``.
* ``short_method_name`` and ``long_method_name`` are now required arguments of the ``OrdinationResults`` object.
* Removed `skbio.diversity.alpha.equitability`. Please use `skbio.diversity.alpha.pielou_e`, which is more accurately named and better documented. Note that `equitability` by default used logarithm base 2 while `pielou_e` uses logarithm base `e` as described in Heip 1974.
* ``skbio.diversity.beta.pw_distances`` is now called ``skbio.diversity.beta_diversity``. This function no longer defines a default metric, and ``metric`` is now the first argument to this function. This function can also now take a pairwise distances function as ``pairwise_func``.
* Deprecated function ``skbio.diversity.beta.pw_distances_from_table`` has been removed from scikit-bio as scheduled. Code that used this should be adapted to use ``skbio.diversity.beta_diversity``.
* ``TreeNode.index_tree`` now returns a 2-D numpy array as its second return value (the child node index) instead of a 1-D numpy array.
* Deprecated functions `skbio.draw.boxplots` and `skbio.draw.grouped_distributions` have been removed from scikit-bio as scheduled. These functions generated plots that were not specific to bioinformatics. These types of plots can be generated with seaborn or another general-purpose plotting package.
* Deprecated function `skbio.stats.power.bootstrap_power_curve` has been removed from scikit-bio as scheduled. Use `skbio.stats.power.subsample_power` or `skbio.stats.power.subsample_paired_power` followed by `skbio.stats.power.confidence_bound`.
* Deprecated function `skbio.stats.spatial.procrustes` has been removed from scikit-bio as scheduled in favor of `scipy.spatial.procrustes`.
* Deprecated class `skbio.tree.CompressedTrie` and function `skbio.tree.fasta_to_pairlist` have been removed from scikit-bio as scheduled in favor of existing general-purpose Python trie packages.
* Deprecated function `skbio.util.flatten` has been removed from scikit-bio as scheduled in favor of solutions available in the Python standard library (see [here](http://stackoverflow.com/a/952952/3639023) and [here](http://stackoverflow.com/a/406199/3639023) for examples).
* Pairwise alignment functions in `skbio.alignment` now return a tuple containing the `TabularMSA` alignment, alignment score, and start/end positions. The returned `TabularMSA`'s `index` is always the default integer index; sequence IDs are no longer propagated to the MSA. Additionally, the pairwise alignment functions now accept the following input types to align:
    - `local_pairwise_align_nucleotide`: `DNA` or `RNA`
    - `local_pairwise_align_protein`: `Protein`
    - `local_pairwise_align`: `IUPACSequence`
    - `global_pairwise_align_nucleotide`: `DNA`, `RNA`, or `TabularMSA[DNA|RNA]`
    - `global_pairwise_align_protein`: `Protein` or `TabularMSA[Protein]`
    - `global_pairwise_align`: `IUPACSequence` or `TabularMSA`
    - `local_pairwise_align_ssw`: `DNA`, `RNA`, or `Protein`. Additionally, this function now overrides the `protein` kwarg based on input type. `constructor` parameter was removed because the function now determines the return type based on input type.
* Removed `skbio.alignment.SequenceCollection` in favor of using a list or other standard library containers to store scikit-bio sequence objects (most `SequenceCollection` operations were simple list comprehensions). Use `DistanceMatrix.from_iterable` instead of `SequenceCollection.distances` (pass `key="id"` to exactly match original behavior).
* Removed `skbio.alignment.Alignment` in favor of `skbio.alignment.TabularMSA`.
* Removed `skbio.alignment.SequenceCollectionError` and `skbio.alignment.AlignmentError` exceptions as their corresponding classes no longer exist.

### Bug Fixes

* ``Sequence`` objects now handle slicing of empty positional metadata correctly. Any metadata that is empty will no longer be propagated by the internal ``_to`` constructor. ([#1133](https://github.com/biocore/scikit-bio/issues/1133))
* ``DissimilarityMatrix.plot()`` no longer leaves a white border around the
  heatmap it plots (PR #1070).
* TreeNode.root_at_midpoint`` no longer fails when a node with two equal length child branches exists in the tree. ([#1077](https://github.com/biocore/scikit-bio/issues/1077))
* ``TreeNode._set_max_distance``, as called through ``TreeNode.get_max_distance`` or ``TreeNode.root_at_midpoint`` would store distance information as ``list``s in the attribute ``MaxDistTips`` on each node in the tree, however, these distances were only valid for the node in which the call to ``_set_max_distance`` was made. The values contained in ``MaxDistTips`` are now correct across the tree following a call to ``get_max_distance``. The scope of impact of this bug is limited to users that were interacting directly with ``MaxDistTips`` on descendant nodes; this bug does not impact any known method within scikit-bio. ([#1223](https://github.com/biocore/scikit-bio/issues/1223))
* Added missing `nose` dependency to setup.py's `install_requires`. ([#1214](https://github.com/biocore/scikit-bio/issues/1214))
* Fixed issue that resulted in legends of ``OrdinationResult`` plots sometimes being truncated. ([#1210](https://github.com/biocore/scikit-bio/issues/1210))

### Deprecated functionality [stable]
* `skbio.Sequence.copy` has been deprecated in favor of `copy.copy(seq)` and `copy.deepcopy(seq)`.

### Miscellaneous
* Doctests are now written in Python 3.
* ``make test`` now validates MANIFEST.in using [check-manifest](https://github.com/mgedmin/check-manifest). ([#461](https://github.com/biocore/scikit-bio/issues/461))
* Many new alpha diversity equations added to ``skbio.diversity.alpha`` documentation. ([#321](https://github.com/biocore/scikit-bio/issues/321))
* Order of ``lowercase`` and ``validate`` keywords swapped in ``DNA``, ``RNA``, and ``Protein``.

## Version 0.4.0 (2015-07-08)

Initial beta release. In addition to the changes detailed below, the following
subpackages have been mostly or entirely rewritten and most of their APIs are
substantially different (and improved!):

* `skbio.sequence`
* `skbio.io`

The APIs of these subpackages are now stable, and all others are experimental. See the [API stability docs](https://github.com/biocore/scikit-bio/tree/0.4.0/doc/source/user/api_stability.rst) for more details, including what we mean by *stable* and *experimental* in this context. We recognize that this is a lot of backward-incompatible changes. To avoid these types of changes being a surprise to our users, our public APIs are now decorated to make it clear to developers when an API can be relied upon (stable) and when it may be subject to change (experimental).

### Features
* Added `skbio.stats.composition` for analyzing data made up of proportions
* Added new ``skbio.stats.evolve`` subpackage for evolutionary statistics. Currently contains a single function, ``hommola_cospeciation``, which implements a permutation-based test of correlation between two distance matrices.
* Added support for ``skbio.io.util.open_file`` and ``skbio.io.util.open_files`` to pull files from HTTP and HTTPS URLs. This behavior propagates to the I/O registry.
* FASTA/QUAL (``skbio.io.format.fasta``) and FASTQ (``skbio.io.format.fastq``) readers now allow blank or whitespace-only lines at the beginning of the file, between records, or at the end of the file. A blank or whitespace-only line in any other location will continue to raise an error [#781](https://github.com/biocore/scikit-bio/issues/781).
* scikit-bio now ignores leading and trailing whitespace characters on each line while reading FASTA/QUAL and FASTQ files.
* Added `ratio` parameter to `skbio.stats.power.subsample_power`. This allows the user to calculate power on groups for uneven size (For example, draw twice as many samples from Group B than Group A). If `ratio` is not set, group sizes will remain equal across all groups.
* Power calculations (`skbio.stats.power.subsample_power` and `skbio.stats.power.subsample_paired_power`) can use test functions that return multiple p values, like some multivariate linear regression models. Previously, the power calculations required the test to return a single p value.
* Added ``skbio.util.assert_data_frame_almost_equal`` function for comparing ``pd.DataFrame`` objects in unit tests.

### Performance enhancements
* The speed of quality score decoding has been significantly improved (~2x) when reading `fastq` files.
* The speed of `NucleotideSequence.reverse_complement` has been improved (~6x).

### Bug fixes
* Changed `Sequence.distance` to raise an error any time two sequences are passed of different lengths regardless of the `distance_fn` being passed. [(#514)](https://github.com/biocore/scikit-bio/issues/514)
* Fixed issue with ``TreeNode.extend`` where if given the children of another ``TreeNode`` object (``tree.children``), both trees would be left in an incorrect and unpredictable state. ([#889](https://github.com/biocore/scikit-bio/issues/889))
* Changed the way power was calculated in `subsample_paired_power` to move the subsample selection before the test is performed. This increases the number of Monte Carlo simulations performed during power estimation, and improves the accuracy of the returned estimate. Previous power estimates from `subsample_paired_power` should be disregarded and re-calculated. ([#910](https://github.com/biocore/scikit-bio/issues/910))
* Fixed issue where `randdm` was attempting to create asymmetric distance matrices.This was causing an error to be raised by the `DistanceMatrix` constructor inside of the `randdm` function, so that `randdm` would fail when attempting to create large distance matrices. ([#943](https://github.com/biocore/scikit-bio/issues/943))

### Deprecated functionality
* Deprecated `skbio.util.flatten`. This function will be removed in scikit-bio 0.3.1. Please use standard python library functionality
described here [Making a flat list out of lists of lists](http://stackoverflow.com/a/952952/3639023), [Flattening a shallow list](http://stackoverflow.com/a/406199/3639023) ([#833](https://github.com/biocore/scikit-bio/issues/833))
* Deprecated `skbio.stats.power.bootstrap_power_curve` will be removed in scikit-bio 0.4.1. It is deprecated in favor of using ``subsample_power`` or ``sample_paired_power`` to calculate a power matrix, and then the use of ``confidence_bounds`` to calculate the average and confidence intervals.

### Backward-incompatible changes
* Removed the following deprecated functionality:
    - `skbio.parse` subpackage, including `SequenceIterator`, `FastaIterator`, `FastqIterator`, `load`, `parse_fasta`, `parse_fastq`, `parse_qual`, `write_clustal`, `parse_clustal`, and `FastqParseError`; please use `skbio.io` instead.
    - `skbio.format` subpackage, including `fasta_from_sequence`, `fasta_from_alignment`, and `format_fastq_record`; please use `skbio.io` instead.
    - `skbio.alignment.SequenceCollection.int_map`; please use `SequenceCollection.update_ids` instead.
    - `skbio.alignment.SequenceCollection` methods `to_fasta` and `toFasta`; please use `SequenceCollection.write` instead.
    - `constructor` parameter in `skbio.alignment.Alignment.majority_consensus`; please convert returned biological sequence object manually as desired (e.g., `str(seq)`).
    - `skbio.alignment.Alignment.to_phylip`; please use `Alignment.write` instead.
    - `skbio.sequence.BiologicalSequence.to_fasta`; please use `BiologicalSequence.write` instead.
    - `skbio.tree.TreeNode` methods `from_newick`, `from_file`, and `to_newick`; please use `TreeNode.read` and `TreeNode.write` instead.
    - `skbio.stats.distance.DissimilarityMatrix` methods `from_file` and `to_file`; please use `DissimilarityMatrix.read` and `DissimilarityMatrix.write` instead.
    - `skbio.stats.ordination.OrdinationResults` methods `from_file` and `to_file`; please use `OrdinationResults.read` and `OrdinationResults.write` instead.
    - `skbio.stats.p_value_to_str`; there is no replacement.
    - `skbio.stats.subsample`; please use `skbio.stats.subsample_counts` instead.
    - `skbio.stats.distance.ANOSIM`; please use `skbio.stats.distance.anosim` instead.
    - `skbio.stats.distance.PERMANOVA`; please use `skbio.stats.distance.permanova` instead.
    - `skbio.stats.distance.CategoricalStatsResults`; there is no replacement, please use `skbio.stats.distance.anosim` or `skbio.stats.distance.permanova`, which will return a `pandas.Series` object.
* `skbio.alignment.Alignment.majority_consensus` now returns `BiologicalSequence('')` if the alignment is empty. Previously, `''` was returned.
* `min_observations` was removed from `skbio.stats.power.subsample_power` and `skbio.stats.power.subsample_paired_power`. The minimum number of samples for subsampling depends on the data set and statistical tests. Having a default parameter to set unnecessary limitations on the technique.

### Miscellaneous
* Changed testing procedures
    - Developers should now use `make test`
    - Users can use `python -m skbio.test`
    - Added `skbio.util._testing.TestRunner` (available through `skbio.util.TestRunner`). Used to provide a `test` method for each module init file. This class represents a unified testing path which wraps all `skbio` testing functionality.
    - Autodetect Python version and disable doctests for Python 3.
* `numpy` is no longer required to be installed before installing scikit-bio!
* Upgraded checklist.py to check source files non-conforming to [new header style](http://scikit-bio.org/docs/latest/development/new_module.html). ([#855](https://github.com/biocore/scikit-bio/issues/855))
* Updated to use `natsort` >= 4.0.0.
* The method of subsampling was changed for ``skbio.stats.power.subsample_paired_power``. Rather than drawing a paired sample for the run and then subsampling for each count, the subsample is now drawn for each sample and each run. In test data, this did not significantly alter the power results.
* checklist.py now enforces `__future__` imports in .py files.

## Version 0.2.3 (2015-02-13)

### Features
* Modified ``skbio.stats.distance.pwmantel`` to accept a list of filepaths. This is useful as it allows for a smaller amount of memory consumption as it only loads two matrices at a time as opposed to requiring that all distance matrices are loaded into memory.
* Added ``skbio.util.find_duplicates`` for finding duplicate elements in an iterable.

### Bug fixes
* Fixed floating point precision bugs in ``Alignment.position_frequencies``, ``Alignment.position_entropies``, ``Alignment.omit_gap_positions``, ``Alignment.omit_gap_sequences``, ``BiologicalSequence.k_word_frequencies``, and ``SequenceCollection.k_word_frequencies`` ([#801](https://github.com/biocore/scikit-bio/issues/801)).

### Backward-incompatible changes
* Removed ``feature_types`` attribute from ``BiologicalSequence`` and all subclasses ([#797](https://github.com/biocore/scikit-bio/pull/797)).
* Removed ``find_features`` method from ``BiologicalSequence`` and ``ProteinSequence`` ([#797](https://github.com/biocore/scikit-bio/pull/797)).
* ``BiologicalSequence.k_word_frequencies`` now returns a ``collections.defaultdict`` of type ``float`` instead of type ``int``. This only affects the "default" case, when a key isn't present in the dictionary. Previous behavior would return ``0`` as an ``int``, while the new behavior is to return ``0.0`` as a ``float``. This change also affects the ``defaultdict``s that are returned by ``SequenceCollection.k_word_frequencies``.

### Miscellaneous
* ``DissimilarityMatrix`` and ``DistanceMatrix`` now report duplicate IDs in the ``DissimilarityMatrixError`` message that can be raised during validation.

## Version 0.2.2 (2014-12-04)

### Features
* Added ``plot`` method to ``skbio.stats.distance.DissimilarityMatrix`` for creating basic heatmaps of a dissimilarity/distance matrix (see [#684](https://github.com/biocore/scikit-bio/issues/684)). Also added  ``_repr_png_`` and ``_repr_svg_`` methods for automatic display in the IPython Notebook, with ``png`` and ``svg`` properties for direct access.
* Added `__str__` method to `skbio.stats.ordination.OrdinationResults`.
* Added ``skbio.stats.distance.anosim`` and ``skbio.stats.distance.permanova`` functions, which replace the ``skbio.stats.distance.ANOSIM`` and ``skbio.stats.distance.PERMANOVA`` classes. These new functions provide simpler procedural interfaces to running these statistical methods. They also provide more convenient access to results by returning a ``pandas.Series`` instead of a ``CategoricalStatsResults`` object. These functions have more extensive documentation than their previous versions. If significance tests are suppressed, p-values are returned as ``np.nan`` instead of ``None`` for consistency with other statistical methods in scikit-bio. [#754](https://github.com/biocore/scikit-bio/issues/754)
* Added `skbio.stats.power` for performing empirical power analysis. The module uses existing datasets and iteratively draws samples to estimate the number of samples needed to see a significant difference for a given critical value.
* Added `skbio.stats.isubsample` for subsampling from an unknown number of values. This method supports subsampling from multiple partitions and does not require that all items be stored in memory, requiring approximately `O(N*M)`` space where `N` is the number of partitions and `M` is the maximum subsample size.
* Added ``skbio.stats.subsample_counts``, which replaces ``skbio.stats.subsample``. See deprecation section below for more details ([#770](https://github.com/biocore/scikit-bio/issues/770)).

### Bug fixes
* Fixed issue where SSW wouldn't compile on i686 architectures ([#409](https://github.com/biocore/scikit-bio/issues/409)).

### Deprecated functionality
* Deprecated ``skbio.stats.p_value_to_str``. This function will be removed in scikit-bio 0.3.0. Permutation-based p-values in scikit-bio are calculated as ``(num_extreme + 1) / (num_permutations + 1)``, so it is impossible to obtain a p-value of zero. This function historically existed for correcting the number of digits displayed when obtaining a p-value of zero. Since this is no longer possible, this functionality will be removed.
* Deprecated ``skbio.stats.distance.ANOSIM`` and ``skbio.stats.distance.PERMANOVA`` in favor of ``skbio.stats.distance.anosim`` and ``skbio.stats.distance.permanova``, respectively.
* Deprecated ``skbio.stats.distance.CategoricalStatsResults`` in favor of using ``pandas.Series`` to store statistical method results. ``anosim`` and ``permanova`` return ``pandas.Series`` instead of ``CategoricalStatsResults``.
* Deprecated ``skbio.stats.subsample`` in favor of ``skbio.stats.subsample_counts``, which provides an identical interface; only the function name has changed. ``skbio.stats.subsample`` will be removed in scikit-bio 0.3.0.

### Backward-incompatible changes
* Deprecation warnings are now raised using ``DeprecationWarning`` instead of ``UserWarning`` ([#774](https://github.com/biocore/scikit-bio/issues/774)).

### Miscellaneous
* The ``pandas.DataFrame`` returned by ``skbio.stats.distance.pwmantel`` now stores p-values as floats and does not convert them to strings with a specific number of digits. p-values that were previously stored as "N/A" are now stored as ``np.nan`` for consistency with other statistical methods in scikit-bio. See note in "Deprecated functionality" above regarding ``p_value_to_str`` for details.
* scikit-bio now supports versions of IPython < 2.0.0 ([#767](https://github.com/biocore/scikit-bio/issues/767)).

## Version 0.2.1 (2014-10-27)

This is an alpha release of scikit-bio. At this stage, major backwards-incompatible API changes can and will happen. Unified I/O with the scikit-bio I/O registry was the focus of this release.

### Features
* Added ``strict`` and ``lookup`` optional parameters to ``skbio.stats.distance.mantel`` for handling reordering and matching of IDs when provided ``DistanceMatrix`` instances as input (these parameters were previously only available in ``skbio.stats.distance.pwmantel``).
* ``skbio.stats.distance.pwmantel`` now accepts an iterable of ``array_like`` objects. Previously, only ``DistanceMatrix`` instances were allowed.
* Added ``plot`` method to ``skbio.stats.ordination.OrdinationResults`` for creating basic 3-D matplotlib scatterplots of ordination results, optionally colored by metadata in a ``pandas.DataFrame`` (see [#518](https://github.com/biocore/scikit-bio/issues/518)). Also added  ``_repr_png_`` and ``_repr_svg_`` methods for automatic display in the IPython Notebook, with ``png`` and ``svg`` properties for direct access.
* Added ``skbio.stats.ordination.assert_ordination_results_equal`` for comparing ``OrdinationResults`` objects for equality in unit tests.
* ``BiologicalSequence`` (and its subclasses) now optionally store Phred quality scores. A biological sequence's quality scores are stored as a 1-D ``numpy.ndarray`` of nonnegative integers that is the same length as the biological sequence. Quality scores can be provided upon object instantiation via the keyword argument ``quality``, and can be retrieved via the ``BiologicalSequence.quality`` property. ``BiologicalSequence.has_quality`` is also provided for determining whether a biological sequence has quality scores or not. See [#616](https://github.com/biocore/scikit-bio/issues/616) for more details.
* Added ``BiologicalSequence.sequence`` property for retrieving the underlying string representing the sequence characters. This was previously (and still is) accessible via ``BiologicalSequence.__str__``. It is provided via a property for convenience and explicitness.
* Added ``BiologicalSequence.equals`` for full control over equality testing of biological sequences. By default, biological sequences must have the same type, underlying sequence of characters, identifier, description, and quality scores to compare equal. These properties can be ignored via the keyword argument ``ignore``. The behavior of ``BiologicalSequence.__eq__``/``__ne__`` remains unchanged (only type and underlying sequence of characters are compared).
* Added ``BiologicalSequence.copy`` for creating a copy of a biological sequence, optionally with one or more attributes updated.
* ``BiologicalSequence.__getitem__`` now supports specifying a sequence of indices to take from the biological sequence.
* Methods to read and write taxonomies are now available under ``skbio.tree.TreeNode.from_taxonomy`` and ``skbio.tree.TreeNode.to_taxonomy`` respectively.
* Added ``SequenceCollection.update_ids``, which provides a flexible way of updating sequence IDs on a ``SequenceCollection`` or ``Alignment`` (note that a new object is returned, since instances of these classes are immutable). Deprecated ``SequenceCollection.int_map`` in favor of this new method; it will be removed in scikit-bio 0.3.0.
* Added ``skbio.util.cardinal_to_ordinal`` for converting a cardinal number to ordinal string (e.g., useful for error messages).
* New I/O Registry: supports multiple file formats, automatic file format detection when reading, unified procedural ``skbio.io.read`` and ``skbio.io.write`` in addition to OOP interfaces (``read/write`` methods) on the below objects. See ``skbio.io`` for more details.
    - Added "clustal" format support:
        * Has sniffer
        * Readers: ``Alignment``
        * Writers: ``Alignment``
    - Added "lsmat" format support:
        * Has sniffer
        * Readers: ``DissimilarityMatrix``, ``DistanceMatrix``
        * Writers: ``DissimilarityMatrix``, ``DistanceMatrix``
    - Added "ordination" format support:
        * Has sniffer
        * Readers: ``OrdinationResults``
        * Writers: ``OrdinationResults``
    - Added "newick" format support:
        * Has sniffer
        * Readers: ``TreeNode``
        * Writers: ``TreeNode``
    - Added "phylip" format support:
        * No sniffer
        * Readers: None
        * Writers: ``Alignment``
    - Added "qseq" format support:
        * Has sniffer
        * Readers: generator of ``BiologicalSequence`` or its subclasses, ``SequenceCollection``, ``BiologicalSequence``, ``NucleotideSequence``, ``DNASequence``, ``RNASequence``, ``ProteinSequence``
        * Writers: None
    - Added "fasta"/QUAL format support:
        * Has sniffer
        * Readers: generator of ``BiologicalSequence`` or its subclasses, ``SequenceCollection``, ``Alignment``, ``BiologicalSequence``, ``NucleotideSequence``, ``DNASequence``, ``RNASequence``, ``ProteinSequence``
        * Writers: same as readers
    - Added "fastq" format support:
        * Has sniffer
        * Readers: generator of ``BiologicalSequence`` or its subclasses, ``SequenceCollection``, ``Alignment``, ``BiologicalSequence``, ``NucleotideSequence``, ``DNASequence``, ``RNASequence``, ``ProteinSequence``
        * Writers: same as readers

### Bug fixes

* Removed ``constructor`` parameter from ``Alignment.k_word_frequencies``, ``BiologicalSequence.k_words``, ``BiologicalSequence.k_word_counts``, and ``BiologicalSequence.k_word_frequencies`` as it had no effect (it was never hooked up in the underlying code). ``BiologicalSequence.k_words`` now returns a generator of ``BiologicalSequence`` objects instead of strings.
* Modified the ``Alignment`` constructor to verify that all sequences have the same length, if not, raise an ``AlignmentError`` exception.  Updated the method ``Alignment.subalignment`` to calculate the indices only once now that identical sequence length is guaranteed.

### Deprecated functionality
* Deprecated ``constructor`` parameter in ``Alignment.majority_consensus`` in favor of having users call ``str`` on the returned ``BiologicalSequence``. This parameter will be removed in scikit-bio 0.3.0.

* Existing I/O functionality deprecated in favor of I/O registry, old functionality will be removed in scikit-bio 0.3.0. All functionality can be found at ``skbio.io.read``, ``skbio.io.write``, and the methods listed below:
    * Deprecated the following "clustal" readers/writers:
        - ``write_clustal`` -> ``Alignment.write``
        - ``parse_clustal`` -> ``Alignment.read``

    * Deprecated the following distance matrix format ("lsmat") readers/writers:
        - ``DissimilarityMatrix.from_file`` -> ``DissimilarityMatrix.read``
        - ``DissimilarityMatrix.to_file`` -> ``DissimilarityMatrix.write``
        - ``DistanceMatrix.from_file`` -> ``DistanceMatrix.read``
        - ``DistanceMatrix.to_file`` -> ``DistanceMatrix.write``

    * Deprecated the following ordination format ("ordination") readers/writers:
        - ``OrdinationResults.from_file`` -> ``OrdinationResults.read``
        - ``OrdinationResults.to_file`` -> ``OrdinationResults.write``

    * Deprecated the following "newick" readers/writers:
        - ``TreeNode.from_file`` -> ``TreeNode.read``
        - ``TreeNode.from_newick`` -> ``TreeNode.read``
        - ``TreeNode.to_newick`` -> ``TreeNode.write``

    * Deprecated the following "phylip" writers:
        - ``Alignment.to_phylip`` -> ``Alignment.write``

    * Deprecated the following "fasta"/QUAL readers/writers:
        - ``SequenceCollection.from_fasta_records`` -> ``SequenceCollection.read``
        - ``SequenceCollection.to_fasta`` -> ``SequenceCollection.write``
        - ``fasta_from_sequences`` -> ``skbio.io.write(obj, into=<file>, format='fasta')``
        - ``fasta_from_alignment`` -> ``Alignment.write``
        - ``parse_fasta`` -> ``skbio.io.read(<fasta>, format='fasta')``
        - ``parse_qual`` -> ``skbio.io.read(<fasta>, format='fasta', qual=<file>)``
        - ``BiologicalSequence.to_fasta`` -> ``BiologicalSequence.write``

    * Deprecated the following "fastq" readers/writers:
        - ``parse_fastq`` -> ``skbio.io.read(<fastq>, format='fastq')``
        - ``format_fastq_record`` -> ``skbio.io.write(<fastq>, format='fastq')``

### Backward-incompatible changes

* ``skbio.stats.distance.mantel`` now returns a 3-element tuple containing correlation coefficient, p-value, and the number of matching rows/cols in the distance matrices (``n``). The return value was previously a 2-element tuple containing only the correlation coefficient and p-value.
* ``skbio.stats.distance.mantel`` reorders input ``DistanceMatrix`` instances based on matching IDs (see optional parameters ``strict`` and ``lookup`` for controlling this behavior). In the past, ``DistanceMatrix`` instances were treated the same as ``array_like`` input and no reordering took place, regardless of ID (mis)matches. ``array_like`` input behavior remains the same.
* If mismatched types are provided to ``skbio.stats.distance.mantel`` (e.g., a ``DistanceMatrix`` and ``array_like``), a ``TypeError`` will be raised.

### Miscellaneous

* Added git timestamp checking to checklist.py, ensuring that when changes are made to Cython (.pyx) files, their corresponding generated C files are also updated.
* Fixed performance bug when instantiating ``BiologicalSequence`` objects. The previous runtime scaled linearly with sequence length; it is now constant time when the sequence is already a string. See [#623](https://github.com/biocore/scikit-bio/issues/623) for details.
* IPython and six are now required dependencies.

## Version 0.2.0 (2014-08-07)

This is an initial alpha release of scikit-bio. At this stage, major backwards-incompatible API changes can and will happen. Many backwards-incompatible API changes were made since the previous release.

### Features

* Added ability to compute distances between sequences in a ``SequenceCollection`` object ([#509](https://github.com/biocore/scikit-bio/issues/509)), and expanded ``Alignment.distance`` to allow the user to pass a function for computing distances (the default distance metric is still ``scipy.spatial.distance.hamming``) ([#194](https://github.com/biocore/scikit-bio/issues/194)).
* Added functionality to not penalize terminal gaps in global alignment. This functionality results in more biologically relevant global alignments (see [#537](https://github.com/biocore/scikit-bio/issues/537) for discussion of the issue) and is now the default behavior for global alignment.
* The python global aligners (``global_pairwise_align``, ``global_pairwise_align_nucleotide``, and ``global_pairwise_align_protein``) now support aligning pairs of sequences, pairs of alignments, and a sequence and an alignment (see [#550](https://github.com/biocore/scikit-bio/issues/550)). This functionality supports progressive multiple sequence alignment, among other things such as adding a sequence to an existing alignment.
* Added ``StockholmAlignment.to_file`` for writing Stockholm-formatted files.
* Added ``strict=True`` optional parameter to ``DissimilarityMatrix.filter``.
* Added ``TreeNode.find_all`` for finding all tree nodes that match a given name.


### Bug fixes

* Fixed bug that resulted in a ``ValueError`` from ``local_align_pairwise_nucleotide`` (see [#504](https://github.com/biocore/scikit-bio/issues/504)) under many circumstances. This would not generate incorrect results, but would cause the code to fail.

### Backward-incompatible changes

* Removed ``skbio.math``, leaving ``stats`` and ``diversity`` to become top level packages. For example, instead of ``from skbio.math.stats.ordination import PCoA`` you would now import ``from skbio.stats.ordination import PCoA``.
* The module ``skbio.math.gradient`` as well as the contents of ``skbio.math.subsample`` and ``skbio.math.stats.misc`` are now found in ``skbio.stats``. As an example, to import subsample: ``from skbio.stats import subsample``; to import everything from gradient: ``from skbio.stats.gradient import *``.
* The contents of ``skbio.math.stats.ordination.utils`` are now in ``skbio.stats.ordination``.
* Removed ``skbio.app`` subpackage (i.e., the *application controller framework*) as this code has been ported to the standalone [burrito](https://github.com/biocore/burrito) Python package. This code was not specific to bioinformatics and is useful for wrapping command-line applications in general.
* Removed ``skbio.core``, leaving ``alignment``, ``genetic_code``, ``sequence``, ``tree``, and ``workflow`` to become top level packages. For example, instead of ``from skbio.core.sequence import DNA`` you would now import ``from skbio.sequence import DNA``.
* Removed ``skbio.util.exception`` and ``skbio.util.warning`` (see [#577](https://github.com/biocore/scikit-bio/issues/577) for the reasoning behind this change). The exceptions/warnings were moved to the following locations:
 - ``FileFormatError``, ``RecordError``, ``FieldError``, and ``EfficiencyWarning`` have been moved to ``skbio.util``
 - ``BiologicalSequenceError`` has been moved to ``skbio.sequence``
 - ``SequenceCollectionError`` and ``StockholmParseError`` have been moved to ``skbio.alignment``
 - ``DissimilarityMatrixError``, ``DistanceMatrixError``, ``DissimilarityMatrixFormatError``, and ``MissingIDError`` have been moved to ``skbio.stats.distance``
 - ``TreeError``, ``NoLengthError``, ``DuplicateNodeError``, ``MissingNodeError``, and ``NoParentError`` have been moved to ``skbio.tree``
 - ``FastqParseError`` has been moved to ``skbio.parse.sequences``
 - ``GeneticCodeError``, ``GeneticCodeInitError``, and ``InvalidCodonError`` have been moved to ``skbio.genetic_code``
* The contents of ``skbio.genetic_code`` formerly ``skbio.core.genetic_code`` are now in ``skbio.sequence``. The ``GeneticCodes`` dictionary is now a function ``genetic_code``. The functionality is the same, except that because this is now a function rather than a dict, retrieving a genetic code is done using a function call rather than a lookup (so, for example, ``GeneticCodes[2]`` becomes ``genetic_code(2)``.
* Many submodules have been made private with the intention of simplifying imports for users. See [#562](https://github.com/biocore/scikit-bio/issues/562) for discussion of this change. The following list contains the previous module name and where imports from that module should now come from.
 - ``skbio.alignment.ssw`` to ``skbio.alignment``
 - ``skbio.alignment.alignment`` to ``skbio.alignment``
 - ``skbio.alignment.pairwise`` to ``skbio.alignment``
 - ``skbio.diversity.alpha.base`` to ``skbio.diversity.alpha``
 - ``skbio.diversity.alpha.gini`` to ``skbio.diversity.alpha``
 - ``skbio.diversity.alpha.lladser`` to ``skbio.diversity.alpha``
 - ``skbio.diversity.beta.base`` to ``skbio.diversity.beta``
 - ``skbio.draw.distributions`` to ``skbio.draw``
 - ``skbio.stats.distance.anosim`` to ``skbio.stats.distance``
 - ``skbio.stats.distance.base`` to ``skbio.stats.distance``
 - ``skbio.stats.distance.permanova`` to ``skbio.stats.distance``
 - ``skbio.distance`` to ``skbio.stats.distance``
 - ``skbio.stats.ordination.base`` to ``skbio.stats.ordination``
 - ``skbio.stats.ordination.canonical_correspondence_analysis`` to ``skbio.stats.ordination``
 - ``skbio.stats.ordination.correspondence_analysis`` to ``skbio.stats.ordination``
 - ``skbio.stats.ordination.principal_coordinate_analysis`` to ``skbio.stats.ordination``
 - ``skbio.stats.ordination.redundancy_analysis`` to ``skbio.stats.ordination``
 - ``skbio.tree.tree`` to ``skbio.tree``
 - ``skbio.tree.trie`` to ``skbio.tree``
 - ``skbio.util.misc`` to ``skbio.util``
 - ``skbio.util.testing`` to ``skbio.util``
 - ``skbio.util.exception`` to ``skbio.util``
 - ``skbio.util.warning`` to ``skbio.util``
* Moved ``skbio.distance`` contents into ``skbio.stats.distance``.

### Miscellaneous

* Relaxed requirement in ``BiologicalSequence.distance`` that sequences being compared are of equal length. This is relevant for Hamming distance, so the check is still performed in that case, but other distance metrics may not have that requirement. See [#504](https://github.com/biocore/scikit-bio/issues/507)).
* Renamed ``powertrip.py`` repo-checking script to ``checklist.py`` for clarity.
* ``checklist.py`` now ensures that all unit tests import from a minimally deep API. For example, it will produce an error if ``skbio.core.distance.DistanceMatrix`` is used over ``skbio.DistanceMatrix``.
* Extra dimension is no longer calculated in ``skbio.stats.spatial.procrustes``.
* Expanded documentation in various subpackages.
* Added new scikit-bio logo. Thanks [Alina Prassas](http://cargocollective.com/alinaprassas)!

## Version 0.1.4 (2014-06-25)

This is a pre-alpha release. At this stage, major backwards-incompatible API changes can and will happen.

### Features

* Added Python implementations of Smith-Waterman and Needleman-Wunsch alignment as ``skbio.core.alignment.pairwise.local_pairwise_align`` and ``skbio.core.alignment.pairwise.global_pairwise_align``. These are much slower than native C implementations (e.g., ``skbio.core.alignment.local_pairwise_align_ssw``) and as a result raise an ``EfficencyWarning`` when called, but are included as they serve as useful educational examples as they’re simple to experiment with.
* Added ``skbio.core.diversity.beta.pw_distances`` and ``skbio.core.diversity.beta.pw_distances_from_table``. These provide convenient access to the ``scipy.spatial.distance.pdist`` *beta diversity* metrics from within scikit-bio. The ``skbio.core.diversity.beta.pw_distances_from_table`` function will only be available temporarily, until the ``biom.table.Table`` object is merged into scikit-bio (see [#489](https://github.com/biocore/scikit-bio/issues/489)), at which point ``skbio.core.diversity.beta.pw_distances`` will be updated to use that.
* Added ``skbio.core.alignment.StockholmAlignment``, which provides support for parsing [Stockholm-formatted alignment files](http://sonnhammer.sbc.su.se/Stockholm.html) and working with those alignments in the context RNA secondary structural information.
* Added ``skbio.core.tree.majority_rule`` function for computing consensus trees from a list of trees.

### Backward-incompatible changes

* Function ``skbio.core.alignment.align_striped_smith_waterman`` renamed to ``local_pairwise_align_ssw`` and now returns an ``Alignment`` object instead of an ``AlignmentStructure``
* The following keyword-arguments for ``StripedSmithWaterman`` and ``local_pairwise_align_ssw`` have been renamed:
    * ``gap_open`` -> ``gap_open_penalty``
    * ``gap_extend`` -> ``gap_extend_penalty``
    * ``match`` -> ``match_score``
    * ``mismatch`` -> ``mismatch_score``
* Removed ``skbio.util.sort`` module in favor of [natsort](https://pypi.python.org/pypi/natsort) package.

### Miscellaneous

* Added powertrip.py script to perform basic sanity-checking of the repo based on recurring issues that weren't being caught until release time; added to Travis build.
* Added RELEASE.md with release instructions.
* Added intersphinx mappings to docs so that "See Also" references to numpy, scipy, matplotlib, and pandas are hyperlinks.
* The following classes are no longer ``namedtuple`` subclasses (see [#359](https://github.com/biocore/scikit-bio/issues/359) for the rationale):
    * ``skbio.math.stats.ordination.OrdinationResults``
    * ``skbio.math.gradient.GroupResults``
    * ``skbio.math.gradient.CategoryResults``
    * ``skbio.math.gradient.GradientANOVAResults``
* Added coding guidelines draft.
* Added new alpha diversity formulas to the ``skbio.math.diversity.alpha`` documentation.

## Version 0.1.3 (2014-06-12)

This is a pre-alpha release. At this stage, major backwards-incompatible API changes can and will happen.

### Features

* Added ``enforce_qual_range`` parameter to ``parse_fastq`` (on by default, maintaining backward compatibility). This allows disabling of the quality score range-checking.
* Added ``skbio.core.tree.nj``, which applies neighbor-joining for phylogenetic reconstruction.
* Added ``bioenv``, ``mantel``, and ``pwmantel`` distance-based statistics to ``skbio.math.stats.distance`` subpackage.
* Added ``skbio.math.stats.misc`` module for miscellaneous stats utility functions.
* IDs are now optional when constructing a ``DissimilarityMatrix`` or ``DistanceMatrix`` (monotonically-increasing integers cast as strings are automatically used).
* Added ``DistanceMatrix.permute`` method for randomly permuting rows and columns of a distance matrix.
* Added the following methods to ``DissimilarityMatrix``: ``filter``, ``index``, and ``__contains__`` for ID-based filtering, index lookup, and membership testing, respectively.
* Added ``ignore_comment`` parameter to ``parse_fasta`` (off by default, maintaining backward compatibility). This handles stripping the comment field from the header line (i.e., all characters beginning with the first space) before returning the label.
* Added imports of ``BiologicalSequence``, ``NucleotideSequence``, ``DNA``, ``DNASequence``, ``RNA``, ``RNASequence``, ``Protein``, ``ProteinSequence``, ``DistanceMatrix``, ``align_striped_smith_waterman``, `` SequenceCollection``, ``Alignment``, ``TreeNode``, ``nj``, ``parse_fasta``, ``parse_fastq``, ``parse_qual``, ``FastaIterator``, ``FastqIterator``, ``SequenceIterator`` in ``skbio/__init__.py`` for convenient importing. For example, it's now possible to ``from skbio import Alignment``, rather than ``from skbio.core.alignment import Alignment``.

### Bug fixes

* Fixed a couple of unit tests that could fail stochastically.
* Added missing ``__init__.py`` files to a couple of test directories so that these tests won't be skipped.
* ``parse_fastq`` now raises an error on dangling records.
* Fixed several warnings that were raised while running the test suite with Python 3.4.

### Backward-incompatible changes

* Functionality imported from ``skbio.core.ssw`` must now be imported from ``skbio.core.alignment`` instead.

### Miscellaneous

* Code is now flake8-compliant; added flake8 checking to Travis build.
* Various additions and improvements to documentation (API, installation instructions, developer instructions, etc.).
* ``__future__`` imports are now standardized across the codebase.
* New website front page and styling changes throughout. Moved docs site to its own versioned subdirectories.
* Reorganized alignment data structures and algorithms (e.g., SSW code, ``Alignment`` class, etc.) into an ``skbio.core.alignment`` subpackage.

## Version 0.1.1 (2014-05-16)

Fixes to setup.py. This is a pre-alpha release. At this stage, major backwards-incompatible API changes can and will happen.

## Version 0.1.0 (2014-05-15)

Initial pre-alpha release. At this stage, major backwards-incompatible API changes can and will happen.<|MERGE_RESOLUTION|>--- conflicted
+++ resolved
@@ -3,12 +3,7 @@
 ## Version 0.5.8-dev
 
 ### Features
-<<<<<<< HEAD
-
-### Bug fixes
-
-* Fixed bug [#1847](https://github.com/biocore/scikit-bio/issues/1847) in which the edge from the root was inadvertantly included in the calculation for `descending_branch_length`
-=======
+
 * Added `skbio.stats.composition.tree_basis` to construct ILR bases from `TreeNode` objects. ([#1862](https://github.com/biocore/scikit-bio/pull/1862))
 
 ### Backward-incompatible changes [experimental]
@@ -22,12 +17,12 @@
 ### Bug fixes
 
 * Fixed a bug that caused build failure on the ARM64 microarchitecture due to floating-point number handling. ([#1859](https://github.com/biocore/scikit-bio/pull/1859))
+* Fixed bug [#1847](https://github.com/biocore/scikit-bio/issues/1847) in which the edge from the root was inadvertantly included in the calculation for `descending_branch_length`
 
 ### Miscellaneous
 
 * Replaced dependencies `CacheControl` and `lockfile` with `requests` to avoid a dependency inconsistency issue of the former. (See [#1863](https://github.com/biocore/scikit-bio/pull/1863), merged in [#1859](https://github.com/biocore/scikit-bio/pull/1859))
 * Updated installation instructions for developers in `CONTRIBUTING.md` ([#1860](https://github.com/biocore/scikit-bio/pull/1860))
->>>>>>> 5e940ff7
 
 ## Version 0.5.8
 
