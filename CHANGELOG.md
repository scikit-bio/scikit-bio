--- conflicted
+++ resolved
@@ -4,44 +4,29 @@
 
 ### Features
 
-<<<<<<< HEAD
 * Added `AlignPath.aligned` to extract aligned regions of the original sequences.
-=======
->>>>>>> d95160f4
 * Added function `align_score` to calculate the score of a pairwise or multiple sequence alignment. It supports linear and affine gap penalties, match/mismatch or substitution matrix, and optional terminal gap penalty ([#2201](https://github.com/scikit-bio/scikit-bio/pull/2201)).
 * Added `AlignPath.stops` to calculate the stop (a.k.a., end, right, 3-prime, C-terminus) position of the aligned region within a sequence ([#2201](https://github.com/scikit-bio/scikit-bio/pull/2201)).
 * Started implementation of a configuration system which will allow users to provide data types beyond pandas Dataframes as input to scikit-bio functions, as well as choosing which data type will be used as output. Newly supported types include NumPy ndarrays, Polars DataFrames, AnnData objects, and scikit-bio Table objects ([#2187](https://github.com/scikit-bio/scikit-bio/pull/2187)).
 
 ### Performance enhancements
 
-<<<<<<< HEAD
+* Implemented new faster pairwise alignment algorithm in the alignment module. Can be accessed with the front-facing function `pair_align`.
 * Improved the performance of `SubstitutionMatrix.identity`.
 * Enhanced `TabularMSA.from_path_seqs`. It now can extract the aligned region from the middle of a sequence. Also added docstring and doctests ([#2201](https://github.com/scikit-bio/scikit-bio/pull/2201)).
 * Enhanced and changed the default behavior of `AlignPath.to_bits`, which now returns a bit array representing positions instead of segments. This is desired because with the old default behavior, `to_bits` and `from_bits` are not consistent with each other ([#2201](https://github.com/scikit-bio/scikit-bio/pull/2201)).
 
-* Implemented new faster pairwise alignment algorithm in the alignment module. Can be accessed with the front-facing function ```pairwise_align()```. ([#1864](https://github.com/scikit-bio/scikit-bio/pull/2196))
-
 ### Bug Fixes
 
 * Fixed an inaccurate statement in the documentation of `SubstitutionMatrix.is_ascii`. This attribute is True when all characters in the alphabet are ASCII codes (0 to 127), not extended ASCII codes (0 to 255).
 * Fixed a bug that a `SubstitutionMatrix` cannot be copied.
-=======
-* Enhanced `TabularMSA.from_path_seqs`. It now can extract the aligned region from the middle of a sequence. Also added docstring and doctests ([#2201](https://github.com/scikit-bio/scikit-bio/pull/2201)).
-* Enhanced and changed the default behavior of `AlignPath.to_bits`, which now returns a bit array representing positions instead of segments. This is desired because with the old default behavior, `to_bits` and `from_bits` are not consistent with each other ([#2201](https://github.com/scikit-bio/scikit-bio/pull/2201)).
-
-### Bug Fixes
-
->>>>>>> d95160f4
 * Fixed a bug in `AlignPath.to_indices` which would throw an error if the alignment path has only one segment ([#2201](https://github.com/scikit-bio/scikit-bio/pull/2201)).
 * Fixed a bug in the documentation in which the `source` button would link to decorator code, instead of the relevant function ([#2184](https://github.com/scikit-bio/scikit-bio/pull/2184)).
 
 ### Miscellaneous
 
-<<<<<<< HEAD
 * Changed `Sequence.to_indices`'s output index array dtype from `uint8` to `intp`, which is the native NumPy indexing type.
 * Enriched the documentation of `SubstitutionMatrix`.
-=======
->>>>>>> d95160f4
 * Let `AlignPath.states` be uniformly 2-D, even if there are 8 or less sequences in the alignment ([#2201](https://github.com/scikit-bio/scikit-bio/pull/2201)).
 * Let `AlignPath.shape` return native Python `int` rather than `np.int64` ([#2201](https://github.com/scikit-bio/scikit-bio/pull/2201)).
 * Updated documentation to include description of how to stream data through stdin with scikit-bio's `read` function ([2185](https://github.com/scikit-bio/scikit-bio/pull/2185))
