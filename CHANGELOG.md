--- conflicted
+++ resolved
@@ -10,11 +10,8 @@
 * ``DistanceMatrix`` now has a new constructor method called `from_iterable`.
 * ``Sequence`` now accepts ``lowercase`` keyword like ``DNA`` and others. Updated ``fasta``, ``fastq``, and ``qseq`` readers/writers for ``Sequence`` to reflect this.
 * The ``lowercase`` method has been moved up to ``Sequence`` meaning all sequence objects now have a ``lowercase`` method.
-<<<<<<< HEAD
-* Added phylogenetic diversity metrics, including weighted UniFrac, unweighted UniFrac, and Faith's Phylogenetic Diversity. These are accessible as ``skbio.diversity.beta.unweighted_unifrac``, ``skbio.diversity.beta.weighted_unifrac``, and ````skbio.diversity.alpha.faith_pd``, respectively. 
-=======
+* Added phylogenetic diversity metrics, including weighted UniFrac, unweighted UniFrac, and Faith's Phylogenetic Diversity. These are accessible as ``skbio.diversity.beta.unweighted_unifrac``, ``skbio.diversity.beta.weighted_unifrac``, and ````skbio.diversity.alpha.faith_pd``, respectively.
 * Added ``reverse_transcribe`` class method to ``RNA``.
->>>>>>> 086e3336
 
 ### Backward-incompatible changes [experimental]
 * Replaced ``PCoA``, ``CCA``, ``CA`` and ``RDA`` in ``skbio.stats.ordination`` with equivalent functions ``pcoa``, ``cca``, ``ca`` and ``rda``. These functions now take ``pd.DataFrame`` objects.
