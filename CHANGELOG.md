# scikit-bio changelog

## Version 0.2.3-dev (changes since 0.2.3 release go here)

### Features
* Added `skbio.stats.composition` for analyzing data made up of proportions
* Added new ``skbio.stats.evolve`` subpackage for evolutionary statistics. Currently contains a single function, ``hommola_cospeciation``, which implements a permutation-based test of correlation between two distance matrices.
<<<<<<< HEAD
* Added ``weblogo`` method to ``skbio.Alignment`` for plotting a weblogo (also known as a sequence logo). ([#805](https://github.com/biocore/scikit-bio/issues/805))
=======
* Added support for ``skbio.io.util.open_file`` and ``skbio.io.util.open_files`` to pull files from HTTP and HTTPS URLs. This behavior propagates to the I/O registry.
* FASTA/QUAL (``skbio.io.fasta``) and FASTQ (``skbio.io.fastq``) readers now allow blank or whitespace-only lines at the beginning of the file, between records, or at the end of the file. A blank or whitespace-only line in any other location will continue to raise an error [#781](https://github.com/biocore/scikit-bio/issues/781).
* scikit-bio now ignores leading and trailing whitespace characters on each line while reading FASTA/QUAL and FASTQ files.

### Performance enhancements
* The speed of quality score decoding has been significantly improved (~2x) when reading `fastq` files.
* The speed of `NucleotideSequence.reverse_complement` has been improved (~6x).
>>>>>>> 5b25b8e5

### Bug fixes
* Changed `BiologicalSequence.distance` to raise an error any time two sequences are passed of different lengths regardless of the `distance_fn` being passed. [(#514)](https://github.com/biocore/scikit-bio/issues/514)
* Fixed issue with ``TreeNode.extend`` where if given the children of another ``TreeNode`` object (``tree.children``), both trees would be left in an incorrect and unpredictable state. ([#889](https://github.com/biocore/scikit-bio/issues/889))

### Deprecated functionality
* Deprecated `skbio.util.flatten`. This function will be removed in scikit-bio 0.3.1. Please use standard python library functionality
described here [Making a flat list out of lists of lists](http://stackoverflow.com/a/952952/3639023), [Flattening a shallow list](http://stackoverflow.com/a/406199/3639023) ([#833](https://github.com/biocore/scikit-bio/issues/833))

### Backward-incompatible changes
* Removed the following deprecated functionality:
    - `skbio.parse` subpackage, including `SequenceIterator`, `FastaIterator`, `FastqIterator`, `load`, `parse_fasta`, `parse_fastq`, `parse_qual`, `write_clustal`, `parse_clustal`, and `FastqParseError`; please use `skbio.io` instead.
    - `skbio.format` subpackage, including `fasta_from_sequence`, `fasta_from_alignment`, and `format_fastq_record`; please use `skbio.io` instead.
    - `skbio.alignment.SequenceCollection.int_map`; please use `SequenceCollection.update_ids` instead.
    - `skbio.alignment.SequenceCollection` methods `to_fasta` and `toFasta`; please use `SequenceCollection.write` instead.
    - `constructor` parameter in `skbio.alignment.Alignment.majority_consensus`; please convert returned biological sequence object manually as desired (e.g., `str(seq)`).
    - `skbio.alignment.Alignment.to_phylip`; please use `Alignment.write` instead.
    - `skbio.sequence.BiologicalSequence.to_fasta`; please use `BiologicalSequence.write` instead.
    - `skbio.tree.TreeNode` methods `from_newick`, `from_file`, and `to_newick`; please use `TreeNode.read` and `TreeNode.write` instead.
    - `skbio.stats.distance.DissimilarityMatrix` methods `from_file` and `to_file`; please use `DissimilarityMatrix.read` and `DissimilarityMatrix.write` instead.
    - `skbio.stats.ordination.OrdinationResults` methods `from_file` and `to_file`; please use `OrdinationResults.read` and `OrdinationResults.write` instead.
    - `skbio.stats.p_value_to_str`; there is no replacement.
    - `skbio.stats.subsample`; please use `skbio.stats.subsample_counts` instead.
    - `skbio.stats.distance.ANOSIM`; please use `skbio.stats.distance.anosim` instead.
    - `skbio.stats.distance.PERMANOVA`; please use `skbio.stats.distance.permanova` instead.
    - `skbio.stats.distance.CategoricalStatsResults`; there is no replacement, please use `skbio.stats.distance.anosim` or `skbio.stats.distance.permanova`, which will return a `pandas.Series` object.
* `skbio.alignment.Alignment.majority_consensus` now returns `BiologicalSequence('')` if the alignment is empty. Previously, `''` was returned.

### Miscellaneous
* Changed testing procedures
    - Developers should now use `make test`
    - Users can use `python -m skbio.test`
    - Added `skbio.util._testing.TestRunner` (available through `skbio.util.TestRunner`). Used to provide a `test` method for each module init file. This class represents a unified testing path which wraps all `skbio` testing functionality.
    - Autodetect Python version and disable doctests for Python 3.
* `numpy` is no longer required to be installed before installing scikit-bio!
* Upgraded checklist.py to check source files non-conforming to [new header style](http://scikit-bio.org/docs/latest/development/new_module.html). ([#855](https://github.com/biocore/scikit-bio/issues/855))

## Version 0.2.3 (2015-02-13)

### Features
* Modified ``skbio.stats.distance.pwmantel`` to accept a list of filepaths. This is useful as it allows for a smaller amount of memory consumption as it only loads two matrices at a time as opposed to requiring that all distance matrices are loaded into memory.
* Added ``skbio.util.find_duplicates`` for finding duplicate elements in an iterable.

### Bug fixes
* Fixed floating point precision bugs in ``Alignment.position_frequencies``, ``Alignment.position_entropies``, ``Alignment.omit_gap_positions``, ``Alignment.omit_gap_sequences``, ``BiologicalSequence.k_word_frequencies``, and ``SequenceCollection.k_word_frequencies`` ([#801](https://github.com/biocore/scikit-bio/issues/801)).

### Backward-incompatible changes
* Removed ``feature_types`` attribute from ``BiologicalSequence`` and all subclasses ([#797](https://github.com/biocore/scikit-bio/pull/797)).
* Removed ``find_features`` method from ``BiologicalSequence`` and ``ProteinSequence`` ([#797](https://github.com/biocore/scikit-bio/pull/797)).
* ``BiologicalSequence.k_word_frequencies`` now returns a ``collections.defaultdict`` of type ``float`` instead of type ``int``. This only affects the "default" case, when a key isn't present in the dictionary. Previous behavior would return ``0`` as an ``int``, while the new behavior is to return ``0.0`` as a ``float``. This change also affects the ``defaultdict``s that are returned by ``SequenceCollection.k_word_frequencies``.

### Miscellaneous
* ``DissimilarityMatrix`` and ``DistanceMatrix`` now report duplicate IDs in the ``DissimilarityMatrixError`` message that can be raised during validation.

## Version 0.2.2 (2014-12-04)

### Features
* Added ``plot`` method to ``skbio.stats.distance.DissimilarityMatrix`` for creating basic heatmaps of a dissimilarity/distance matrix (see [#684](https://github.com/biocore/scikit-bio/issues/684)). Also added  ``_repr_png_`` and ``_repr_svg_`` methods for automatic display in the IPython Notebook, with ``png`` and ``svg`` properties for direct access.
* Added `__str__` method to `skbio.stats.ordination.OrdinationResults`.
* Added ``skbio.stats.distance.anosim`` and ``skbio.stats.distance.permanova`` functions, which replace the ``skbio.stats.distance.ANOSIM`` and ``skbio.stats.distance.PERMANOVA`` classes. These new functions provide simpler procedural interfaces to running these statistical methods. They also provide more convenient access to results by returning a ``pandas.Series`` instead of a ``CategoricalStatsResults`` object. These functions have more extensive documentation than their previous versions. If significance tests are suppressed, p-values are returned as ``np.nan`` instead of ``None`` for consistency with other statistical methods in scikit-bio. [#754](https://github.com/biocore/scikit-bio/issues/754)
* Added `skbio.stats.power` for performing empirical power analysis. The module uses existing datasets and iteratively draws samples to estimate the number of samples needed to see a significant difference for a given critical value.
* Added `skbio.stats.isubsample` for subsampling from an unknown number of values. This method supports subsampling from multiple partitions and does not require that all items be stored in memory, requiring approximately `O(N*M)`` space where `N` is the number of partitions and `M` is the maximum subsample size.
* Added ``skbio.stats.subsample_counts``, which replaces ``skbio.stats.subsample``. See deprecation section below for more details ([#770](https://github.com/biocore/scikit-bio/issues/770)).

### Bug fixes
* Fixed issue where SSW wouldn't compile on i686 architectures ([#409](https://github.com/biocore/scikit-bio/issues/409)).

### Deprecated functionality
* Deprecated ``skbio.stats.p_value_to_str``. This function will be removed in scikit-bio 0.3.0. Permutation-based p-values in scikit-bio are calculated as ``(num_extreme + 1) / (num_permutations + 1)``, so it is impossible to obtain a p-value of zero. This function historically existed for correcting the number of digits displayed when obtaining a p-value of zero. Since this is no longer possible, this functionality will be removed.
* Deprecated ``skbio.stats.distance.ANOSIM`` and ``skbio.stats.distance.PERMANOVA`` in favor of ``skbio.stats.distance.anosim`` and ``skbio.stats.distance.permanova``, respectively.
* Deprecated ``skbio.stats.distance.CategoricalStatsResults`` in favor of using ``pandas.Series`` to store statistical method results. ``anosim`` and ``permanova`` return ``pandas.Series`` instead of ``CategoricalStatsResults``.
* Deprecated ``skbio.stats.subsample`` in favor of ``skbio.stats.subsample_counts``, which provides an identical interface; only the function name has changed. ``skbio.stats.subsample`` will be removed in scikit-bio 0.3.0.

### Backward-incompatible changes
* Deprecation warnings are now raised using ``DeprecationWarning`` instead of ``UserWarning`` ([#774](https://github.com/biocore/scikit-bio/issues/774)).

### Miscellaneous
* The ``pandas.DataFrame`` returned by ``skbio.stats.distance.pwmantel`` now stores p-values as floats and does not convert them to strings with a specific number of digits. p-values that were previously stored as "N/A" are now stored as ``np.nan`` for consistency with other statistical methods in scikit-bio. See note in "Deprecated functionality" above regarding ``p_value_to_str`` for details.
* scikit-bio now supports versions of IPython < 2.0.0 ([#767](https://github.com/biocore/scikit-bio/issues/767)).

## Version 0.2.1 (2014-10-27)

This is an alpha release of scikit-bio. At this stage, major backwards-incompatible API changes can and will happen. Unified I/O with the scikit-bio I/O registry was the focus of this release.

### Features
* Added ``strict`` and ``lookup`` optional parameters to ``skbio.stats.distance.mantel`` for handling reordering and matching of IDs when provided ``DistanceMatrix`` instances as input (these parameters were previously only available in ``skbio.stats.distance.pwmantel``).
* ``skbio.stats.distance.pwmantel`` now accepts an iterable of ``array_like`` objects. Previously, only ``DistanceMatrix`` instances were allowed.
* Added ``plot`` method to ``skbio.stats.ordination.OrdinationResults`` for creating basic 3-D matplotlib scatterplots of ordination results, optionally colored by metadata in a ``pandas.DataFrame`` (see [#518](https://github.com/biocore/scikit-bio/issues/518)). Also added  ``_repr_png_`` and ``_repr_svg_`` methods for automatic display in the IPython Notebook, with ``png`` and ``svg`` properties for direct access.
* Added ``skbio.stats.ordination.assert_ordination_results_equal`` for comparing ``OrdinationResults`` objects for equality in unit tests.
* ``BiologicalSequence`` (and its subclasses) now optionally store Phred quality scores. A biological sequence's quality scores are stored as a 1-D ``numpy.ndarray`` of nonnegative integers that is the same length as the biological sequence. Quality scores can be provided upon object instantiation via the keyword argument ``quality``, and can be retrieved via the ``BiologicalSequence.quality`` property. ``BiologicalSequence.has_quality`` is also provided for determining whether a biological sequence has quality scores or not. See [#616](https://github.com/biocore/scikit-bio/issues/616) for more details.
* Added ``BiologicalSequence.sequence`` property for retrieving the underlying string representing the sequence characters. This was previously (and still is) accessible via ``BiologicalSequence.__str__``. It is provided via a property for convenience and explicitness.
* Added ``BiologicalSequence.equals`` for full control over equality testing of biological sequences. By default, biological sequences must have the same type, underlying sequence of characters, identifier, description, and quality scores to compare equal. These properties can be ignored via the keyword argument ``ignore``. The behavior of ``BiologicalSequence.__eq__``/``__ne__`` remains unchanged (only type and underlying sequence of characters are compared).
* Added ``BiologicalSequence.copy`` for creating a copy of a biological sequence, optionally with one or more attributes updated.
* ``BiologicalSequence.__getitem__`` now supports specifying a sequence of indices to take from the biological sequence.
* Methods to read and write taxonomies are now available under ``skbio.tree.TreeNode.from_taxonomy`` and ``skbio.tree.TreeNode.to_taxonomy`` respectively.
* Added ``SequenceCollection.update_ids``, which provides a flexible way of updating sequence IDs on a ``SequenceCollection`` or ``Alignment`` (note that a new object is returned, since instances of these classes are immutable). Deprecated ``SequenceCollection.int_map`` in favor of this new method; it will be removed in scikit-bio 0.3.0.
* Added ``skbio.util.cardinal_to_ordinal`` for converting a cardinal number to ordinal string (e.g., useful for error messages).
* New I/O Registry: supports multiple file formats, automatic file format detection when reading, unified procedural ``skbio.io.read`` and ``skbio.io.write`` in addition to OOP interfaces (``read/write`` methods) on the below objects. See ``skbio.io`` for more details.
    - Added "clustal" format support:
        * Has sniffer
        * Readers: ``Alignment``
        * Writers: ``Alignment``
    - Added "lsmat" format support:
        * Has sniffer
        * Readers: ``DissimilarityMatrix``, ``DistanceMatrix``
        * Writers: ``DissimilarityMatrix``, ``DistanceMatrix``
    - Added "ordination" format support:
        * Has sniffer
        * Readers: ``OrdinationResults``
        * Writers: ``OrdinationResults``
    - Added "newick" format support:
        * Has sniffer
        * Readers: ``TreeNode``
        * Writers: ``TreeNode``
    - Added "phylip" format support:
        * No sniffer
        * Readers: None
        * Writers: ``Alignment``
    - Added "qseq" format support:
        * Has sniffer
        * Readers: generator of ``BiologicalSequence`` or its subclasses, ``SequenceCollection``, ``BiologicalSequence``, ``NucleotideSequence``, ``DNASequence``, ``RNASequence``, ``ProteinSequence``
        * Writers: None
    - Added "fasta"/QUAL format support:
        * Has sniffer
        * Readers: generator of ``BiologicalSequence`` or its subclasses, ``SequenceCollection``, ``Alignment``, ``BiologicalSequence``, ``NucleotideSequence``, ``DNASequence``, ``RNASequence``, ``ProteinSequence``
        * Writers: same as readers
    - Added "fastq" format support:
        * Has sniffer
        * Readers: generator of ``BiologicalSequence`` or its subclasses, ``SequenceCollection``, ``Alignment``, ``BiologicalSequence``, ``NucleotideSequence``, ``DNASequence``, ``RNASequence``, ``ProteinSequence``
        * Writers: same as readers

### Bug fixes

* Removed ``constructor`` parameter from ``Alignment.k_word_frequencies``, ``BiologicalSequence.k_words``, ``BiologicalSequence.k_word_counts``, and ``BiologicalSequence.k_word_frequencies`` as it had no effect (it was never hooked up in the underlying code). ``BiologicalSequence.k_words`` now returns a generator of ``BiologicalSequence`` objects instead of strings.
* Modified the ``Alignment`` constructor to verify that all sequences have the same length, if not, raise an ``AlignmentError`` exception.  Updated the method ``Alignment.subalignment`` to calculate the indices only once now that identical sequence length is guaranteed.

### Deprecated functionality
* Deprecated ``constructor`` parameter in ``Alignment.majority_consensus`` in favor of having users call ``str`` on the returned ``BiologicalSequence``. This parameter will be removed in scikit-bio 0.3.0.

* Existing I/O functionality deprecated in favor of I/O registry, old functionality will be removed in scikit-bio 0.3.0. All functionality can be found at ``skbio.io.read``, ``skbio.io.write``, and the methods listed below:
    * Deprecated the following "clustal" readers/writers:
        - ``write_clustal`` -> ``Alignment.write``
        - ``parse_clustal`` -> ``Alignment.read``

    * Deprecated the following distance matrix format ("lsmat") readers/writers:
        - ``DissimilarityMatrix.from_file`` -> ``DissimilarityMatrix.read``
        - ``DissimilarityMatrix.to_file`` -> ``DissimilarityMatrix.write``
        - ``DistanceMatrix.from_file`` -> ``DistanceMatrix.read``
        - ``DistanceMatrix.to_file`` -> ``DistanceMatrix.write``

    * Deprecated the following ordination format ("ordination") readers/writers:
        - ``OrdinationResults.from_file`` -> ``OrdinationResults.read``
        - ``OrdinationResults.to_file`` -> ``OrdinationResults.write``

    * Deprecated the following "newick" readers/writers:
        - ``TreeNode.from_file`` -> ``TreeNode.read``
        - ``TreeNode.from_newick`` -> ``TreeNode.read``
        - ``TreeNode.to_newick`` -> ``TreeNode.write``

    * Deprecated the following "phylip" writers:
        - ``Alignment.to_phylip`` -> ``Alignment.write``

    * Deprecated the following "fasta"/QUAL readers/writers:
        - ``SequenceCollection.from_fasta_records`` -> ``SequenceCollection.read``
        - ``SequenceCollection.to_fasta`` -> ``SequenceCollection.write``
        - ``fasta_from_sequences`` -> ``skbio.io.write(obj, into=<file>, format='fasta')``
        - ``fasta_from_alignment`` -> ``Alignment.write``
        - ``parse_fasta`` -> ``skbio.io.read(<fasta>, format='fasta')``
        - ``parse_qual`` -> ``skbio.io.read(<fasta>, format='fasta', qual=<file>)``
        - ``BiologicalSequence.to_fasta`` -> ``BiologicalSequence.write``

    * Deprecated the following "fastq" readers/writers:
        - ``parse_fastq`` -> ``skbio.io.read(<fastq>, format='fastq')``
        - ``format_fastq_record`` -> ``skbio.io.write(<fastq>, format='fastq')``

### Backward-incompatible changes

* ``skbio.stats.distance.mantel`` now returns a 3-element tuple containing correlation coefficient, p-value, and the number of matching rows/cols in the distance matrices (``n``). The return value was previously a 2-element tuple containing only the correlation coefficient and p-value.
* ``skbio.stats.distance.mantel`` reorders input ``DistanceMatrix`` instances based on matching IDs (see optional parameters ``strict`` and ``lookup`` for controlling this behavior). In the past, ``DistanceMatrix`` instances were treated the same as ``array_like`` input and no reordering took place, regardless of ID (mis)matches. ``array_like`` input behavior remains the same.
* If mismatched types are provided to ``skbio.stats.distance.mantel`` (e.g., a ``DistanceMatrix`` and ``array_like``), a ``TypeError`` will be raised.

### Miscellaneous

* Added git timestamp checking to checklist.py, ensuring that when changes are made to Cython (.pyx) files, their corresponding generated C files are also updated.
* Fixed performance bug when instantiating ``BiologicalSequence`` objects. The previous runtime scaled linearly with sequence length; it is now constant time when the sequence is already a string. See [#623](https://github.com/biocore/scikit-bio/issues/623) for details.
* IPython and six are now required dependencies.

## Version 0.2.0 (2014-08-07)

This is an initial alpha release of scikit-bio. At this stage, major backwards-incompatible API changes can and will happen. Many backwards-incompatible API changes were made since the previous release.

### Features

* Added ability to compute distances between sequences in a ``SequenceCollection`` object ([#509](https://github.com/biocore/scikit-bio/issues/509)), and expanded ``Alignment.distance`` to allow the user to pass a function for computing distances (the default distance metric is still ``scipy.spatial.distance.hamming``) ([#194](https://github.com/biocore/scikit-bio/issues/194)).
* Added functionality to not penalize terminal gaps in global alignment. This functionality results in more biologically relevant global alignments (see [#537](https://github.com/biocore/scikit-bio/issues/537) for discussion of the issue) and is now the default behavior for global alignment.
* The python global aligners (``global_pairwise_align``, ``global_pairwise_align_nucleotide``, and ``global_pairwise_align_protein``) now support aligning pairs of sequences, pairs of alignments, and a sequence and an alignment (see [#550](https://github.com/biocore/scikit-bio/issues/550)). This functionality supports progressive multiple sequence alignment, among other things such as adding a sequence to an existing alignment.
* Added ``StockholmAlignment.to_file`` for writing Stockholm-formatted files.
* Added ``strict=True`` optional parameter to ``DissimilarityMatrix.filter``.
* Added ``TreeNode.find_all`` for finding all tree nodes that match a given name.


### Bug fixes

* Fixed bug that resulted in a ``ValueError`` from ``local_align_pairwise_nucleotide`` (see [#504](https://github.com/biocore/scikit-bio/issues/504)) under many circumstances. This would not generate incorrect results, but would cause the code to fail.

### Backward-incompatible changes

* Removed ``skbio.math``, leaving ``stats`` and ``diversity`` to become top level packages. For example, instead of ``from skbio.math.stats.ordination import PCoA`` you would now import ``from skbio.stats.ordination import PCoA``.
* The module ``skbio.math.gradient`` as well as the contents of ``skbio.math.subsample`` and ``skbio.math.stats.misc`` are now found in ``skbio.stats``. As an example, to import subsample: ``from skbio.stats import subsample``; to import everything from gradient: ``from skbio.stats.gradient import *``.
* The contents of ``skbio.math.stats.ordination.utils`` are now in ``skbio.stats.ordination``.
* Removed ``skbio.app`` subpackage (i.e., the *application controller framework*) as this code has been ported to the standalone [burrito](https://github.com/biocore/burrito) Python package. This code was not specific to bioinformatics and is useful for wrapping command-line applications in general.
* Removed ``skbio.core``, leaving ``alignment``, ``genetic_code``, ``sequence``, ``tree``, and ``workflow`` to become top level packages. For example, instead of ``from skbio.core.sequence import DNA`` you would now import ``from skbio.sequence import DNA``.
* Removed ``skbio.util.exception`` and ``skbio.util.warning`` (see [#577](https://github.com/biocore/scikit-bio/issues/577) for the reasoning behind this change). The exceptions/warnings were moved to the following locations:
 - ``FileFormatError``, ``RecordError``, ``FieldError``, and ``EfficiencyWarning`` have been moved to ``skbio.util``
 - ``BiologicalSequenceError`` has been moved to ``skbio.sequence``
 - ``SequenceCollectionError`` and ``StockholmParseError`` have been moved to ``skbio.alignment``
 - ``DissimilarityMatrixError``, ``DistanceMatrixError``, ``DissimilarityMatrixFormatError``, and ``MissingIDError`` have been moved to ``skbio.stats.distance``
 - ``TreeError``, ``NoLengthError``, ``DuplicateNodeError``, ``MissingNodeError``, and ``NoParentError`` have been moved to ``skbio.tree``
 - ``FastqParseError`` has been moved to ``skbio.parse.sequences``
 - ``GeneticCodeError``, ``GeneticCodeInitError``, and ``InvalidCodonError`` have been moved to ``skbio.genetic_code``
* The contents of ``skbio.genetic_code`` formerly ``skbio.core.genetic_code`` are now in ``skbio.sequence``. The ``GeneticCodes`` dictionary is now a function ``genetic_code``. The functionality is the same, except that because this is now a function rather than a dict, retrieving a genetic code is done using a function call rather than a lookup (so, for example, ``GeneticCodes[2]`` becomes ``genetic_code(2)``.
* Many submodules have been made private with the intention of simplifying imports for users. See [#562](https://github.com/biocore/scikit-bio/issues/562) for discussion of this change. The following list contains the previous module name and where imports from that module should now come from.
 - ``skbio.alignment.ssw`` to ``skbio.alignment``
 - ``skbio.alignment.alignment`` to ``skbio.alignment``
 - ``skbio.alignment.pairwise`` to ``skbio.alignment``
 - ``skbio.diversity.alpha.base`` to ``skbio.diversity.alpha``
 - ``skbio.diversity.alpha.gini`` to ``skbio.diversity.alpha``
 - ``skbio.diversity.alpha.lladser`` to ``skbio.diversity.alpha``
 - ``skbio.diversity.beta.base`` to ``skbio.diversity.beta``
 - ``skbio.draw.distributions`` to ``skbio.draw``
 - ``skbio.stats.distance.anosim`` to ``skbio.stats.distance``
 - ``skbio.stats.distance.base`` to ``skbio.stats.distance``
 - ``skbio.stats.distance.permanova`` to ``skbio.stats.distance``
 - ``skbio.distance`` to ``skbio.stats.distance``
 - ``skbio.stats.ordination.base`` to ``skbio.stats.ordination``
 - ``skbio.stats.ordination.canonical_correspondence_analysis`` to ``skbio.stats.ordination``
 - ``skbio.stats.ordination.correspondence_analysis`` to ``skbio.stats.ordination``
 - ``skbio.stats.ordination.principal_coordinate_analysis`` to ``skbio.stats.ordination``
 - ``skbio.stats.ordination.redundancy_analysis`` to ``skbio.stats.ordination``
 - ``skbio.tree.tree`` to ``skbio.tree``
 - ``skbio.tree.trie`` to ``skbio.tree``
 - ``skbio.util.misc`` to ``skbio.util``
 - ``skbio.util.testing`` to ``skbio.util``
 - ``skbio.util.exception`` to ``skbio.util``
 - ``skbio.util.warning`` to ``skbio.util``
* Moved ``skbio.distance`` contents into ``skbio.stats.distance``.

### Miscellaneous

* Relaxed requirement in ``BiologicalSequence.distance`` that sequences being compared are of equal length. This is relevant for Hamming distance, so the check is still performed in that case, but other distance metrics may not have that requirement. See [#504](https://github.com/biocore/scikit-bio/issues/507)).
* Renamed ``powertrip.py`` repo-checking script to ``checklist.py`` for clarity.
* ``checklist.py`` now ensures that all unit tests import from a minimally deep API. For example, it will produce an error if ``skbio.core.distance.DistanceMatrix`` is used over ``skbio.DistanceMatrix``.
* Extra dimension is no longer calculated in ``skbio.stats.spatial.procrustes``.
* Expanded documentation in various subpackages.
* Added new scikit-bio logo. Thanks [Alina Prassas](http://cargocollective.com/alinaprassas)!

## Version 0.1.4 (2014-06-25)

This is a pre-alpha release. At this stage, major backwards-incompatible API changes can and will happen.

### Features

* Added Python implementations of Smith-Waterman and Needleman-Wunsch alignment as ``skbio.core.alignment.pairwise.local_pairwise_align`` and ``skbio.core.alignment.pairwise.global_pairwise_align``. These are much slower than native C implementations (e.g., ``skbio.core.alignment.local_pairwise_align_ssw``) and as a result raise an ``EfficencyWarning`` when called, but are included as they serve as useful educational examples as they’re simple to experiment with.
* Added ``skbio.core.diversity.beta.pw_distances`` and ``skbio.core.diversity.beta.pw_distances_from_table``. These provide convenient access to the ``scipy.spatial.distance.pdist`` *beta diversity* metrics from within scikit-bio. The ``skbio.core.diversity.beta.pw_distances_from_table`` function will only be available temporarily, until the ``biom.table.Table`` object is merged into scikit-bio (see [#489](https://github.com/biocore/scikit-bio/issues/489)), at which point ``skbio.core.diversity.beta.pw_distances`` will be updated to use that.
* Added ``skbio.core.alignment.StockholmAlignment``, which provides support for parsing [Stockholm-formatted alignment files](http://sonnhammer.sbc.su.se/Stockholm.html) and working with those alignments in the context RNA secondary structural information.
* Added ``skbio.core.tree.majority_rule`` function for computing consensus trees from a list of trees.

### Backward-incompatible changes

* Function ``skbio.core.alignment.align_striped_smith_waterman`` renamed to ``local_pairwise_align_ssw`` and now returns an ``Alignment`` object instead of an ``AlignmentStructure``
* The following keyword-arguments for ``StripedSmithWaterman`` and ``local_pairwise_align_ssw`` have been renamed:
    * ``gap_open`` -> ``gap_open_penalty``
    * ``gap_extend`` -> ``gap_extend_penalty``
    * ``match`` -> ``match_score``
    * ``mismatch`` -> ``mismatch_score``
* Removed ``skbio.util.sort`` module in favor of [natsort](https://pypi.python.org/pypi/natsort) package.

### Miscellaneous

* Added powertrip.py script to perform basic sanity-checking of the repo based on recurring issues that weren't being caught until release time; added to Travis build.
* Added RELEASE.md with release instructions.
* Added intersphinx mappings to docs so that "See Also" references to numpy, scipy, matplotlib, and pandas are hyperlinks.
* The following classes are no longer ``namedtuple`` subclasses (see [#359](https://github.com/biocore/scikit-bio/issues/359) for the rationale):
    * ``skbio.math.stats.ordination.OrdinationResults``
    * ``skbio.math.gradient.GroupResults``
    * ``skbio.math.gradient.CategoryResults``
    * ``skbio.math.gradient.GradientANOVAResults``
* Added coding guidelines draft.
* Added new alpha diversity formulas to the ``skbio.math.diversity.alpha`` documentation.

## Version 0.1.3 (2014-06-12)

This is a pre-alpha release. At this stage, major backwards-incompatible API changes can and will happen.

### Features

* Added ``enforce_qual_range`` parameter to ``parse_fastq`` (on by default, maintaining backward compatibility). This allows disabling of the quality score range-checking.
* Added ``skbio.core.tree.nj``, which applies neighbor-joining for phylogenetic reconstruction.
* Added ``bioenv``, ``mantel``, and ``pwmantel`` distance-based statistics to ``skbio.math.stats.distance`` subpackage.
* Added ``skbio.math.stats.misc`` module for miscellaneous stats utility functions.
* IDs are now optional when constructing a ``DissimilarityMatrix`` or ``DistanceMatrix`` (monotonically-increasing integers cast as strings are automatically used).
* Added ``DistanceMatrix.permute`` method for randomly permuting rows and columns of a distance matrix.
* Added the following methods to ``DissimilarityMatrix``: ``filter``, ``index``, and ``__contains__`` for ID-based filtering, index lookup, and membership testing, respectively.
* Added ``ignore_comment`` parameter to ``parse_fasta`` (off by default, maintaining backward compatibility). This handles stripping the comment field from the header line (i.e., all characters beginning with the first space) before returning the label.
* Added imports of ``BiologicalSequence``, ``NucleotideSequence``, ``DNA``, ``DNASequence``, ``RNA``, ``RNASequence``, ``Protein``, ``ProteinSequence``, ``DistanceMatrix``, ``align_striped_smith_waterman``, `` SequenceCollection``, ``Alignment``, ``TreeNode``, ``nj``, ``parse_fasta``, ``parse_fastq``, ``parse_qual``, ``FastaIterator``, ``FastqIterator``, ``SequenceIterator`` in ``skbio/__init__.py`` for convenient importing. For example, it's now possible to ``from skbio import Alignment``, rather than ``from skbio.core.alignment import Alignment``.

### Bug fixes

* Fixed a couple of unit tests that could fail stochastically.
* Added missing ``__init__.py`` files to a couple of test directories so that these tests won't be skipped.
* ``parse_fastq`` now raises an error on dangling records.
* Fixed several warnings that were raised while running the test suite with Python 3.4.

### Backward-incompatible changes

* Functionality imported from ``skbio.core.ssw`` must now be imported from ``skbio.core.alignment`` instead.

### Miscellaneous

* Code is now flake8-compliant; added flake8 checking to Travis build.
* Various additions and improvements to documentation (API, installation instructions, developer instructions, etc.).
* ``__future__`` imports are now standardized across the codebase.
* New website front page and styling changes throughout. Moved docs site to its own versioned subdirectories.
* Reorganized alignment data structures and algorithms (e.g., SSW code, ``Alignment`` class, etc.) into an ``skbio.core.alignment`` subpackage.

## Version 0.1.1 (2014-05-16)

Fixes to setup.py. This is a pre-alpha release. At this stage, major backwards-incompatible API changes can and will happen.

## Version 0.1.0 (2014-05-15)

Initial pre-alpha release. At this stage, major backwards-incompatible API changes can and will happen.<|MERGE_RESOLUTION|>--- conflicted
+++ resolved
@@ -5,17 +5,14 @@
 ### Features
 * Added `skbio.stats.composition` for analyzing data made up of proportions
 * Added new ``skbio.stats.evolve`` subpackage for evolutionary statistics. Currently contains a single function, ``hommola_cospeciation``, which implements a permutation-based test of correlation between two distance matrices.
-<<<<<<< HEAD
-* Added ``weblogo`` method to ``skbio.Alignment`` for plotting a weblogo (also known as a sequence logo). ([#805](https://github.com/biocore/scikit-bio/issues/805))
-=======
 * Added support for ``skbio.io.util.open_file`` and ``skbio.io.util.open_files`` to pull files from HTTP and HTTPS URLs. This behavior propagates to the I/O registry.
 * FASTA/QUAL (``skbio.io.fasta``) and FASTQ (``skbio.io.fastq``) readers now allow blank or whitespace-only lines at the beginning of the file, between records, or at the end of the file. A blank or whitespace-only line in any other location will continue to raise an error [#781](https://github.com/biocore/scikit-bio/issues/781).
 * scikit-bio now ignores leading and trailing whitespace characters on each line while reading FASTA/QUAL and FASTQ files.
+* Added ``weblogo`` method to ``skbio.Alignment`` for plotting a weblogo (also known as a sequence logo). ([#805](https://github.com/biocore/scikit-bio/issues/805))
 
 ### Performance enhancements
 * The speed of quality score decoding has been significantly improved (~2x) when reading `fastq` files.
 * The speed of `NucleotideSequence.reverse_complement` has been improved (~6x).
->>>>>>> 5b25b8e5
 
 ### Bug fixes
 * Changed `BiologicalSequence.distance` to raise an error any time two sequences are passed of different lengths regardless of the `distance_fn` being passed. [(#514)](https://github.com/biocore/scikit-bio/issues/514)
