# scikit-bio changelog

## Version 0.6.4-dev

<<<<<<< HEAD
### Miscellaneous

* Updated documentation to include description of how to stream data through stdin with scikit-bio's `read` function ([2185](https://github.com/scikit-bio/scikit-bio/pull/2185))
=======
### Bug Fixes
* Fixed a bug in the documentation in which the `source` button would link to decorator code, instead of the relevant function ([#2184](https://github.com/scikit-bio/scikit-bio/pull/2184)).
>>>>>>> 4baf1db2


## Version 0.6.3

### Features

* Python 3.13+ is now supported ([#2146](https://github.com/scikit-bio/scikit-bio/pull/2146)).
* Added Balanced Minimum Evolution (BME) function for phylogenetic reconstruction and `balanced` option for NNI ([#2105](https://github.com/scikit-bio/scikit-bio/pull/2105) and [#2169](https://github.com/scikit-bio/scikit-bio/pull/2169)).
* Added functions `rf_dists`, `wrf_dists` and `path_dists` under `skbio.tree` to calculate multiple pariwise distance metrics among an arbitrary number of trees. They correspond to `TreeNode` methods `compare_rfd`, `compare_wrfd` and `compare_cophenet` for two trees ([#2166](https://github.com/scikit-bio/scikit-bio/pull/2166)).
* Added `height` and `depth` methods under `TreeNode` to calculate the height and depth of a given node.
* Added `TreeNode.compare_wrfd` to calculate the weighted Robinson-Foulds distance or its variants between two trees ([#2144](https://github.com/scikit-bio/scikit-bio/pull/2144)).
* Wrapped UPGMA and WPGMA from SciPy's linkage method ([#2094](https://github.com/scikit-bio/scikit-bio/pull/2094)).
* Added `TreeNode` methods: `bipart`, `biparts` and `compare_biparts` to encode and compare bipartitions in a tree ([#2144](https://github.com/scikit-bio/scikit-bio/pull/2144)).
* Added `TreeNode.has_caches` to check if a tree has caches ([#2103](https://github.com/scikit-bio/scikit-bio/pull/2103)).
* Added `TreeNode.is_bifurcating` to check if a tree is bifurcating (i.e., binary) ([#2117](https://github.com/scikit-bio/scikit-bio/pull/2117)).
* Added support for Python's `pathlib` module in the IO system ([#2119](https://github.com/scikit-bio/scikit-bio/pull/2119)).
* Added `TreeNode.path` to return a list of nodes representing the path from one node to another ([#2131](https://github.com/scikit-bio/scikit-bio/pull/2131)).
* Exposed `vectorize_counts_and_tree` function from the `diversity` module to allow use for improving ML accuracy in downstream pipelines ([#2173](https://github.com/scikit-bio/scikit-bio/pull/2173))

### Performance enhancements

* Significantly improved the performance of the neighbor joining (NJ) algorithm (`nj`) ([#2147](https://github.com/scikit-bio/scikit-bio/pull/2147)) and the greedy minimum evolution (GME) algorithm (`gme`) for phylogenetic reconstruction, and the NNI algorithm for tree rearrangement ([#2169](https://github.com/scikit-bio/scikit-bio/pull/2169)).
* Significantly improved the performance of `TreeNode.cophenet` (renamed from `tip_tip_distances`) for computing a patristic distance matrix among all or selected tips of a tree ([#2152](https://github.com/scikit-bio/scikit-bio/pull/2152)).
* Supported Robinson-Foulds distance calculation (`TreeNode.compare_rfd`) based on bipartitions (equivalent to `compare_biparts`). This is automatically enabled when the input tree is unrooted. Otherwise the calculation is still based on subsets (equivalent to `compare_subsets`). The user can override this behavior using the `rooted` parameter ([#2144](https://github.com/scikit-bio/scikit-bio/pull/2144)).
* Re-wrote the underlying algorithm of `TreeNode.compare_subsets` because it is equivalent to the Robinson-Foulds distance on rooted trees. Added parameter `proportion`. Renamed parameter `exclude_absent_taxa` as `shared_only` ([#2144](https://github.com/scikit-bio/scikit-bio/pull/2144)).
* Added parameter `include_self` to `TreeNode.subset`. Added parameters `within`, `include_full` and `include_tips` to `TreeNode.subsets` ([#2144](https://github.com/scikit-bio/scikit-bio/pull/2144)).
* Improved the performance and customizability of `TreeNode.total_length` (renamed from `descending_branch_length`). Added parameters `include_stem` and `include_self`.
* Improved the performance of `TreeNode.lca` ([#2132](https://github.com/scikit-bio/scikit-bio/pull/2132)).
* Improved the performance of `TreeNode` methods: `ancestors`, `siblings`, and `neighbors` ([#2133](https://github.com/scikit-bio/scikit-bio/pull/2133), [#2135](https://github.com/scikit-bio/scikit-bio/pull/2135)).
* Improved the performance of tree traversal algorithms ([#2093](https://github.com/scikit-bio/scikit-bio/pull/2093)).
* Improved the performance of tree copying ([#2103](https://github.com/scikit-bio/scikit-bio/pull/2103)).
* Further improved the caching mechanism of `TreeNode`. Specifically: 1. Node attribute caches are only registered at the root node, which improves memory efficiency. 2. Method `clear_caches` can be customized to clear node attribute and/or lookup caches, or specified attribute caches ([#2099](https://github.com/scikit-bio/scikit-bio/pull/2099)). 3. Added parameter `uncache` to multiple methods that involves tree manipulation. Default is True. When one knows that caches are not present or relevant, one may set this parameter as False to skip cache clearing to significantly improve performance ([#2103](https://github.com/scikit-bio/scikit-bio/pull/2103)).
* Expanded the functionality of `TreeNode.cache_attr`. It can now take a custom function to combine children and self attributes. This makes it possible to cache multiple useful clade properties such as node count and total branch length. Also enriched the method's docstring to provide multiple examples of caching clade properties ([#2099](https://github.com/scikit-bio/scikit-bio/pull/2099)).
* Added parameter `inplace` to methods `shear`, `root_at`, `root_at_midpoint` and `root_by_outgroup` of `TreeNode` to enable manipulating the tree in place (True), which is more efficient that making a manipulated copy of the tree (False, default) ([#2103](https://github.com/scikit-bio/scikit-bio/pull/2103)).
* `TreeNode.extend` can accept any iterable type of nodes as input ([#2103](https://github.com/scikit-bio/scikit-bio/pull/2103)).
* Added parameter `strict` to `TreeNode.shear` ([#2103](https://github.com/scikit-bio/scikit-bio/pull/2103)).
* Added parameter `exclude_attrs` to `TreeNode.unrooted_copy` ([#2103](https://github.com/scikit-bio/scikit-bio/pull/2103)).
* Added support for legacy random generator to `get_rng`, such that outputs of scikit-bio functions become reproducible with code that starts with `np.random.seed` or uses `RandomState` ([#2130](https://github.com/scikit-bio/scikit-bio/pull/2130)).
* Allowed `shuffle` and `compare_cophenet` (renamed from `compare_tip_distances`) of `TreeNode` to accept a random seed or random generator to generate the shuffling function, which ensures output reproducibility ([#2118](https://github.com/scikit-bio/scikit-bio/pull/2118)).
* Replaced `accumulate_to_ancestor` with `depth` under `TreeNode`. The latter has expanded functionality which covers the default behavior of the former.
* Added beta diversity metric `jensenshannon`, which calculates Jensen-Shannon distance. Thank @quliping for suggesting this in [#2125](https://github.com/scikit-bio/scikit-bio/pull/2125).
* Added parameter `include_self` to `TreeNode.ancestors` to optionally include the initial node in the path (default: False) ([#2135](https://github.com/scikit-bio/scikit-bio/pull/2135)).
* Added parameter `seed` to functions `pcoa`, `anosim`, `permanova`, `permdisp`, `randdm`, `lladser_pe`, `lladser_ci`, `isubsample`, `subsample_power`, `subsample_paired_power`, `paired_subsamples` and `hommola_cospeciation` to accept a random seed or random generator to ensure output reproducibility ([#2120](https://github.com/scikit-bio/scikit-bio/pull/2120) and [#2129](https://github.com/scikit-bio/scikit-bio/pull/2129)).
* Made the `IORegistry` sniffer only attempt file formats which are logical given a specific object, thus improving reading efficiency.
* Allowed the `number_of_dimensions` parameter in the function `pcoa` to accept float values between 0 and 1 to capture fractional cumulative variance. 

### Bug fixes

* Fixed a bug in `TreeNode.find` which returns the input node object even if it's not in the current tree ([#2153](https://github.com/scikit-bio/scikit-bio/pull/2153)).
* Fixed a bug in `TreeNode.get_max_distance` which returns tip names instead of tip instances when there are single-child nodes in the tree ([#2144](https://github.com/scikit-bio/scikit-bio/pull/2144)).
* Fixed an issue in `subsets` and `cophenet` (renamed from `tip_tip_distances`) of `TreeNode` which leaves remnant attributes at each node after execution ([#2144](https://github.com/scikit-bio/scikit-bio/pull/2144)).
* Fixed a bug in `TreeNode.compare_rfd` which raises an error if taxa of the two trees are not subsets of each other ([#2144](https://github.com/scikit-bio/scikit-bio/pull/2144)).
* Fixed a bug in `TreeNode.compare_subsets` which includes the full set (not a subset) of shared taxa between two trees if a basal clade of either tree consists of entirely unshared taxa ([#2144](https://github.com/scikit-bio/scikit-bio/pull/2144)).
* Fixed a bug in `TreeNode.lca` which returns the parent of input node X instead of X itself if X is ancestral to other input nodes ([#2132](https://github.com/scikit-bio/scikit-bio/pull/2132)).
* Fixed a bug in `TreeNode.find_all` which does not look for other nodes with the same name if a `TreeNode` instance is provided, as in contrast to what the documentation claims ([#2099](https://github.com/scikit-bio/scikit-bio/pull/2099)).
* Fixed a bug in `skbio.io.format.embed` which was not correctly updating the idptr sizing. ([#2100](https://github.com/scikit-bio/scikit-bio/pull/2100)).
* Fixed a bug in `TreeNode.unrooted_move` which does not respect specified branch attributes ([#2103](https://github.com/scikit-bio/scikit-bio/pull/2103)).
* Fixed a bug in `skbio.diversity.get_beta_diversity_metrics` which does not display metrics other than UniFrac ([#2126](https://github.com/scikit-bio/scikit-bio/pull/2126)).
* Raises an error when beta diversity metric `mahalanobis` is called but sample number is smaller than or equal to feature number in the data. Thank @quliping for noting this in [#2125](https://github.com/scikit-bio/scikit-bio/pull/2125).
* Fixed a bug in `io.format.fasta` that improperly handled sequences containing spaces. ([#2156](https://github.com/scikit-bio/scikit-bio/pull/2156))

### Miscellaneous

* Added a parameter `warn_neg_eigval` to `pcoa` and `permdisp` to control when to raise a warning when negative eigenvalues are encountered. The default setting is more relaxed than the previous behavior, therefore warnings will not be raised when the negative eigenvalues are small in magnitude, which is the case in many real-world scenarios [#2154](https://github.com/scikit-bio/scikit-bio/pull/2154).
* Refactored `dirmult_ttest` to use a separate function for fitting data to Dirichlet-multinomial distribution ([#2113](https://github.com/scikit-bio/scikit-bio/pull/2113))
* Remodeled documentation. Special methods (previously referred to as built-in methods) and inherited methods of a class no longer have separate stub pages. This significantly reduced the total number of webpages in the documentation ([#2110](https://github.com/scikit-bio/scikit-bio/pull/2110)).
* Renamed `invalidate_caches` as `clear_caches` under `TreeNode`, because the caches are indeed deleted rather than marked as obsolete. The old name is preserved as an alias ([#2099](https://github.com/scikit-bio/scikit-bio/pull/2099)).
* Renamed `remove_deleted` as `remove_by_func` under `TreeNode`. The old name is preserved as an alias ([#2103](https://github.com/scikit-bio/scikit-bio/pull/2103)).
* Renamed `descending_branch_length` as `total_length` under `TreeNode`. The old name is preserved as an alias.
* Under `TreeNode`, renamed `get_max_distance` as `maxdist`. Renamed `tip_tip_distances` as `cophenet`. Renamed `compare_tip_distances` as `compare_cophenet`. The new names are consistent with SciPy's relevant functions and the main body of the literature. The old names are preserved as aliases.

### Deprecated functionality

* Method `TreeNode.subtree` is deprecated. It will become a private member in version 0.7.0 ([#2103](https://github.com/scikit-bio/scikit-bio/pull/2103)).

### Backward-incompatible changes

* Dropped support for Python 3.8 as it has reached end-of-life (EOL). scikit-bio may still be installed under Python 3.8 and will likely work, but the development team no longer guarantee that all functionality will work as intended.
* Removed `skbio.util.SkbioWarning`. Now there are no specific warnings to scikit-bio.
* Removed `skbio.util.EfficiencyWarning`. Previously it was only used in the Python implementations of pairwise sequence alignment algorithms. The new code replaced it with `PendingDeprecationWarning`.
* Removed `skbio.util.RepresentationWarning`. Previously it was only used in `TreeNode.tip_tip_distances` when a node has no branch length. The new code removed this behavior ([#2152](https://github.com/scikit-bio/scikit-bio/pull/2152)).


## Version 0.6.2

### Features

* Added Greedy Minimum Evolution (GME) function for phylogenetic reconstruction ([#2087](https://github.com/scikit-bio/scikit-bio/pull/2087)).
* Added support for Microsoft Windows operating system. ([#2071](https://github.com/scikit-bio/scikit-bio/pull/2071), [#2068](https://github.com/scikit-bio/scikit-bio/pull/2068),
[#2067](https://github.com/scikit-bio/scikit-bio/pull/2067), [#2061](https://github.com/scikit-bio/scikit-bio/pull/2061), [#2046](https://github.com/scikit-bio/scikit-bio/pull/2046),
[#2040](https://github.com/scikit-bio/scikit-bio/pull/2040), [#2036](https://github.com/scikit-bio/scikit-bio/pull/2036), [#2034](https://github.com/scikit-bio/scikit-bio/pull/2034),
[#2032](https://github.com/scikit-bio/scikit-bio/pull/2032), [#2005](https://github.com/scikit-bio/scikit-bio/pull/2005))
* Added alpha diversity metrics: Hill number (`hill`), Renyi entropy (`renyi`) and Tsallis entropy (`tsallis`) ([#2074](https://github.com/scikit-bio/scikit-bio/pull/2074)).
* Added `rename` method for `OrdinationResults` and `DissimilarityMatrix` classes ([#2027](https://github.com/scikit-bio/scikit-bio/pull/2027), [#2085](https://github.com/scikit-bio/scikit-bio/pull/2085)).
* Added `nni` function for phylogenetic tree rearrangement using nearest neighbor interchange (NNI) ([#2050](https://github.com/scikit-bio/scikit-bio/pull/2050)).
* Added method `TreeNode.unrooted_move`, which resembles `TreeNode.unrooted_copy` but rearranges the tree in place, thus avoid making copies of the nodes ([#2073](https://github.com/scikit-bio/scikit-bio/pull/2073)).
* Added method `TreeNode.root_by_outgroup`, which reroots a tree according to a given outgroup ([#2073](https://github.com/scikit-bio/scikit-bio/pull/2073)).
* Added method `TreeNode.unroot`, which converts a rooted tree into unrooted by trifucating its root ([#2073](https://github.com/scikit-bio/scikit-bio/pull/2073)).
* Added method `TreeNode.insert`, which inserts a node into the branch connecting self and its parent ([#2073](https://github.com/scikit-bio/scikit-bio/pull/2073)).

### Performance enhancements

* The time and memory efficiency of `TreeNode` has been significantly improved by making its caching mechanism lazy ([#2082](https://github.com/scikit-bio/scikit-bio/pull/2082)).
* `Treenode.copy` and `TreeNode.unrooted_copy` can now perform shallow copy of a tree in addition to deep copy.
* `TreeNode.unrooted_copy` can now copy all attributes of the nodes, in addition to name and length ([#2073](https://github.com/scikit-bio/scikit-bio/pull/2073)).
* Paremter `above` was added to `TreeNode.root_at`, such that the user can root the tree within the branch connecting the given node and its parent, thereby creating a rooted tree ([#2073](https://github.com/scikit-bio/scikit-bio/pull/2073)).
* Parameter `branch_attrs` was added to the `unrooted_copy`, `root_at`, and `root_at_midpoint` methods of `TreeNode`, such that the user can customize which node attributes should be considered as branch attributes and treated accordingly during the rerooting operation. The default behavior is preserved but is subject ot change in version 0.7.0 ([#2073](https://github.com/scikit-bio/scikit-bio/pull/2073)).
* Parameter `root_name` was added to the `unrooted_copy`, `root_at`, and `root_at_midpoint` methods of `TreeNode`, such that the user can customize (or omit) the name to be given to the root node. The default behavior is preserved but is subject ot change in version 0.7.0 ([#2073](https://github.com/scikit-bio/scikit-bio/pull/2073)).

### Bug fixes

* Cleared the internal node references after performing midpoint rooting (`TreeNode.root_at_midpoint`), such that a deep copy of the resulting tree will not result in infinite recursion ([#2073](https://github.com/scikit-bio/scikit-bio/pull/2073)).
* Fixed the Zenodo link in the README to always point to the most recent version ([#2078](https://github.com/scikit-bio/scikit-bio/pull/2078)).

### Miscellaneous

* Added statsmodels as a dependency of scikit-bio. It replaces some of the from-scratch statistical analyses in scikit-bio, including Welch's t-test (with confidence intervals), Benjamini-Hochberg FDR correction, and Holm-Bonferroni FDR correction ([#2049](https://github.com/scikit-bio/scikit-bio/pull/2049), ([#2063](https://github.com/scikit-bio/scikit-bio/pull/2063))).

### Deprecated functionality

* Methods `deepcopy` and `unrooted_deepcopy` of `Treenode` are deprecated. Use `copy` and `unrooted_copy` instead.


## Version 0.6.1

### Features

* NumPy 2.0 is now supported ([#2051](https://github.com/scikit-bio/scikit-bio/pull/2051])). We thank @rgommers 's advice on this ([#1964](https://github.com/scikit-bio/scikit-bio/issues/1964)).
* Added module `skbio.embedding` to provide support for storing and manipulating embeddings for biological objects, such as protein embeddings outputted from protein language models ([#2008](https://github.com/scikit-bio/scikit-bio/pull/2008])).
* Added an efficient sequence alignment path data structure `AlignPath` and its derivative `PairAlignPath` to provide a uniform interface for various multiple and pariwise alignment formats ([#2011](https://github.com/scikit-bio/scikit-bio/pull/2011)).
* Added `simpson_d` as an alias for `dominance` (Simpson's dominance index, a.k.a. Simpson's D) ([#2024](https://github.com/scikit-bio/scikit-bio/pull/2024)).
* Added `inv_simpson` (inverse Simpson index), which is equivalent to `enspie` ([#2024](https://github.com/scikit-bio/scikit-bio/pull/2024)).
* Added parameter `exp` to `shannon` to calculate the exponential of Shannon index (i.e., perplexity, or effective number of species) ([#2024](https://github.com/scikit-bio/scikit-bio/pull/2024)).
* Added parameter `finite` to Simpson's _D_ (`dominance`) and derived metrics (`simpson`, `simpson_e` and `inv_simpson`) to correct for finite samples ([#2024](https://github.com/scikit-bio/scikit-bio/pull/2024)).
* Added support for dictionary and pandas DataFrame as input for `TreeNode.from_taxonomy` ([#2042](https://github.com/scikit-bio/scikit-bio/pull/2042)).

### Performance enhancements

* `subsample_counts` now uses an optimized method from `biom-format` ([#2016](https://github.com/scikit-bio/scikit-bio/pull/2016)).
* Improved efficiency of counts matrix and vector validation prior to calculating community diversity metrics ([#2024](https://github.com/scikit-bio/scikit-bio/pull/2024)).

### Miscellaneous

* Default logarithm base of Shannon index (`shannon`) was changed from 2 to e. This is to ensure consistency with other Shannon-based metrics (`pielou_e`), and with literature and implementations in the field. Meanwhile, parameter `base` was added to `pielou_e` such that the user can control this behavior ([#2024](https://github.com/scikit-bio/scikit-bio/pull/2024)). See discussions in [1884](https://github.com/scikit-bio/scikit-bio/issues/1884) and [2014](https://github.com/scikit-bio/scikit-bio/issues/2014).
* Improved treatment of empty communities (i.e., all taxa have zero counts, or there is no taxon) when calculating alpha diversity metrics. Most metrics will return `np.nan` and do not raise a warning due to zero division. Exceptions are metrics that describe observed counts, includng `sobs`, `singles`, `doubles` and `osd`, which return zero ([#2024](https://github.com/scikit-bio/scikit-bio/pull/2024)). See discussions in [#2014](https://github.com/scikit-bio/scikit-bio/issues/2014).
* Return values of `pielou_e` and `heip_e` were set to 1.0 for one-taxon communities, such that NaN is avoided, while honoring the definition (evenness of taxon abundance(s)) and the rationale (ratio between observed and maximum) ([#2024](https://github.com/scikit-bio/scikit-bio/pull/2024)).
* Removed hdmedians as a dependency by porting its `geomedian` function (geometric median) into scikit-bio ([#2003](https://github.com/scikit-bio/scikit-bio/pull/2003)).
* Removed 98% warnings issued during the test process ([#2045](https://github.com/scikit-bio/scikit-bio/pull/2045) and [#2037](https://github.com/scikit-bio/scikit-bio/pull/2037)).


## Version 0.6.0

### Performance enhancements

* Launched the new scikit-bio website: https://scikit.bio. The previous domain names _scikit-bio.org_ and _skbio.org_ continue to work and redirect to the new website.
* Migrated the scikit-bio website repo from the `gh-pages` branch of the `scikit-bio` repo to a standalone repo: [`scikit-bio.github.io`](https://github.com/scikit-bio/scikit-bio.github.io).
* Replaced the [Bootstrap theme](https://sphinx-bootstrap-theme.readthedocs.io/en/latest/) with the [PyData theme](https://pydata-sphinx-theme.readthedocs.io/en/stable/) for building documentation using Sphinx. Extended this theme to the website. Customized design elements ([#1934](https://github.com/scikit-bio/scikit-bio/pull/1934)).
* Improved the calculation of Fisher's alpha diversity index (`fisher_alpha`). It is now compatible with optimizers in SciPy 1.11+. Edge cases such as all singletons can be handled correctly. Handling of errors and warnings was improved. Documentation was enriched ([#1890](https://github.com/scikit-bio/scikit-bio/pull/1890)).
* Allowed `delimiter=None` which represents whitespace of arbitrary length in reading lsmat format matrices ([#1912](https://github.com/scikit-bio/scikit-bio/pull/1912)).

### Features

* Added biom-format Table import and updated corresponding requirement files ([#1907](https://github.com/scikit-bio/scikit-bio/pull/1907)).
* Added biom-format 2.1.0 IO support ([#1984](https://github.com/scikit-bio/scikit-bio/pull/1984)).
* Added `Table` support to `alpha_diversity` and `beta_diversity` drivers ([#1984](https://github.com/scikit-bio/scikit-bio/pull/1984)).
* Implemented a mechanism to automatically build documentation and/or homepage and deploy them to the website ([#1934](https://github.com/scikit-bio/scikit-bio/pull/1934)).
* Added the Benjamini-Hochberg method as an option for FDR correction (in addition to the existing Holm-Bonferroni method) for `ancom` and `dirmult_ttest` ([#1988](https://github.com/scikit-bio/scikit-bio/pull/1988)).
* Added function `dirmult_ttest`, which performs differential abundance test using a Dirichilet multinomial distribution. This function mirrors the method provided by ALDEx2 ([#1956](https://github.com/scikit-bio/scikit-bio/pull/1956)).
* Added method `Sequence.to_indices` to convert a sequence into a vector of indices of characters in an alphabet (can be from a substitution matrix) or unique characters observed in the sequence. Supports gap masking and wildcard substitution ([#1917](https://github.com/scikit-bio/scikit-bio/pull/1917)).
* Added class `SubstitutionMatrix` to support subsitution matrices for nucleotides, amino acids are more general cases ([#1913](https://github.com/scikit-bio/scikit-bio/pull/1913)).
* Added alpha diversity metric `sobs`, which is the observed species richness (S_{obs}) of a sample. `sobs` will replace `observed_otus`, which uses the historical term "OTU". Also added metric `observed_features` to be compatible with the QIIME 2 terminology. All three metrics are equivalent ([#1902](https://github.com/scikit-bio/scikit-bio/pull/1902)).
* `beta_diversity` now supports use of Pandas a `DataFrame` index, issue [#1808](https://github.com/scikit-bio/scikit-bio/issues/1808).
* Added alpha diversity metric `phydiv`, which is a generalized phylogenetic diversity (PD) framework permitting unrooted or rooted tree, unweighted or weighted by abundance, and an exponent parameter of the weight term ([#1893](https://github.com/scikit-bio/scikit-bio/pull/1893)).
* Adopted NumPy's new random generator `np.random.Generator` (see [NEP 19](https://numpy.org/neps/nep-0019-rng-policy.html)) ([#1889](https://github.com/scikit-bio/scikit-bio/pull/1889)).
* SciPy 1.11+ is now supported ([#1887](https://github.com/scikit-bio/scikit-bio/pull/1887)).
* Removed IPython as a dependency. Scikit-bio continues to support displaying plots in IPython, but it no longer requires importing IPython functionality ([#1901](https://github.com/scikit-bio/scikit-bio/pull/1901)).
* Made Matplotlib an optional dependency. Scikit-bio no longer requires Matplotlib except for plotting, during which it attempts to import Matplotlib if it is present in the system, and raises an error if not ([#1901](https://github.com/scikit-bio/scikit-bio/pull/1901)).
* Ported the QIIME 2 metadata object into skbio. ([#1929](https://github.com/scikit-bio/scikit-bio/pull/1929))
* Python 3.12+ is now supported, thank you @actapia ([#1930](https://github.com/scikit-bio/scikit-bio/pull/1930))
* Introduced native character conversion ([#1971])(https://github.com/scikit-bio/scikit-bio/pull/1971)

### Backward-incompatible changes [experimental]

* Beta diversity metric `kulsinski` was removed. This was motivated by that SciPy replaced this distance metric with `kulczynski1` in version 1.11 (see SciPy issue [#2009](https://github.com/scipy/scipy/issues/2009)), and that both metrics do not return 0 on two identical vectors ([#1887](https://github.com/scikit-bio/scikit-bio/pull/1887)).

### Bug fixes

* Fixed documentation interface of `vlr` and relevant functions ([#1934](https://github.com/scikit-bio/scikit-bio/pull/1934)).
* Fixed broken link in documentation of Simpson's evenness index. See issue [#1923](https://github.com/scikit-bio/scikit-bio/issues/1923).
* Safely handle `Sequence.iter_kmers` where `k` is greater than the sequence length ([#1723](https://github.com/scikit-bio/scikit-bio/issues/1723))
* Re-enabled OpenMP support, which has been mistakenly disabled in 0.5.8 ([#1874](https://github.com/scikit-bio/scikit-bio/pull/1874))
* `permanova` and `permdist` operate on a `DistanceMatrix` and a grouping object. Element IDs must be synchronized to compare correct sets of pairwise distances. This failed in case the grouping was provided as a `pandas.Series`, because it was interpreted as an ordered `list` and indices were ignored (see issue [#1877](https://github.com/scikit-bio/scikit-bio/issues/1877) for an example). Note: `pandas.DataFrame` was handled correctly. This behavior has been fixed with PR [#1879](https://github.com/scikit-bio/scikit-bio/pull/1879)
* Fixed slicing for `TabularMSALoc` on Python 3.12. See issue [#1926](https://github.com/scikit-bio/scikit-bio/issues/1926).

### Miscellaneous

* Replaced the historical term "OTU" with the more generic term "taxon" (plural: "taxa"). As a consequence, the parameter "otu_ids" in phylogenetic alpha and beta diversity metrics was replaced by "taxa". Meanwhile, the old parameter "otu_ids" is still kept as an alias of "taxa" for backward compatibility. However it will be removed in a future release.
* Revised contributor's guidelines.
* Renamed function `multiplicative_replacement` as `multi_replace` for conciseness ([#1988](https://github.com/scikit-bio/scikit-bio/pull/1988)).
* Renamed parameter `multiple_comparisons_correction` as `p_adjust` of function `ancom` for conciseness ([#1988](https://github.com/scikit-bio/scikit-bio/pull/1988)).
* Enabled code coverage reporting via Codecov. See [#1954](https://github.com/scikit-bio/scikit-bio/pull/1954).
* Renamed the default branch from "master" to "main". See [#1953](https://github.com/scikit-bio/scikit-bio/pull/1953).
* Enabled subclassing of DNA, RNA and Protein classes to allow secondary development.
* Dropped support for NumPy < 1.17.0 in order to utilize the new random generator.
* Use CYTHON by default during build ([#1874](https://github.com/scikit-bio/scikit-bio/pull/1874))
* Implemented augmented assignments proposed in issue [#1789](https://github.com/scikit-bio/scikit-bio/issues/1789)
* Incorporated Ruff's formatting and linting via pre-commit hooks and GitHub Actions. See PR [#1924](https://github.com/scikit-bio/scikit-bio/pull/1924).
* Improved docstrings for functions accross the entire codebase. See [#1933](https://github.com/scikit-bio/scikit-bio/pull/1933) and [#1940](https://github.com/scikit-bio/scikit-bio/pull/1940)
* Removed API lifecycle decorators in favor of deprecation warnings. See [#1916](https://github.com/scikit-bio/scikit-bio/issues/1916)


## Version 0.5.9

### Features

* Adding Variance log ratio estimators in `skbio.stats.composition.vlr` and `skbio.stats.composition.pairwise_vlr` ([#1803](https://github.com/scikit-bio/scikit-bio/pull/1803))
* Added `skbio.stats.composition.tree_basis` to construct ILR bases from `TreeNode` objects. ([#1862](https://github.com/scikit-bio/scikit-bio/pull/1862))
* `IntervalMetadata.query` now defaults to obtaining all results, see [#1817](https://github.com/scikit-bio/scikit-bio/issues/1817).

### Backward-incompatible changes [experimental]
* With the introduction of the `tree_basis` object, the ILR bases are now represented in log-odds coordinates rather than in probabilities to minimize issues with numerical stability. Furthermore, the `ilr` and `ilr_inv` functions now takes the `basis` input parameter in terms of log-odds coordinates. This affects the `skbio.stats.composition.sbp_basis` as well. ([#1862](https://github.com/scikit-bio/scikit-bio/pull/1862))

### Important

* Complex multiple axis indexing operations with `TabularMSA` have been removed from testing due to incompatibilities with modern versions of Pandas. ([#1851](https://github.com/scikit-bio/scikit-bio/pull/1851))
* Pinning `scipy <= 1.10.1` ([#1851](https://github.com/scikit-bio/scikit-bio/pull/1867))

### Bug fixes

* Fixed a bug that caused build failure on the ARM64 microarchitecture due to floating-point number handling. ([#1859](https://github.com/scikit-bio/scikit-bio/pull/1859))
* Never let the Gini index go below 0.0, see [#1844](https://github.com/scikit-bio/scikit-bio/issue/1844).
* Fixed bug [#1847](https://github.com/scikit-bio/scikit-bio/issues/1847) in which the edge from the root was inadvertantly included in the calculation for `descending_branch_length`

### Miscellaneous

* Replaced dependencies `CacheControl` and `lockfile` with `requests` to avoid a dependency inconsistency issue of the former. (See [#1863](https://github.com/scikit-bio/scikit-bio/pull/1863), merged in [#1859](https://github.com/scikit-bio/scikit-bio/pull/1859))
* Updated installation instructions for developers in `CONTRIBUTING.md` ([#1860](https://github.com/scikit-bio/scikit-bio/pull/1860))

## Version 0.5.8

### Features

* Added NCBI taxonomy database dump format (`taxdump`) ([#1810](https://github.com/scikit-bio/scikit-bio/pull/1810)).
* Added `TreeNode.from_taxdump` for converting taxdump into a tree ([#1810](https://github.com/scikit-bio/scikit-bio/pull/1810)).
* scikit-learn has been removed as a dependency. This was a fairly heavy-weight dependency that was providing minor functionality to scikit-bio. The critical components have been implemented in scikit-bio directly, and the non-criticial components are listed under "Backward-incompatible changes [experimental]".
* Python 3.11 is now supported.

### Backward-incompatible changes [experimental]
* With the removal of the scikit-learn dependency, three beta diversity metric names can no longer be specified. These are `wminkowski`, `nan_euclidean`, and `haversine`. On testing, `wminkowski` and `haversine` did not work through `skbio.diversity.beta_diversity` (or `sklearn.metrics.pairwise_distances`). The former was deprecated in favor of calling `minkowski` with a vector of weights provided as kwarg `w` (example below), and the latter does not work with data of this shape. `nan_euclidean` can still be accessed fron scikit-learn directly if needed, if a user installs scikit-learn in their environment (example below).

    ```
    counts = [[23, 64, 14, 0, 0, 3, 1],
            [0, 3, 35, 42, 0, 12, 1],
            [0, 5, 5, 0, 40, 40, 0],
            [44, 35, 9, 0, 1, 0, 0],
            [0, 2, 8, 0, 35, 45, 1],
            [0, 0, 25, 35, 0, 19, 0],
            [88, 31, 0, 5, 5, 5, 5],
            [44, 39, 0, 0, 0, 0, 0]]

    # new mechanism of accessing wminkowski
    from skbio.diversity import beta_diversity
    beta_diversity("minkowski", counts, w=[1,1,1,1,1,1,2])

    # accessing nan_euclidean through scikit-learn directly
    import skbio
    from sklearn.metrics import pairwise_distances
    sklearn_dm = pairwise_distances(counts, metric="nan_euclidean")
    skbio_dm = skbio.DistanceMatrix(sklearn_dm)
    ```

### Deprecated functionality [experimental]
* `skbio.alignment.local_pairwise_align_ssw` has been deprecated ([#1814](https://github.com/scikit-bio/scikit-bio/issues/1814)) and will be removed or replaced in scikit-bio 0.6.0.

### Bug fixes
* Use `oldest-supported-numpy` as build dependency. This fixes problems with environments that use an older version of numpy than the one used to build scikit-bio ([#1813](https://github.com/scikit-bio/scikit-bio/pull/1813)).

## Version 0.5.7

### Features

* Introduce support for Python 3.10 ([#1801](https://github.com/scikit-bio/scikit-bio/pull/1801)).
* Tentative support for Apple M1 ([#1709](https://github.com/scikit-bio/scikit-bio/pull/1709)).
* Added support for reading and writing a binary distance matrix object format. ([#1716](https://github.com/scikit-bio/scikit-bio/pull/1716))
* Added support for `np.float32` with `DissimilarityMatrix` objects.
* Added support for method and number_of_dimensions to permdisp reducing the runtime by 100x at 4000 samples, [issue #1769](https://github.com/scikit-bio/scikit-bio/pull/1769).
* OrdinationResults object is now accepted as input for permdisp.

### Performance enhancements

* Avoid an implicit data copy on construction of `DissimilarityMatrix` objects.
* Avoid validation on copy of `DissimilarityMatrix` and `DistanceMatrix` objects, see [PR #1747](https://github.com/scikit-bio/scikit-bio/pull/1747)
* Use an optimized version of symmetry check in DistanceMatrix, see [PR #1747](https://github.com/scikit-bio/scikit-bio/pull/1747)
* Avoid performing filtering when ids are identical, see [PR #1752](https://github.com/scikit-bio/scikit-bio/pull/1752)
* center_distance_matrix has been re-implemented in cython for both speed and memory use. Indirectly speeds up pcoa [PR #1749](https://github.com/scikit-bio/scikit-bio/pull/1749)
* Use a memory-optimized version of permute in DistanceMatrix, see [PR #1756](https://github.com/scikit-bio/scikit-bio/pull/1756).
* Refactor pearson and spearman skbio.stats.distance.mantel implementations to drastically improve memory locality. Also cache intermediate results that are invariant across permutations, see [PR #1756](https://github.com/scikit-bio/scikit-bio/pull/1756).
* Refactor permanova to remove intermediate buffers and cythonize the internals, see [PR #1768](https://github.com/scikit-bio/scikit-bio/pull/1768).

### Bug fixes

* Fix windows and 32bit incompatibility in `unweighted_unifrac`.

### Miscellaneous

* Python 3.6 has been removed from our testing matrix.
* Specify build dependencies in pyproject.toml. This allows the package to be installed without having to first manually install numpy.
* Update hdmedians package to a version which doesn't require an initial manual numpy install.
* Now buildable on non-x86 platforms due to use of the [SIMD Everywhere](https://github.com/simd-everywhere/simde) library.
* Regenerate Cython wrapper by default to avoid incompatibilities with installed CPython.
* Update documentation for the `skbio.stats.composition.ancom` function. ([#1741](https://github.com/scikit-bio/scikit-bio/pull/1741))

## Version 0.5.6

### Features

* Added option to return a capture group compiled regex pattern to any class inheriting ``GrammaredSequence`` through the ``to_regex`` method. ([#1431](https://github.com/scikit-bio/scikit-bio/issues/1431))

* Added `Dissimilarity.within` and `.between` to obtain the respective distances and express them as a `DataFrame`. ([#1662](https://github.com/scikit-bio/scikit-bio/pull/1662))

* Added Kendall Tau as possible correlation method in the `skbio.stats.distance.mantel` function ([#1675](https://github.com/scikit-bio/scikit-bio/issues/1675)).

* Added support for IUPAC amino acid codes U (selenocysteine), O (pyrrolysine), and J (leucine or isoleucine). ([#1576](https://github.com/scikit-bio/scikit-bio/issues/1576)

### Backward-incompatible changes [stable]

### Backward-incompatible changes [experimental]

* Changed `skbio.tree.TreeNode.support` from a method to a property.
* Added `assign_supports` method to `skbio.tree.TreeNode` to extract branch support values from node labels.
* Modified the way a node's label is printed: `support:name` if both exist, or `support` or `name` if either exists.

### Performance enhancements

### Bug fixes

* Require `Sphinx <= 3.0`. Newer Sphinx versions caused build errors. [#1719](https://github.com/scikit-bio/scikit-bio/pull/1719)

* * `skbio.stats.ordination` tests have been relaxed. ([#1713](https://github.com/scikit-bio/scikit-bio/issues/1713))

* Fixes build errors for newer versions of NumPy, Pandas, and SciPy.

* Corrected a criticial bug in `skbio.alignment.StripedSmithWaterman`/`skbio.alignment.local_pairwise_align_ssw` which would cause the formatting of the aligned sequences to misplace gap characters by the number of gap characters present in the opposing aligned sequence up to that point. This was caused by a faulty implementation of CIGAR string parsing, see [#1679](https://github.com/scikit-bio/scikit-bio/pull/1679) for full details.

* Fixes build errors for newer versions of NumPy, Pandas, and SciPy.

* Corrected a criticial bug in `skbio.alignment.StripedSmithWaterman`/`skbio.alignment.local_pairwise_align_ssw` which would cause the formatting of the aligned sequences to misplace gap characters by the number of gap characters present in the opposing aligned sequence up to that point. This was caused by a faulty implementation of CIGAR string parsing, see [#1679](https://github.com/scikit-bio/scikit-bio/pull/1679) for full details.

### Deprecated functionality [stable]

### Deprecated functionality [experimental]

### Miscellaneous

* `skbio.diversity.beta_diversity` now accepts a pandas DataFrame as input.

* Avoid pandas 1.0.0 import warning ([#1688](https://github.com/scikit-bio/scikit-bio/issues/1688))

* Added support for Python 3.8 and dropped support for Python 3.5.

* This version now depends on `scipy >= 1.3` and `pandas >= 1.0`.

## Version 0.5.5 (2018-12-10)

### Features

* `skbio.stats.composition` now has methods to compute additive log-ratio transformation and inverse additive log-ratio transformation (`alr`, `alr_inv`) as well as a method to build a basis from a sequential binary partition (`sbp_basis`).

### Backward-incompatible changes [stable]

### Backward-incompatible changes [experimental]

### Performance enhancements

### Bug fixes

### Deprecated functionality [stable]

### Deprecated functionality [experimental]

### Miscellaneous
* Python 3.6 and 3.7 compatibility is now supported

* A pytest runner is shipped with every installation ([#1633](https://github.com/scikit-bio/scikit-bio/pull/1633))

* The nosetest framework has been replaced in favor of pytest ([#1624](https://github.com/scikit-bio/scikit-bio/pull/1624))

* The numpy docs are deprecated in favor of [Napoleon](http://www.sphinx-doc.org/en/master/usage/extensions/napoleon.html) ([#1629](https://github.com/scikit-bio/scikit-bio/pull/1629))

* This version is now compatible with numpy >= 1.17.0 and Pandas >= 0.23. ([#1627](https://github.com/scikit-bio/scikit-bio/pull/1627))

## Version 0.5.4 (2018-08-23)

### Features

* Added `FSVD`, an alternative fast heuristic method to perform Principal Coordinates Analysis, to `skbio.stats.ordination.pcoa`.

### Backward-incompatible changes [stable]

### Backward-incompatible changes [experimental]

### Performance enhancements

* Added optimized utility methods `f_matrix_inplace` and `e_matrix_inplace` which perform `f_matrix` and `e_matrix` computations in-place and are used by the new `center_distance_matrix` method in `skbio.stats.ordination`.

### Bug fixes

### Deprecated functionality [stable]

### Deprecated functionality [experimental]

### Miscellaneous

## Version 0.5.3 (2018-08-07)

### Features
* Added `unpack` and `unpack_by_func` methods to `skbio.tree.TreeNode` to unpack one or multiple internal nodes. The `unpack` operation removes an internal node and regrafts its children to its parent while retaining the overall length. ([#1572](https://github.com/scikit-bio/scikit-bio/pull/1572))
* Added `support` to `skbio.tree.TreeNode` to return the support value of a node.
* Added `permdisp` to `skbio.stats.distance` to test for the homogeniety of groups. ([#1228](https://github.com/scikit-bio/scikit-bio/issues/1228)).

* Added `pcoa_biplot` to `skbio.stats.ordination` to project descriptors into a PCoA plot.

* Fixed pandas to 0.22.0 due to this: https://github.com/pandas-dev/pandas/issues/20527

### Backward-incompatible changes [stable]

### Backward-incompatible changes [experimental]

### Performance enhancements

### Bug fixes

* Relaxing type checking in diversity calculations.  ([#1583](https://github.com/scikit-bio/scikit-bio/issues/1583)).

### Deprecated functionality [stable]

### Deprecated functionality [experimental]

### Miscellaneous


## Version 0.5.2 (2018-04-18)

### Features
* Added ``skbio.io.format.embl`` for reading and writing EMBL files for ``DNA``, ``RNA`` and ``Sequence`` classes.

* Removing ValueError check in `skbio.stats._subsample.subsample_counts` when `replace=True` and `n` is greater than the number of items in counts.  [#1527](https://github.com/scikit-bio/scikit-bio/pull/1527)

* Added ``skbio.io.format.gff3`` for reading and writing GFF3 files for ``DNA``, ``Sequence``, and ``IntervalMetadata`` classes. ([#1450](https://github.com/scikit-bio/scikit-bio/pull/1450))

* `skbio.metadata.IntervalMetadata` constructor has a new keyword argument, `copy_from`, for creating an `IntervalMetadata` object from an existing `IntervalMetadata` object with specified `upper_bound`.

* `skbio.metadata.IntervalMetadata` constructor allows `None` as a valid value for `upper_bound`. An `upper_bound` of `None` means that the `IntervalMetadata` object has no upper bound.

* `skbio.metadata.IntervalMetadata.drop` has a new boolean parameter `negate` to indicate whether to drop or keep the specified `Interval` objects.

### Backward-incompatible changes [stable]

### Backward-incompatible changes [experimental]

### Performance enhancements
* `skbio.tree.nj` wall-clock runtime was decreased by 99% for a 500x500 distance matrix and 93% for a 100x100 distance matrix. ([#1512](https://github.com/scikit-bio/scikit-bio/pull/1512), [#1513](https://github.com/scikit-bio/scikit-bio/pull/1513))

### Bug fixes
* The `include_self` parameter was not being honored in `skbio.TreeNode.tips`. The scope of this bug was that if `TreeNode.tips` was called on a tip, it would always result in an empty `list` when unrolled.

* In `skbio.stats.ordination.ca`, `proportion_explained` was missing in the returned `OrdinationResults` object. ([#1345](https://github.com/scikit-bio/scikit-bio/issues/1345))

* `skbio.diversity.beta_diversity` now handles qualitative metrics as expected such that `beta_diversity('jaccard', mat) == beta_diversity('jaccard', mat > 0)`. Please see [#1549](https://github.com/scikit-bio/scikit-bio/issues/1549) for further detail.

* `skbio.stats.ordination.rda` The occasional column mismatch in output `biplot_scores` is fixed ([#1519](https://github.com/scikit-bio/scikit-bio/issues/1519)).

### Deprecated functionality [stable]

### Deprecated functionality [experimental]

### Miscellaneous
* scikit-bio now depends on pandas >= 0.19.2, and is compatible with newer pandas versions (e.g. 0.20.3) that were previously incompatible.
* scikit-bio now depends on `numpy >= 1.17.0, < 1.14.0` for compatibility with Python 3.4, 3.5, and 3.6 and the available numpy conda packages in `defaults` and `conda-forge` channels.
* added support for running tests from `setup.py`. Both `python setup.py nosetests` and `python setup.py test` are now supported, however `python setup.py test` will only run a subset of the full test suite. ([#1341](https://github.com/scikit-bio/scikit-bio/issues/1341))

## Version 0.5.1 (2016-11-12)

### Features
* Added `IntervalMetadata` and `Interval` classes in `skbio.metadata` to store, query, and manipulate information of a sub-region of a sequence. ([#1414](https://github.com/scikit-bio/scikit-bio/issues/1414))
* `Sequence` and its child classes (including `GrammaredSequence`, `RNA`, `DNA`, `Protein`) now accept `IntervalMetadata` in their constructor API. Some of their relevant methods are also updated accordingly. ([#1430](https://github.com/scikit-bio/scikit-bio/pull/1430))
* GenBank parser now reads and writes `Sequence` or its subclass objects with `IntervalMetadata`. ([#1440](https://github.com/scikit-bio/scikit-bio/pull/1440))
* `DissimilarityMatrix` now has a new constructor method called `from_iterable`. ([#1343](https://github.com/scikit-bio/scikit-bio/issues/1343)).
* `DissimilarityMatrix` now allows non-hollow matrices. ([#1343](https://github.com/scikit-bio/scikit-bio/issues/1343)).
* `DistanceMatrix.from_iterable` now accepts a `validate=True` parameter. ([#1343](https://github.com/scikit-bio/scikit-bio/issues/1343)).
* ``DistanceMatrix`` now has a new method called ``to_series`` to create a ``pandas.Series`` from a ``DistanceMatrix`` ([#1397](https://github.com/scikit-bio/scikit-bio/issues/1397)).
* Added parallel beta diversity calculation support via `skbio.diversity.block_beta_diversity`. The issue and idea is discussed in ([#1181](https://github.com/scikit-bio/scikit-bio/issues/1181), while the actual code changes are in [#1352](https://github.com/scikit-bio/scikit-bio/pull/1352)).


### Backward-incompatible changes [stable]
* The constructor API for `Sequence` and its child classes (including `GrammaredSequence`, `RNA`, `DNA`, `Protein`) are changed from `(sequence, metadata=None, positional_metadata=None, lowercase=False)` to `(sequence, metadata=None, positional_metadata=None, interval_metadata=None, lowercase=False)`

  The changes are made to allow these classes to adopt `IntervalMetadata` object for interval features on the sequence. The `interval_metadata` parameter is added imediately after `positional_metadata` instead of appended to the end, because it is more natural and logical and, more importantly, because it is unlikely in practice to break user code. A user's code would break only if they had supplied `metadata`, `postional_metadata`, and `lowercase` parameters positionally. In the unlikely event that this happens, users will get an error telling them a bool isn't a valid `IntervalMetadata` type, so it won't silently produce buggy behavior.

### Backward-incompatible changes [experimental]
* Modifying basis handling in `skbio.stats.composition.ilr_inv` prior to checking for orthogonality.  Now the basis is strictly assumed to be in the Aitchison simplex.
* `DistanceMatrix.from_iterable` default behavior is now to validate matrix by computing all pairwise distances. Pass `validate=False` to get the previous behavior (no validation, but faster execution).([#1343](https://github.com/scikit-bio/scikit-bio/issues/1343)).
* GenBank I/O now parses sequence features into the attribute of `interval_metadata` instead of `positiona_metadata`. And the key of `FEATURES` is removed from `metadata` attribute.

### Performance enhancements
* `TreeNode.shear` was rewritten for approximately a 25% performance increase. ([#1399](https://github.com/scikit-bio/scikit-bio/pull/1399))
* The `IntervalMetadata` allows dramatic decrease in memory usage in reading GenBank files of feature rich sequences. ([#1159](https://github.com/scikit-bio/scikit-bio/issues/1159))

### Bug fixes

* `skbio.tree.TreeNode.prune` and implicitly `skbio.tree.TreeNode.shear` were not handling a situation in which a parent was validly removed during pruning operations as may happen if the resulting subtree does not include the root. Previously, an `AttributeError` would raise as `parent` would be `None` in this situation.
* numpy linking was fixed for installation under El Capitan.
* A bug was introduced in #1398 into `TreeNode.prune` and fixed in #1416 in which, under the special case of a single descendent existing from the root, the resulting children parent references were not updated. The cause of the bug was a call made to `self.children.extend` as opposed to `self.extend` where the former is a `list.extend` without knowledge of the tree, while the latter is `TreeNode.extend` which is able to adjust references to `self.parent`.

### Miscellaneous

* Removed deprecated functions from `skbio.util`: `is_casava_v180_or_later`, `remove_files`, and `create_dir`.
* Removed deprecated `skbio.Sequence.copy` method.

## Version 0.5.0 (2016-06-14)

**IMPORTANT**: scikit-bio is no longer compatible with Python 2. scikit-bio is compatible with Python 3.4 and later.

### Features
* Added more descriptive error message to `skbio.io.registry` when attempting to read without specifying `into` and when there is no generator reader. ([#1326](https://github.com/scikit-bio/scikit-bio/issues/1326))
* Added support for reference tags to `skbio.io.format.stockholm` reader and writer. ([#1348](https://github.com/scikit-bio/scikit-bio/issues/1348))
* Expanded error message in `skbio.io.format.stockholm` reader when `constructor` is not passed, in order to provide better explanation to user. ([#1327](https://github.com/scikit-bio/scikit-bio/issues/1327))
* Added `skbio.sequence.distance.kmer_distance` for computing the kmer distance between two sequences. ([#913](https://github.com/scikit-bio/scikit-bio/issues/913))
* Added `skbio.sequence.Sequence.replace` for assigning a character to positions in a `Sequence`. ([#1222](https://github.com/scikit-bio/scikit-bio/issues/1222))
* Added support for `pandas.RangeIndex`, lowering the memory footprint of default integer index objects. `Sequence.positional_metadata` and `TabularMSA.positional_metadata` now use `pd.RangeIndex` as the positional metadata index. `TabularMSA` now uses `pd.RangeIndex` as the default index. Usage of `pd.RangeIndex` over the previous `pd.Int64Index` [should be transparent](http://pandas.pydata.org/pandas-docs/version/0.18.0/whatsnew.html#range-index), so these changes should be non-breaking to users. scikit-bio now depends on pandas >= 0.18.0 ([#1308](https://github.com/scikit-bio/scikit-bio/issues/1308))
* Added `reset_index=False` parameter to `TabularMSA.append` and `TabularMSA.extend` for resetting the MSA's index to the default index after appending/extending.
* Added support for partial pairwise calculations via `skbio.diversity.partial_beta_diversity`. ([#1221](https://github.com/scikit-bio/scikit-bio/issues/1221), [#1337](https://github.com/scikit-bio/scikit-bio/pull/1337)). This function is immediately deprecated as its return type will change in the future and should be used with caution in its present form (see the function's documentation for details).
* `TemporaryFile` and `NamedTemporaryFile` are now supported IO sources for `skbio.io` and related functionality.  ([#1291](https://github.com/scikit-bio/scikit-bio/issues/1291))
* Added `tree_node_class=TreeNode` parameter to `skbio.tree.majority_rule` to support returning consensus trees of type `TreeNode` (the default) or a type that has the same interface as `TreeNode` (e.g. `TreeNode` subclasses) ([#1193](https://github.com/scikit-bio/scikit-bio/pull/1193))
* `TreeNode.from_linkage_matrix` and `TreeNode.from_taxonomy` now support constructing `TreeNode` subclasses. `TreeNode.bifurcate` now supports `TreeNode` subclasses ([#1193](https://github.com/scikit-bio/scikit-bio/pull/1193))
* The `ignore_metadata` keyword has been added to `TabularMSA.iter_positions` to improve performance when metadata is not necessary.
* Pairwise aligners in `skbio.alignment` now propagate per-sequence `metadata` objects (this does not include `positional_metadata`).

### Backward-incompatible changes [stable]

### Backward-incompatible changes [experimental]
* `TabularMSA.append` and `TabularMSA.extend` now require one of `minter`, `index`, or `reset_index` to be provided when incorporating new sequences into an MSA. Previous behavior was to auto-increment the index labels if `minter` and `index` weren't provided and the MSA had a default integer index, otherwise error. Use `reset_index=True` to obtain the previous behavior in a more explicit way.
* `skbio.stats.composition.ancom` now returns two `pd.DataFrame` objects, where it previously returned one. The first contains the ANCOM test results, as before, and the second contains percentile abundances of each feature in each group. The specific percentiles that are computed and returned is controlled by the new `percentiles` parameter to `skbio.stats.composition.ancom`. In the future, this second `pd.DataFrame` will not be returned by this function, but will be available through the [contingency table API](https://github.com/scikit-bio/scikit-bio/issues/848). ([#1293](https://github.com/scikit-bio/scikit-bio/issues/1293))
* `skbio.stats.composition.ancom` now performs multiple comparisons correction by default. The previous behavior of not performing multiple comparisons correction can be achieved by passing ``multiple_comparisons_correction=None``.
* The ``reject`` column in the first ``pd.DataFrame`` returned from `skbio.stats.composition.ancom` has been renamed ``Reject null hypothesis`` for clarity. ([#1375](https://github.com/scikit-bio/scikit-bio/issues/1375))

### Bug fixes
* Fixed row and column names to `biplot_scores` in the `OrdinationResults` object from `skbio.stats.ordination`. This fix affect the `cca` and `rda` methods. ([#1322](https://github.com/scikit-bio/scikit-bio/issues/1322))
* Fixed bug when using `skbio.io.format.stockholm` reader on file with multi-line tree with no id. Previously this raised an `AttributeError`, now it correctly handles this type of tree. ([#1334](https://github.com/scikit-bio/scikit-bio/issues/1334))
* Fixed bug when reading Stockholm files with GF or GS features split over multiple lines. Previously, the feature text was simply concatenated because it was assumed to have trailing whitespace. There are examples of Stockholm files with and without trailing whitespace for multi-line features, so the `skbio.io.format.stockholm` reader now adds a single space when concatenating feature text without trailing whitespace to avoid joining words together. Multi-line trees stored as GF metadata are concatenated as they appear in the file; a space is not added when concatenating. ([#1328](https://github.com/scikit-bio/scikit-bio/issues/1328))
* Fixed bug when using `Sequence.iter_kmers` on empty `Sequence` object. Previously this raised a `ValueError`, now it returns
an empty generator.
* Fixed minor bug where adding sequences to an empty `TabularMSA` with MSA-wide `positional_metadata` would result in a `TabularMSA` object in an inconsistent state. This could happen using `TabularMSA.append` or `TabularMSA.extend`. This bug only affects a `TabularMSA` object *without* sequences that has MSA-wide `positional_metadata` (for example, `TabularMSA([], positional_metadata={'column': []})`).
* `TreeNode.distance` now handles the situation in which `self` or `other` are ancestors. Previosly, a node further up the tree was used resulting in inflated distances. ([#807](https://github.com/scikit-bio/scikit-bio/issues/807))
* `TreeNode.prune` can now handle a root with a single descendent. Previously, the root was ignored from possibly having a single descendent. ([#1247](https://github.com/scikit-bio/scikit-bio/issues/1247))
* Providing the `format` keyword to `skbio.io.read` when creating a generator with an empty file will now return an empty generator instead of raising `StopIteration`. ([#1313](https://github.com/scikit-bio/scikit-bio/issues/1313))
* `OrdinationResults` is now importable from `skbio` and `skbio.stats.ordination` and correctly linked from the documentation ([#1205](https://github.com/scikit-bio/scikit-bio/issues/1205))
* Fixed performance bug in pairwise aligners resulting in 100x worse performance than in 0.2.4.

### Deprecated functionality [stable]
* Deprecated use of the term "non-degenerate", in favor of "definite". `GrammaredSequence.nondegenerate_chars`, `GrammaredSequence.nondegenerates`, and `GrammaredSequence.has_nondegenerates` have been renamed to `GrammaredSequence.definite_chars`, `GrammaredSequence.definites`, and `GrammaredSequence.has_definites`, respectively. The old names will be removed in scikit-bio 0.5.2. Relevant affected public classes include `GrammaredSequence`, `DNA`, `RNA`, and `Protein`.

### Deprecated functionality [experimental]
* Deprecated function `skbio.util.create_dir`. This function will be removed in scikit-bio 0.5.1. Please use the Python standard library
functionality described [here](https://docs.python.org/2/library/os.html#os.makedirs). ([#833](https://github.com/scikit-bio/scikit-bio/issues/833))
* Deprecated function `skbio.util.remove_files`. This function will be removed in scikit-bio 0.5.1. Please use the Python standard library
functionality described [here](https://docs.python.org/2/library/os.html#os.remove). ([#833](https://github.com/scikit-bio/scikit-bio/issues/833))
* Deprecated function `skbio.util.is_casava_v180_or_later`. This function will be removed in 0.5.1. Functionality moved to FASTQ sniffer.
([#833](https://github.com/scikit-bio/scikit-bio/issues/833))

### Miscellaneous
* When installing scikit-bio via `pip`, numpy must now be installed first ([#1296](https://github.com/scikit-bio/scikit-bio/issues/1296))

## Version 0.4.2 (2016-02-17)

Minor maintenance release. **This is the last Python 2.7 compatible release. Future scikit-bio releases will only support Python 3.**

### Features
* Added `skbio.tree.TreeNode.bifurcate` for converting multifurcating trees into bifurcating trees. ([#896](https://github.com/scikit-bio/scikit-bio/issues/896))
* Added `skbio.io.format.stockholm` for reading Stockholm files into a `TabularMSA` and writing from a `TabularMSA`. ([#967](https://github.com/scikit-bio/scikit-bio/issues/967))
* scikit-bio `Sequence` objects have better compatibility with numpy. For example, calling `np.asarray(sequence)` now converts the sequence to a numpy array of characters (the same as calling `sequence.values`).
* Added `skbio.sequence.distance` subpackage for computing distances between scikit-bio `Sequence` objects ([#913](https://github.com/scikit-bio/scikit-bio/issues/913))
* Added ``skbio.sequence.GrammaredSequence``, which can be inherited from to create grammared sequences with custom alphabets (e.g., for use with TabularMSA) ([#1175](https://github.com/scikit-bio/scikit-bio/issues/1175))
* Added ``skbio.util.classproperty`` decorator

### Backward-incompatible changes [stable]
* When sniffing or reading a file (`skbio.io.sniff`, `skbio.io.read`, or the object-oriented `.read()` interface), passing `newline` as a keyword argument to `skbio.io.open` now raises a `TypeError`. This backward-incompatible change to a stable API is necessary because it fixes a bug (more details in bug fix section below).
* When reading a FASTQ or QSEQ file and passing `variant='solexa'`, `ValueError` is now raised instead of `NotImplementedError`. This backward-incompatible change to a stable API is necessary to avoid creating a spin-locked process due to [a bug in Python](https://bugs.python.org/issue25786). See [#1256](https://github.com/scikit-bio/scikit-bio/issues/1256) for details. This change is temporary and will be reverted to `NotImplementedError` when the bug is fixed in Python.

### Backward-incompatible changes [experimental]
* `skbio.io.format.genbank`: When reading GenBank files, the date field of the LOCUS line is no longer parsed into a `datetime.datetime` object and is left as a string. When writing GenBank files, the locus date metadata is expected to be a string instead of a `datetime.datetime` object ([#1153](https://github.com/scikit-bio/scikit-bio/issues/1153))
* `Sequence.distance` now converts the input sequence (`other`) to its type before passing both sequences to `metric`. Previous behavior was to always convert to `Sequence`.

### Bug fixes
* Fixed bug when using `Sequence.distance` or `DistanceMatrix.from_iterable` to compute distances between `Sequence` objects with differing `metadata`/`positional_metadata` and passing `metric=scipy.spatial.distance.hamming` ([#1254](https://github.com/scikit-bio/scikit-bio/issues/1254))
* Fixed performance bug when computing Hamming distances between `Sequence` objects in `DistanceMatrix.from_iterable` ([#1250](https://github.com/scikit-bio/scikit-bio/issues/1250))
* Changed `skbio.stats.composition.multiplicative_replacement` to raise an error whenever a large value of `delta` is chosen ([#1241](https://github.com/scikit-bio/scikit-bio/issues/1241))
* When sniffing or reading a file (`skbio.io.sniff`, `skbio.io.read`, or the object-oriented `.read()` interface), passing `newline` as a keyword argument to `skbio.io.open` now raises a `TypeError`. The file format's `newline` character will be used when opening the file. Previous behavior allowed overriding the format's `newline` character but this could cause issues with readers that assume newline characters are those defined by the file format (which is an entirely reasonable assumption). This bug is very unlikely to have surfaced in practice as the default `newline` behavior is *universal newlines mode*.
* DNA, RNA, and Protein are no longer inheritable because they assume an IUPAC alphabet.
* `DistanceMatrix` constructor provides more informative error message when data contains NaNs ([#1276](https://github.com/scikit-bio/scikit-bio/issues/1276))

### Miscellaneous
* Warnings raised by scikit-bio now share a common subclass ``skbio.util.SkbioWarning``.

## Version 0.4.1 (2015-12-09)

### Features
* The ``TabularMSA`` object was added to represent and operate on tabular multiple sequence alignments. This satisfies [RFC 1](https://github.com/scikit-bio/scikit-bio-rfcs/blob/master/active/001-tabular-msa.md). See the ``TabularMSA`` docs for full details.
* Added phylogenetic diversity metrics, including weighted UniFrac, unweighted UniFrac, and Faith's Phylogenetic Diversity. These are accessible as ``skbio.diversity.beta.unweighted_unifrac``, ``skbio.diversity.beta.weighted_unifrac``, and ``skbio.diversity.alpha.faith_pd``, respectively.
* Addition of the function ``skbio.diversity.alpha_diversity`` to support applying an alpha diversity metric to multiple samples in one call.
* Addition of the functions ``skbio.diversity.get_alpha_diversity_metrics`` and ``skbio.diversity.get_beta_diversity_metrics`` to support discovery of the alpha and beta diversity metrics implemented in scikit-bio.
* Added `skbio.stats.composition.ancom` function, a test for OTU differential abundance across sample categories. ([#1054](https://github.com/scikit-bio/scikit-bio/issues/1054))
* Added `skbio.io.format.blast7` for reading BLAST+ output format 7 or BLAST output format 9 files into a `pd.DataFrame`. ([#1110](https://github.com/scikit-bio/scikit-bio/issues/1110))
* Added `skbio.DissimilarityMatrix.to_data_frame` method for creating a ``pandas.DataFrame`` from a `DissimilarityMatrix` or `DistanceMatrix`. ([#757](https://github.com/scikit-bio/scikit-bio/issues/757))
* Added support for one-dimensional vector of dissimilarities in `skbio.stats.distance.DissimilarityMatrix`
constructor. ([#6240](https://github.com/scikit-bio/scikit-bio/issues/624))
* Added `skbio.io.format.blast6` for reading BLAST+ output format 6 or BLAST output format 8 files into a `pd.DataFrame`. ([#1110](https://github.com/scikit-bio/scikit-bio/issues/1110))
* Added `inner`, `ilr`, `ilr_inv` and `clr_inv`, ``skbio.stats.composition``, which enables linear transformations on compositions ([#892](https://github.com/scikit-bio/scikit-bio/issues/892)
* Added ``skbio.diversity.alpha.pielou_e`` function as an evenness metric of alpha diversity. ([#1068](https://github.com/scikit-bio/scikit-bio/issues/1068))
* Added `to_regex` method to `skbio.sequence._iupac_sequence` ABC - it returns a regex object that matches all non-degenerate versions of the sequence.
* Added ``skbio.util.assert_ordination_results_equal`` function for comparing ``OrdinationResults`` objects in unit tests.
* Added ``skbio.io.format.genbank`` for reading and writing GenBank/GenPept for ``DNA``, ``RNA``, ``Protein`` and ``Sequence`` classes.
* Added ``skbio.util.RepresentationWarning`` for warning about substitutions, assumptions, or particular alterations that were made for the successful completion of a process.
* ``TreeNode.tip_tip_distances`` now supports nodes without an associated length. In this case, a length of 0.0 is assumed and an ``skbio.util.RepresentationWarning`` is raised. Previous behavior was to raise a ``NoLengthError``. ([#791](https://github.com/scikit-bio/scikit-bio/issues/791))
* ``DistanceMatrix`` now has a new constructor method called `from_iterable`.
* ``Sequence`` now accepts ``lowercase`` keyword like ``DNA`` and others. Updated ``fasta``, ``fastq``, and ``qseq`` readers/writers for ``Sequence`` to reflect this.
* The ``lowercase`` method has been moved up to ``Sequence`` meaning all sequence objects now have a ``lowercase`` method.
* Added ``reverse_transcribe`` class method to ``RNA``.
* Added `Sequence.observed_chars` property for obtaining the set of observed characters in a sequence. ([#1075](https://github.com/scikit-bio/scikit-bio/issues/1075))
* Added `Sequence.frequencies` method for computing character frequencies in a sequence. ([#1074](https://github.com/scikit-bio/scikit-bio/issues/1074))
* Added experimental class-method ``Sequence.concat`` which will produce a new sequence from an iterable of existing sequences. Parameters control how positional metadata is propagated during a concatenation.
* ``TreeNode.to_array`` now supports replacing ``nan`` branch lengths in the resulting branch length vector with the value provided as ``nan_length_value``.
* ``skbio.io.format.phylip`` now supports sniffing and reading strict, sequential PHYLIP-formatted files into ``skbio.Alignment`` objects. ([#1006](https://github.com/scikit-bio/scikit-bio/issues/1006))
* Added `default_gap_char` class property to ``DNA``, ``RNA``, and ``Protein`` for representing gap characters in a new sequence.

### Backward-incompatible changes [stable]
* `Sequence.kmer_frequencies` now returns a `dict`. Previous behavior was to return a `collections.Counter` if `relative=False` was passed, and a `collections.defaultdict` if `relative=True` was passed. In the case of a missing key, the `Counter` would return 0 and the `defaultdict` would return 0.0. Because the return type is now always a `dict`, attempting to access a missing key will raise a `KeyError`. This change *may* break backwards-compatibility depending on how the `Counter`/`defaultdict` is being used. We hope that in most cases this change will not break backwards-compatibility because both `Counter` and `defaultdict` are `dict` subclasses.

   If the previous behavior is desired, convert the `dict` into a `Counter`/`defaultdict`:

    ```python
    import collections
    from skbio import Sequence
    seq = Sequence('ACCGAGTTTAACCGAATA')

    # Counter
    freqs_dict = seq.kmer_frequencies(k=8)
    freqs_counter = collections.Counter(freqs_dict)

    # defaultdict
    freqs_dict = seq.kmer_frequencies(k=8, relative=True)
    freqs_default_dict = collections.defaultdict(float, freqs_dict)
    ```

   **Rationale:** We believe it is safer to return `dict` instead of `Counter`/`defaultdict` as this may prevent error-prone usage of the return value. Previous behavior allowed accessing missing kmers, returning 0 or 0.0 depending on the `relative` parameter. This is convenient in many cases but also potentially misleading. For example, consider the following code:

    ```python
    from skbio import Sequence
    seq = Sequence('ACCGAGTTTAACCGAATA')
    freqs = seq.kmer_frequencies(k=8)
    freqs['ACCGA']
    ```

    Previous behavior would return 0 because the kmer `'ACCGA'` is not present in the `Counter`. In one respect this is the correct answer because we asked for kmers of length 8; `'ACCGA'` is a different length so it is not included in the results. However, we believe it is safer to avoid this implicit behavior in case the user assumes there are no `'ACCGA'` kmers in the sequence (which there are!). A `KeyError` in this case is more explicit and forces the user to consider their query. Returning a `dict` will also be consistent with `Sequence.frequencies`.

### Backward-incompatible changes [experimental]
* Replaced ``PCoA``, ``CCA``, ``CA`` and ``RDA`` in ``skbio.stats.ordination`` with equivalent functions ``pcoa``, ``cca``, ``ca`` and ``rda``. These functions now take ``pd.DataFrame`` objects.
* Change ``OrdinationResults`` to have its attributes based on ``pd.DataFrame`` and ``pd.Series`` objects, instead of pairs of identifiers and values. The changes are as follows:
    - ``species`` and ``species_ids`` have been replaced by a ``pd.DataFrame`` named ``features``.
    - ``site`` and ``site_ids`` have been replaced by a ``pd.DataFrame`` named ``samples``.
    - ``eigvals`` is now a ``pd.Series`` object.
    - ``proportion_explained`` is now a ``pd.Series`` object.
    - ``biplot`` is now a ``pd.DataFrame`` object named ``biplot_scores``.
    - ``site_constraints`` is now a ``pd.DataFrame`` object named ``sample_constraints``.
* ``short_method_name`` and ``long_method_name`` are now required arguments of the ``OrdinationResults`` object.
* Removed `skbio.diversity.alpha.equitability`. Please use `skbio.diversity.alpha.pielou_e`, which is more accurately named and better documented. Note that `equitability` by default used logarithm base 2 while `pielou_e` uses logarithm base `e` as described in Heip 1974.
* ``skbio.diversity.beta.pw_distances`` is now called ``skbio.diversity.beta_diversity``. This function no longer defines a default metric, and ``metric`` is now the first argument to this function. This function can also now take a pairwise distances function as ``pairwise_func``.
* Deprecated function ``skbio.diversity.beta.pw_distances_from_table`` has been removed from scikit-bio as scheduled. Code that used this should be adapted to use ``skbio.diversity.beta_diversity``.
* ``TreeNode.index_tree`` now returns a 2-D numpy array as its second return value (the child node index) instead of a 1-D numpy array.
* Deprecated functions `skbio.draw.boxplots` and `skbio.draw.grouped_distributions` have been removed from scikit-bio as scheduled. These functions generated plots that were not specific to bioinformatics. These types of plots can be generated with seaborn or another general-purpose plotting package.
* Deprecated function `skbio.stats.power.bootstrap_power_curve` has been removed from scikit-bio as scheduled. Use `skbio.stats.power.subsample_power` or `skbio.stats.power.subsample_paired_power` followed by `skbio.stats.power.confidence_bound`.
* Deprecated function `skbio.stats.spatial.procrustes` has been removed from scikit-bio as scheduled in favor of `scipy.spatial.procrustes`.
* Deprecated class `skbio.tree.CompressedTrie` and function `skbio.tree.fasta_to_pairlist` have been removed from scikit-bio as scheduled in favor of existing general-purpose Python trie packages.
* Deprecated function `skbio.util.flatten` has been removed from scikit-bio as scheduled in favor of solutions available in the Python standard library (see [here](http://stackoverflow.com/a/952952/3639023) and [here](http://stackoverflow.com/a/406199/3639023) for examples).
* Pairwise alignment functions in `skbio.alignment` now return a tuple containing the `TabularMSA` alignment, alignment score, and start/end positions. The returned `TabularMSA`'s `index` is always the default integer index; sequence IDs are no longer propagated to the MSA. Additionally, the pairwise alignment functions now accept the following input types to align:
    - `local_pairwise_align_nucleotide`: `DNA` or `RNA`
    - `local_pairwise_align_protein`: `Protein`
    - `local_pairwise_align`: `IUPACSequence`
    - `global_pairwise_align_nucleotide`: `DNA`, `RNA`, or `TabularMSA[DNA|RNA]`
    - `global_pairwise_align_protein`: `Protein` or `TabularMSA[Protein]`
    - `global_pairwise_align`: `IUPACSequence` or `TabularMSA`
    - `local_pairwise_align_ssw`: `DNA`, `RNA`, or `Protein`. Additionally, this function now overrides the `protein` kwarg based on input type. `constructor` parameter was removed because the function now determines the return type based on input type.
* Removed `skbio.alignment.SequenceCollection` in favor of using a list or other standard library containers to store scikit-bio sequence objects (most `SequenceCollection` operations were simple list comprehensions). Use `DistanceMatrix.from_iterable` instead of `SequenceCollection.distances` (pass `key="id"` to exactly match original behavior).
* Removed `skbio.alignment.Alignment` in favor of `skbio.alignment.TabularMSA`.
* Removed `skbio.alignment.SequenceCollectionError` and `skbio.alignment.AlignmentError` exceptions as their corresponding classes no longer exist.

### Bug Fixes

* ``Sequence`` objects now handle slicing of empty positional metadata correctly. Any metadata that is empty will no longer be propagated by the internal ``_to`` constructor. ([#1133](https://github.com/scikit-bio/scikit-bio/issues/1133))
* ``DissimilarityMatrix.plot()`` no longer leaves a white border around the
  heatmap it plots (PR #1070).
* TreeNode.root_at_midpoint`` no longer fails when a node with two equal length child branches exists in the tree. ([#1077](https://github.com/scikit-bio/scikit-bio/issues/1077))
* ``TreeNode._set_max_distance``, as called through ``TreeNode.get_max_distance`` or ``TreeNode.root_at_midpoint`` would store distance information as ``list``s in the attribute ``MaxDistTips`` on each node in the tree, however, these distances were only valid for the node in which the call to ``_set_max_distance`` was made. The values contained in ``MaxDistTips`` are now correct across the tree following a call to ``get_max_distance``. The scope of impact of this bug is limited to users that were interacting directly with ``MaxDistTips`` on descendant nodes; this bug does not impact any known method within scikit-bio. ([#1223](https://github.com/scikit-bio/scikit-bio/issues/1223))
* Added missing `nose` dependency to setup.py's `install_requires`. ([#1214](https://github.com/scikit-bio/scikit-bio/issues/1214))
* Fixed issue that resulted in legends of ``OrdinationResult`` plots sometimes being truncated. ([#1210](https://github.com/scikit-bio/scikit-bio/issues/1210))

### Deprecated functionality [stable]
* `skbio.Sequence.copy` has been deprecated in favor of `copy.copy(seq)` and `copy.deepcopy(seq)`.

### Miscellaneous
* Doctests are now written in Python 3.
* ``make test`` now validates MANIFEST.in using [check-manifest](https://github.com/mgedmin/check-manifest). ([#461](https://github.com/scikit-bio/scikit-bio/issues/461))
* Many new alpha diversity equations added to ``skbio.diversity.alpha`` documentation. ([#321](https://github.com/scikit-bio/scikit-bio/issues/321))
* Order of ``lowercase`` and ``validate`` keywords swapped in ``DNA``, ``RNA``, and ``Protein``.

## Version 0.4.0 (2015-07-08)

Initial beta release. In addition to the changes detailed below, the following
subpackages have been mostly or entirely rewritten and most of their APIs are
substantially different (and improved!):

* `skbio.sequence`
* `skbio.io`

The APIs of these subpackages are now stable, and all others are experimental. See the [API stability docs](https://github.com/scikit-bio/scikit-bio/tree/0.4.0/doc/source/user/api_stability.rst) for more details, including what we mean by *stable* and *experimental* in this context. We recognize that this is a lot of backward-incompatible changes. To avoid these types of changes being a surprise to our users, our public APIs are now decorated to make it clear to developers when an API can be relied upon (stable) and when it may be subject to change (experimental).

### Features
* Added `skbio.stats.composition` for analyzing data made up of proportions
* Added new ``skbio.stats.evolve`` subpackage for evolutionary statistics. Currently contains a single function, ``hommola_cospeciation``, which implements a permutation-based test of correlation between two distance matrices.
* Added support for ``skbio.io.util.open_file`` and ``skbio.io.util.open_files`` to pull files from HTTP and HTTPS URLs. This behavior propagates to the I/O registry.
* FASTA/QUAL (``skbio.io.format.fasta``) and FASTQ (``skbio.io.format.fastq``) readers now allow blank or whitespace-only lines at the beginning of the file, between records, or at the end of the file. A blank or whitespace-only line in any other location will continue to raise an error [#781](https://github.com/scikit-bio/scikit-bio/issues/781).
* scikit-bio now ignores leading and trailing whitespace characters on each line while reading FASTA/QUAL and FASTQ files.
* Added `ratio` parameter to `skbio.stats.power.subsample_power`. This allows the user to calculate power on groups for uneven size (For example, draw twice as many samples from Group B than Group A). If `ratio` is not set, group sizes will remain equal across all groups.
* Power calculations (`skbio.stats.power.subsample_power` and `skbio.stats.power.subsample_paired_power`) can use test functions that return multiple p values, like some multivariate linear regression models. Previously, the power calculations required the test to return a single p value.
* Added ``skbio.util.assert_data_frame_almost_equal`` function for comparing ``pd.DataFrame`` objects in unit tests.

### Performance enhancements
* The speed of quality score decoding has been significantly improved (~2x) when reading `fastq` files.
* The speed of `NucleotideSequence.reverse_complement` has been improved (~6x).

### Bug fixes
* Changed `Sequence.distance` to raise an error any time two sequences are passed of different lengths regardless of the `distance_fn` being passed. [(#514)](https://github.com/scikit-bio/scikit-bio/issues/514)
* Fixed issue with ``TreeNode.extend`` where if given the children of another ``TreeNode`` object (``tree.children``), both trees would be left in an incorrect and unpredictable state. ([#889](https://github.com/scikit-bio/scikit-bio/issues/889))
* Changed the way power was calculated in `subsample_paired_power` to move the subsample selection before the test is performed. This increases the number of Monte Carlo simulations performed during power estimation, and improves the accuracy of the returned estimate. Previous power estimates from `subsample_paired_power` should be disregarded and re-calculated. ([#910](https://github.com/scikit-bio/scikit-bio/issues/910))
* Fixed issue where `randdm` was attempting to create asymmetric distance matrices.This was causing an error to be raised by the `DistanceMatrix` constructor inside of the `randdm` function, so that `randdm` would fail when attempting to create large distance matrices. ([#943](https://github.com/scikit-bio/scikit-bio/issues/943))

### Deprecated functionality
* Deprecated `skbio.util.flatten`. This function will be removed in scikit-bio 0.3.1. Please use standard python library functionality
described here [Making a flat list out of lists of lists](http://stackoverflow.com/a/952952/3639023), [Flattening a shallow list](http://stackoverflow.com/a/406199/3639023) ([#833](https://github.com/scikit-bio/scikit-bio/issues/833))
* Deprecated `skbio.stats.power.bootstrap_power_curve` will be removed in scikit-bio 0.4.1. It is deprecated in favor of using ``subsample_power`` or ``sample_paired_power`` to calculate a power matrix, and then the use of ``confidence_bounds`` to calculate the average and confidence intervals.

### Backward-incompatible changes
* Removed the following deprecated functionality:
    - `skbio.parse` subpackage, including `SequenceIterator`, `FastaIterator`, `FastqIterator`, `load`, `parse_fasta`, `parse_fastq`, `parse_qual`, `write_clustal`, `parse_clustal`, and `FastqParseError`; please use `skbio.io` instead.
    - `skbio.format` subpackage, including `fasta_from_sequence`, `fasta_from_alignment`, and `format_fastq_record`; please use `skbio.io` instead.
    - `skbio.alignment.SequenceCollection.int_map`; please use `SequenceCollection.update_ids` instead.
    - `skbio.alignment.SequenceCollection` methods `to_fasta` and `toFasta`; please use `SequenceCollection.write` instead.
    - `constructor` parameter in `skbio.alignment.Alignment.majority_consensus`; please convert returned biological sequence object manually as desired (e.g., `str(seq)`).
    - `skbio.alignment.Alignment.to_phylip`; please use `Alignment.write` instead.
    - `skbio.sequence.BiologicalSequence.to_fasta`; please use `BiologicalSequence.write` instead.
    - `skbio.tree.TreeNode` methods `from_newick`, `from_file`, and `to_newick`; please use `TreeNode.read` and `TreeNode.write` instead.
    - `skbio.stats.distance.DissimilarityMatrix` methods `from_file` and `to_file`; please use `DissimilarityMatrix.read` and `DissimilarityMatrix.write` instead.
    - `skbio.stats.ordination.OrdinationResults` methods `from_file` and `to_file`; please use `OrdinationResults.read` and `OrdinationResults.write` instead.
    - `skbio.stats.p_value_to_str`; there is no replacement.
    - `skbio.stats.subsample`; please use `skbio.stats.subsample_counts` instead.
    - `skbio.stats.distance.ANOSIM`; please use `skbio.stats.distance.anosim` instead.
    - `skbio.stats.distance.PERMANOVA`; please use `skbio.stats.distance.permanova` instead.
    - `skbio.stats.distance.CategoricalStatsResults`; there is no replacement, please use `skbio.stats.distance.anosim` or `skbio.stats.distance.permanova`, which will return a `pandas.Series` object.
* `skbio.alignment.Alignment.majority_consensus` now returns `BiologicalSequence('')` if the alignment is empty. Previously, `''` was returned.
* `min_observations` was removed from `skbio.stats.power.subsample_power` and `skbio.stats.power.subsample_paired_power`. The minimum number of samples for subsampling depends on the data set and statistical tests. Having a default parameter to set unnecessary limitations on the technique.

### Miscellaneous
* Changed testing procedures
    - Developers should now use `make test`
    - Users can use `python -m skbio.test`
    - Added `skbio.util._testing.TestRunner` (available through `skbio.util.TestRunner`). Used to provide a `test` method for each module init file. This class represents a unified testing path which wraps all `skbio` testing functionality.
    - Autodetect Python version and disable doctests for Python 3.
* `numpy` is no longer required to be installed before installing scikit-bio!
* Upgraded checklist.py to check source files non-conforming to [new header style](http://scikit-bio.org/docs/latest/development/new_module.html). ([#855](https://github.com/scikit-bio/scikit-bio/issues/855))
* Updated to use `natsort` >= 4.0.0.
* The method of subsampling was changed for ``skbio.stats.power.subsample_paired_power``. Rather than drawing a paired sample for the run and then subsampling for each count, the subsample is now drawn for each sample and each run. In test data, this did not significantly alter the power results.
* checklist.py now enforces `__future__` imports in .py files.

## Version 0.2.3 (2015-02-13)

### Features
* Modified ``skbio.stats.distance.pwmantel`` to accept a list of filepaths. This is useful as it allows for a smaller amount of memory consumption as it only loads two matrices at a time as opposed to requiring that all distance matrices are loaded into memory.
* Added ``skbio.util.find_duplicates`` for finding duplicate elements in an iterable.

### Bug fixes
* Fixed floating point precision bugs in ``Alignment.position_frequencies``, ``Alignment.position_entropies``, ``Alignment.omit_gap_positions``, ``Alignment.omit_gap_sequences``, ``BiologicalSequence.k_word_frequencies``, and ``SequenceCollection.k_word_frequencies`` ([#801](https://github.com/scikit-bio/scikit-bio/issues/801)).

### Backward-incompatible changes
* Removed ``feature_types`` attribute from ``BiologicalSequence`` and all subclasses ([#797](https://github.com/scikit-bio/scikit-bio/pull/797)).
* Removed ``find_features`` method from ``BiologicalSequence`` and ``ProteinSequence`` ([#797](https://github.com/scikit-bio/scikit-bio/pull/797)).
* ``BiologicalSequence.k_word_frequencies`` now returns a ``collections.defaultdict`` of type ``float`` instead of type ``int``. This only affects the "default" case, when a key isn't present in the dictionary. Previous behavior would return ``0`` as an ``int``, while the new behavior is to return ``0.0`` as a ``float``. This change also affects the ``defaultdict``s that are returned by ``SequenceCollection.k_word_frequencies``.

### Miscellaneous
* ``DissimilarityMatrix`` and ``DistanceMatrix`` now report duplicate IDs in the ``DissimilarityMatrixError`` message that can be raised during validation.

## Version 0.2.2 (2014-12-04)

### Features
* Added ``plot`` method to ``skbio.stats.distance.DissimilarityMatrix`` for creating basic heatmaps of a dissimilarity/distance matrix (see [#684](https://github.com/scikit-bio/scikit-bio/issues/684)). Also added  ``_repr_png_`` and ``_repr_svg_`` methods for automatic display in the IPython Notebook, with ``png`` and ``svg`` properties for direct access.
* Added `__str__` method to `skbio.stats.ordination.OrdinationResults`.
* Added ``skbio.stats.distance.anosim`` and ``skbio.stats.distance.permanova`` functions, which replace the ``skbio.stats.distance.ANOSIM`` and ``skbio.stats.distance.PERMANOVA`` classes. These new functions provide simpler procedural interfaces to running these statistical methods. They also provide more convenient access to results by returning a ``pandas.Series`` instead of a ``CategoricalStatsResults`` object. These functions have more extensive documentation than their previous versions. If significance tests are suppressed, p-values are returned as ``np.nan`` instead of ``None`` for consistency with other statistical methods in scikit-bio. [#754](https://github.com/scikit-bio/scikit-bio/issues/754)
* Added `skbio.stats.power` for performing empirical power analysis. The module uses existing datasets and iteratively draws samples to estimate the number of samples needed to see a significant difference for a given critical value.
* Added `skbio.stats.isubsample` for subsampling from an unknown number of values. This method supports subsampling from multiple partitions and does not require that all items be stored in memory, requiring approximately `O(N*M)`` space where `N` is the number of partitions and `M` is the maximum subsample size.
* Added ``skbio.stats.subsample_counts``, which replaces ``skbio.stats.subsample``. See deprecation section below for more details ([#770](https://github.com/scikit-bio/scikit-bio/issues/770)).

### Bug fixes
* Fixed issue where SSW wouldn't compile on i686 architectures ([#409](https://github.com/scikit-bio/scikit-bio/issues/409)).

### Deprecated functionality
* Deprecated ``skbio.stats.p_value_to_str``. This function will be removed in scikit-bio 0.3.0. Permutation-based p-values in scikit-bio are calculated as ``(num_extreme + 1) / (num_permutations + 1)``, so it is impossible to obtain a p-value of zero. This function historically existed for correcting the number of digits displayed when obtaining a p-value of zero. Since this is no longer possible, this functionality will be removed.
* Deprecated ``skbio.stats.distance.ANOSIM`` and ``skbio.stats.distance.PERMANOVA`` in favor of ``skbio.stats.distance.anosim`` and ``skbio.stats.distance.permanova``, respectively.
* Deprecated ``skbio.stats.distance.CategoricalStatsResults`` in favor of using ``pandas.Series`` to store statistical method results. ``anosim`` and ``permanova`` return ``pandas.Series`` instead of ``CategoricalStatsResults``.
* Deprecated ``skbio.stats.subsample`` in favor of ``skbio.stats.subsample_counts``, which provides an identical interface; only the function name has changed. ``skbio.stats.subsample`` will be removed in scikit-bio 0.3.0.

### Backward-incompatible changes
* Deprecation warnings are now raised using ``DeprecationWarning`` instead of ``UserWarning`` ([#774](https://github.com/scikit-bio/scikit-bio/issues/774)).

### Miscellaneous
* The ``pandas.DataFrame`` returned by ``skbio.stats.distance.pwmantel`` now stores p-values as floats and does not convert them to strings with a specific number of digits. p-values that were previously stored as "N/A" are now stored as ``np.nan`` for consistency with other statistical methods in scikit-bio. See note in "Deprecated functionality" above regarding ``p_value_to_str`` for details.
* scikit-bio now supports versions of IPython < 2.0.0 ([#767](https://github.com/scikit-bio/scikit-bio/issues/767)).

## Version 0.2.1 (2014-10-27)

This is an alpha release of scikit-bio. At this stage, major backwards-incompatible API changes can and will happen. Unified I/O with the scikit-bio I/O registry was the focus of this release.

### Features
* Added ``strict`` and ``lookup`` optional parameters to ``skbio.stats.distance.mantel`` for handling reordering and matching of IDs when provided ``DistanceMatrix`` instances as input (these parameters were previously only available in ``skbio.stats.distance.pwmantel``).
* ``skbio.stats.distance.pwmantel`` now accepts an iterable of ``array_like`` objects. Previously, only ``DistanceMatrix`` instances were allowed.
* Added ``plot`` method to ``skbio.stats.ordination.OrdinationResults`` for creating basic 3-D matplotlib scatterplots of ordination results, optionally colored by metadata in a ``pandas.DataFrame`` (see [#518](https://github.com/scikit-bio/scikit-bio/issues/518)). Also added  ``_repr_png_`` and ``_repr_svg_`` methods for automatic display in the IPython Notebook, with ``png`` and ``svg`` properties for direct access.
* Added ``skbio.stats.ordination.assert_ordination_results_equal`` for comparing ``OrdinationResults`` objects for equality in unit tests.
* ``BiologicalSequence`` (and its subclasses) now optionally store Phred quality scores. A biological sequence's quality scores are stored as a 1-D ``numpy.ndarray`` of nonnegative integers that is the same length as the biological sequence. Quality scores can be provided upon object instantiation via the keyword argument ``quality``, and can be retrieved via the ``BiologicalSequence.quality`` property. ``BiologicalSequence.has_quality`` is also provided for determining whether a biological sequence has quality scores or not. See [#616](https://github.com/scikit-bio/scikit-bio/issues/616) for more details.
* Added ``BiologicalSequence.sequence`` property for retrieving the underlying string representing the sequence characters. This was previously (and still is) accessible via ``BiologicalSequence.__str__``. It is provided via a property for convenience and explicitness.
* Added ``BiologicalSequence.equals`` for full control over equality testing of biological sequences. By default, biological sequences must have the same type, underlying sequence of characters, identifier, description, and quality scores to compare equal. These properties can be ignored via the keyword argument ``ignore``. The behavior of ``BiologicalSequence.__eq__``/``__ne__`` remains unchanged (only type and underlying sequence of characters are compared).
* Added ``BiologicalSequence.copy`` for creating a copy of a biological sequence, optionally with one or more attributes updated.
* ``BiologicalSequence.__getitem__`` now supports specifying a sequence of indices to take from the biological sequence.
* Methods to read and write taxonomies are now available under ``skbio.tree.TreeNode.from_taxonomy`` and ``skbio.tree.TreeNode.to_taxonomy`` respectively.
* Added ``SequenceCollection.update_ids``, which provides a flexible way of updating sequence IDs on a ``SequenceCollection`` or ``Alignment`` (note that a new object is returned, since instances of these classes are immutable). Deprecated ``SequenceCollection.int_map`` in favor of this new method; it will be removed in scikit-bio 0.3.0.
* Added ``skbio.util.cardinal_to_ordinal`` for converting a cardinal number to ordinal string (e.g., useful for error messages).
* New I/O Registry: supports multiple file formats, automatic file format detection when reading, unified procedural ``skbio.io.read`` and ``skbio.io.write`` in addition to OOP interfaces (``read/write`` methods) on the below objects. See ``skbio.io`` for more details.
    - Added "clustal" format support:
        * Has sniffer
        * Readers: ``Alignment``
        * Writers: ``Alignment``
    - Added "lsmat" format support:
        * Has sniffer
        * Readers: ``DissimilarityMatrix``, ``DistanceMatrix``
        * Writers: ``DissimilarityMatrix``, ``DistanceMatrix``
    - Added "ordination" format support:
        * Has sniffer
        * Readers: ``OrdinationResults``
        * Writers: ``OrdinationResults``
    - Added "newick" format support:
        * Has sniffer
        * Readers: ``TreeNode``
        * Writers: ``TreeNode``
    - Added "phylip" format support:
        * No sniffer
        * Readers: None
        * Writers: ``Alignment``
    - Added "qseq" format support:
        * Has sniffer
        * Readers: generator of ``BiologicalSequence`` or its subclasses, ``SequenceCollection``, ``BiologicalSequence``, ``NucleotideSequence``, ``DNASequence``, ``RNASequence``, ``ProteinSequence``
        * Writers: None
    - Added "fasta"/QUAL format support:
        * Has sniffer
        * Readers: generator of ``BiologicalSequence`` or its subclasses, ``SequenceCollection``, ``Alignment``, ``BiologicalSequence``, ``NucleotideSequence``, ``DNASequence``, ``RNASequence``, ``ProteinSequence``
        * Writers: same as readers
    - Added "fastq" format support:
        * Has sniffer
        * Readers: generator of ``BiologicalSequence`` or its subclasses, ``SequenceCollection``, ``Alignment``, ``BiologicalSequence``, ``NucleotideSequence``, ``DNASequence``, ``RNASequence``, ``ProteinSequence``
        * Writers: same as readers

### Bug fixes

* Removed ``constructor`` parameter from ``Alignment.k_word_frequencies``, ``BiologicalSequence.k_words``, ``BiologicalSequence.k_word_counts``, and ``BiologicalSequence.k_word_frequencies`` as it had no effect (it was never hooked up in the underlying code). ``BiologicalSequence.k_words`` now returns a generator of ``BiologicalSequence`` objects instead of strings.
* Modified the ``Alignment`` constructor to verify that all sequences have the same length, if not, raise an ``AlignmentError`` exception.  Updated the method ``Alignment.subalignment`` to calculate the indices only once now that identical sequence length is guaranteed.

### Deprecated functionality
* Deprecated ``constructor`` parameter in ``Alignment.majority_consensus`` in favor of having users call ``str`` on the returned ``BiologicalSequence``. This parameter will be removed in scikit-bio 0.3.0.

* Existing I/O functionality deprecated in favor of I/O registry, old functionality will be removed in scikit-bio 0.3.0. All functionality can be found at ``skbio.io.read``, ``skbio.io.write``, and the methods listed below:
    * Deprecated the following "clustal" readers/writers:
        - ``write_clustal`` -> ``Alignment.write``
        - ``parse_clustal`` -> ``Alignment.read``

    * Deprecated the following distance matrix format ("lsmat") readers/writers:
        - ``DissimilarityMatrix.from_file`` -> ``DissimilarityMatrix.read``
        - ``DissimilarityMatrix.to_file`` -> ``DissimilarityMatrix.write``
        - ``DistanceMatrix.from_file`` -> ``DistanceMatrix.read``
        - ``DistanceMatrix.to_file`` -> ``DistanceMatrix.write``

    * Deprecated the following ordination format ("ordination") readers/writers:
        - ``OrdinationResults.from_file`` -> ``OrdinationResults.read``
        - ``OrdinationResults.to_file`` -> ``OrdinationResults.write``

    * Deprecated the following "newick" readers/writers:
        - ``TreeNode.from_file`` -> ``TreeNode.read``
        - ``TreeNode.from_newick`` -> ``TreeNode.read``
        - ``TreeNode.to_newick`` -> ``TreeNode.write``

    * Deprecated the following "phylip" writers:
        - ``Alignment.to_phylip`` -> ``Alignment.write``

    * Deprecated the following "fasta"/QUAL readers/writers:
        - ``SequenceCollection.from_fasta_records`` -> ``SequenceCollection.read``
        - ``SequenceCollection.to_fasta`` -> ``SequenceCollection.write``
        - ``fasta_from_sequences`` -> ``skbio.io.write(obj, into=<file>, format='fasta')``
        - ``fasta_from_alignment`` -> ``Alignment.write``
        - ``parse_fasta`` -> ``skbio.io.read(<fasta>, format='fasta')``
        - ``parse_qual`` -> ``skbio.io.read(<fasta>, format='fasta', qual=<file>)``
        - ``BiologicalSequence.to_fasta`` -> ``BiologicalSequence.write``

    * Deprecated the following "fastq" readers/writers:
        - ``parse_fastq`` -> ``skbio.io.read(<fastq>, format='fastq')``
        - ``format_fastq_record`` -> ``skbio.io.write(<fastq>, format='fastq')``

### Backward-incompatible changes

* ``skbio.stats.distance.mantel`` now returns a 3-element tuple containing correlation coefficient, p-value, and the number of matching rows/cols in the distance matrices (``n``). The return value was previously a 2-element tuple containing only the correlation coefficient and p-value.
* ``skbio.stats.distance.mantel`` reorders input ``DistanceMatrix`` instances based on matching IDs (see optional parameters ``strict`` and ``lookup`` for controlling this behavior). In the past, ``DistanceMatrix`` instances were treated the same as ``array_like`` input and no reordering took place, regardless of ID (mis)matches. ``array_like`` input behavior remains the same.
* If mismatched types are provided to ``skbio.stats.distance.mantel`` (e.g., a ``DistanceMatrix`` and ``array_like``), a ``TypeError`` will be raised.

### Miscellaneous

* Added git timestamp checking to checklist.py, ensuring that when changes are made to Cython (.pyx) files, their corresponding generated C files are also updated.
* Fixed performance bug when instantiating ``BiologicalSequence`` objects. The previous runtime scaled linearly with sequence length; it is now constant time when the sequence is already a string. See [#623](https://github.com/scikit-bio/scikit-bio/issues/623) for details.
* IPython and six are now required dependencies.

## Version 0.2.0 (2014-08-07)

This is an initial alpha release of scikit-bio. At this stage, major backwards-incompatible API changes can and will happen. Many backwards-incompatible API changes were made since the previous release.

### Features

* Added ability to compute distances between sequences in a ``SequenceCollection`` object ([#509](https://github.com/scikit-bio/scikit-bio/issues/509)), and expanded ``Alignment.distance`` to allow the user to pass a function for computing distances (the default distance metric is still ``scipy.spatial.distance.hamming``) ([#194](https://github.com/scikit-bio/scikit-bio/issues/194)).
* Added functionality to not penalize terminal gaps in global alignment. This functionality results in more biologically relevant global alignments (see [#537](https://github.com/scikit-bio/scikit-bio/issues/537) for discussion of the issue) and is now the default behavior for global alignment.
* The python global aligners (``global_pairwise_align``, ``global_pairwise_align_nucleotide``, and ``global_pairwise_align_protein``) now support aligning pairs of sequences, pairs of alignments, and a sequence and an alignment (see [#550](https://github.com/scikit-bio/scikit-bio/issues/550)). This functionality supports progressive multiple sequence alignment, among other things such as adding a sequence to an existing alignment.
* Added ``StockholmAlignment.to_file`` for writing Stockholm-formatted files.
* Added ``strict=True`` optional parameter to ``DissimilarityMatrix.filter``.
* Added ``TreeNode.find_all`` for finding all tree nodes that match a given name.


### Bug fixes

* Fixed bug that resulted in a ``ValueError`` from ``local_align_pairwise_nucleotide`` (see [#504](https://github.com/scikit-bio/scikit-bio/issues/504)) under many circumstances. This would not generate incorrect results, but would cause the code to fail.

### Backward-incompatible changes

* Removed ``skbio.math``, leaving ``stats`` and ``diversity`` to become top level packages. For example, instead of ``from skbio.math.stats.ordination import PCoA`` you would now import ``from skbio.stats.ordination import PCoA``.
* The module ``skbio.math.gradient`` as well as the contents of ``skbio.math.subsample`` and ``skbio.math.stats.misc`` are now found in ``skbio.stats``. As an example, to import subsample: ``from skbio.stats import subsample``; to import everything from gradient: ``from skbio.stats.gradient import *``.
* The contents of ``skbio.math.stats.ordination.utils`` are now in ``skbio.stats.ordination``.
* Removed ``skbio.app`` subpackage (i.e., the *application controller framework*) as this code has been ported to the standalone [burrito](https://github.com/biocore/burrito) Python package. This code was not specific to bioinformatics and is useful for wrapping command-line applications in general.
* Removed ``skbio.core``, leaving ``alignment``, ``genetic_code``, ``sequence``, ``tree``, and ``workflow`` to become top level packages. For example, instead of ``from skbio.core.sequence import DNA`` you would now import ``from skbio.sequence import DNA``.
* Removed ``skbio.util.exception`` and ``skbio.util.warning`` (see [#577](https://github.com/scikit-bio/scikit-bio/issues/577) for the reasoning behind this change). The exceptions/warnings were moved to the following locations:
 - ``FileFormatError``, ``RecordError``, ``FieldError``, and ``EfficiencyWarning`` have been moved to ``skbio.util``
 - ``BiologicalSequenceError`` has been moved to ``skbio.sequence``
 - ``SequenceCollectionError`` and ``StockholmParseError`` have been moved to ``skbio.alignment``
 - ``DissimilarityMatrixError``, ``DistanceMatrixError``, ``DissimilarityMatrixFormatError``, and ``MissingIDError`` have been moved to ``skbio.stats.distance``
 - ``TreeError``, ``NoLengthError``, ``DuplicateNodeError``, ``MissingNodeError``, and ``NoParentError`` have been moved to ``skbio.tree``
 - ``FastqParseError`` has been moved to ``skbio.parse.sequences``
 - ``GeneticCodeError``, ``GeneticCodeInitError``, and ``InvalidCodonError`` have been moved to ``skbio.genetic_code``
* The contents of ``skbio.genetic_code`` formerly ``skbio.core.genetic_code`` are now in ``skbio.sequence``. The ``GeneticCodes`` dictionary is now a function ``genetic_code``. The functionality is the same, except that because this is now a function rather than a dict, retrieving a genetic code is done using a function call rather than a lookup (so, for example, ``GeneticCodes[2]`` becomes ``genetic_code(2)``.
* Many submodules have been made private with the intention of simplifying imports for users. See [#562](https://github.com/scikit-bio/scikit-bio/issues/562) for discussion of this change. The following list contains the previous module name and where imports from that module should now come from.
 - ``skbio.alignment.ssw`` to ``skbio.alignment``
 - ``skbio.alignment.alignment`` to ``skbio.alignment``
 - ``skbio.alignment.pairwise`` to ``skbio.alignment``
 - ``skbio.diversity.alpha.base`` to ``skbio.diversity.alpha``
 - ``skbio.diversity.alpha.gini`` to ``skbio.diversity.alpha``
 - ``skbio.diversity.alpha.lladser`` to ``skbio.diversity.alpha``
 - ``skbio.diversity.beta.base`` to ``skbio.diversity.beta``
 - ``skbio.draw.distributions`` to ``skbio.draw``
 - ``skbio.stats.distance.anosim`` to ``skbio.stats.distance``
 - ``skbio.stats.distance.base`` to ``skbio.stats.distance``
 - ``skbio.stats.distance.permanova`` to ``skbio.stats.distance``
 - ``skbio.distance`` to ``skbio.stats.distance``
 - ``skbio.stats.ordination.base`` to ``skbio.stats.ordination``
 - ``skbio.stats.ordination.canonical_correspondence_analysis`` to ``skbio.stats.ordination``
 - ``skbio.stats.ordination.correspondence_analysis`` to ``skbio.stats.ordination``
 - ``skbio.stats.ordination.principal_coordinate_analysis`` to ``skbio.stats.ordination``
 - ``skbio.stats.ordination.redundancy_analysis`` to ``skbio.stats.ordination``
 - ``skbio.tree.tree`` to ``skbio.tree``
 - ``skbio.tree.trie`` to ``skbio.tree``
 - ``skbio.util.misc`` to ``skbio.util``
 - ``skbio.util.testing`` to ``skbio.util``
 - ``skbio.util.exception`` to ``skbio.util``
 - ``skbio.util.warning`` to ``skbio.util``
* Moved ``skbio.distance`` contents into ``skbio.stats.distance``.

### Miscellaneous

* Relaxed requirement in ``BiologicalSequence.distance`` that sequences being compared are of equal length. This is relevant for Hamming distance, so the check is still performed in that case, but other distance metrics may not have that requirement. See [#504](https://github.com/scikit-bio/scikit-bio/issues/507)).
* Renamed ``powertrip.py`` repo-checking script to ``checklist.py`` for clarity.
* ``checklist.py`` now ensures that all unit tests import from a minimally deep API. For example, it will produce an error if ``skbio.core.distance.DistanceMatrix`` is used over ``skbio.DistanceMatrix``.
* Extra dimension is no longer calculated in ``skbio.stats.spatial.procrustes``.
* Expanded documentation in various subpackages.
* Added new scikit-bio logo. Thanks [Alina Prassas](http://cargocollective.com/alinaprassas)!

## Version 0.1.4 (2014-06-25)

This is a pre-alpha release. At this stage, major backwards-incompatible API changes can and will happen.

### Features

* Added Python implementations of Smith-Waterman and Needleman-Wunsch alignment as ``skbio.core.alignment.pairwise.local_pairwise_align`` and ``skbio.core.alignment.pairwise.global_pairwise_align``. These are much slower than native C implementations (e.g., ``skbio.core.alignment.local_pairwise_align_ssw``) and as a result raise an ``EfficencyWarning`` when called, but are included as they serve as useful educational examples as they’re simple to experiment with.
* Added ``skbio.core.diversity.beta.pw_distances`` and ``skbio.core.diversity.beta.pw_distances_from_table``. These provide convenient access to the ``scipy.spatial.distance.pdist`` *beta diversity* metrics from within scikit-bio. The ``skbio.core.diversity.beta.pw_distances_from_table`` function will only be available temporarily, until the ``biom.table.Table`` object is merged into scikit-bio (see [#489](https://github.com/scikit-bio/scikit-bio/issues/489)), at which point ``skbio.core.diversity.beta.pw_distances`` will be updated to use that.
* Added ``skbio.core.alignment.StockholmAlignment``, which provides support for parsing [Stockholm-formatted alignment files](http://sonnhammer.sbc.su.se/Stockholm.html) and working with those alignments in the context RNA secondary structural information.
* Added ``skbio.core.tree.majority_rule`` function for computing consensus trees from a list of trees.

### Backward-incompatible changes

* Function ``skbio.core.alignment.align_striped_smith_waterman`` renamed to ``local_pairwise_align_ssw`` and now returns an ``Alignment`` object instead of an ``AlignmentStructure``
* The following keyword-arguments for ``StripedSmithWaterman`` and ``local_pairwise_align_ssw`` have been renamed:
    * ``gap_open`` -> ``gap_open_penalty``
    * ``gap_extend`` -> ``gap_extend_penalty``
    * ``match`` -> ``match_score``
    * ``mismatch`` -> ``mismatch_score``
* Removed ``skbio.util.sort`` module in favor of [natsort](https://pypi.python.org/pypi/natsort) package.

### Miscellaneous

* Added powertrip.py script to perform basic sanity-checking of the repo based on recurring issues that weren't being caught until release time; added to Travis build.
* Added RELEASE.md with release instructions.
* Added intersphinx mappings to docs so that "See Also" references to numpy, scipy, matplotlib, and pandas are hyperlinks.
* The following classes are no longer ``namedtuple`` subclasses (see [#359](https://github.com/scikit-bio/scikit-bio/issues/359) for the rationale):
    * ``skbio.math.stats.ordination.OrdinationResults``
    * ``skbio.math.gradient.GroupResults``
    * ``skbio.math.gradient.CategoryResults``
    * ``skbio.math.gradient.GradientANOVAResults``
* Added coding guidelines draft.
* Added new alpha diversity formulas to the ``skbio.math.diversity.alpha`` documentation.

## Version 0.1.3 (2014-06-12)

This is a pre-alpha release. At this stage, major backwards-incompatible API changes can and will happen.

### Features

* Added ``enforce_qual_range`` parameter to ``parse_fastq`` (on by default, maintaining backward compatibility). This allows disabling of the quality score range-checking.
* Added ``skbio.core.tree.nj``, which applies neighbor-joining for phylogenetic reconstruction.
* Added ``bioenv``, ``mantel``, and ``pwmantel`` distance-based statistics to ``skbio.math.stats.distance`` subpackage.
* Added ``skbio.math.stats.misc`` module for miscellaneous stats utility functions.
* IDs are now optional when constructing a ``DissimilarityMatrix`` or ``DistanceMatrix`` (monotonically-increasing integers cast as strings are automatically used).
* Added ``DistanceMatrix.permute`` method for randomly permuting rows and columns of a distance matrix.
* Added the following methods to ``DissimilarityMatrix``: ``filter``, ``index``, and ``__contains__`` for ID-based filtering, index lookup, and membership testing, respectively.
* Added ``ignore_comment`` parameter to ``parse_fasta`` (off by default, maintaining backward compatibility). This handles stripping the comment field from the header line (i.e., all characters beginning with the first space) before returning the label.
* Added imports of ``BiologicalSequence``, ``NucleotideSequence``, ``DNA``, ``DNASequence``, ``RNA``, ``RNASequence``, ``Protein``, ``ProteinSequence``, ``DistanceMatrix``, ``align_striped_smith_waterman``, `` SequenceCollection``, ``Alignment``, ``TreeNode``, ``nj``, ``parse_fasta``, ``parse_fastq``, ``parse_qual``, ``FastaIterator``, ``FastqIterator``, ``SequenceIterator`` in ``skbio/__init__.py`` for convenient importing. For example, it's now possible to ``from skbio import Alignment``, rather than ``from skbio.core.alignment import Alignment``.

### Bug fixes

* Fixed a couple of unit tests that could fail stochastically.
* Added missing ``__init__.py`` files to a couple of test directories so that these tests won't be skipped.
* ``parse_fastq`` now raises an error on dangling records.
* Fixed several warnings that were raised while running the test suite with Python 3.4.

### Backward-incompatible changes

* Functionality imported from ``skbio.core.ssw`` must now be imported from ``skbio.core.alignment`` instead.

### Miscellaneous

* Code is now flake8-compliant; added flake8 checking to Travis build.
* Various additions and improvements to documentation (API, installation instructions, developer instructions, etc.).
* ``__future__`` imports are now standardized across the codebase.
* New website front page and styling changes throughout. Moved docs site to its own versioned subdirectories.
* Reorganized alignment data structures and algorithms (e.g., SSW code, ``Alignment`` class, etc.) into an ``skbio.core.alignment`` subpackage.

## Version 0.1.1 (2014-05-16)

Fixes to setup.py. This is a pre-alpha release. At this stage, major backwards-incompatible API changes can and will happen.

## Version 0.1.0 (2014-05-15)

Initial pre-alpha release. At this stage, major backwards-incompatible API changes can and will happen.<|MERGE_RESOLUTION|>--- conflicted
+++ resolved
@@ -2,14 +2,13 @@
 
 ## Version 0.6.4-dev
 
-<<<<<<< HEAD
+### Bug Fixes
+
+* Fixed a bug in the documentation in which the `source` button would link to decorator code, instead of the relevant function ([#2184](https://github.com/scikit-bio/scikit-bio/pull/2184)).
+
 ### Miscellaneous
 
 * Updated documentation to include description of how to stream data through stdin with scikit-bio's `read` function ([2185](https://github.com/scikit-bio/scikit-bio/pull/2185))
-=======
-### Bug Fixes
-* Fixed a bug in the documentation in which the `source` button would link to decorator code, instead of the relevant function ([#2184](https://github.com/scikit-bio/scikit-bio/pull/2184)).
->>>>>>> 4baf1db2
 
 
 ## Version 0.6.3
