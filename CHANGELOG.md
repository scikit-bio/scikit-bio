# scikit-bio changelog

## Version 0.5.8-dev

### Bug fixes

### Features

* Added `skbio.stats.composition.tree_basis` to construct ILR bases from `TreeNode` objects. ([#1862](https://github.com/biocore/scikit-bio/pull/1862))

### Backward-incompatible changes [experimental]
* With the introduction of the `tree_basis` object, the ILR bases are now represented in log-odds coordinates rather than in probabilities to minimize issues with numerical stability. Furthermore, the `ilr` and `ilr_inv` functions now takes the `basis` input parameter in terms of log-odds coordinates. This affects the `skbio.stats.composition.sbp_basis` as well. ([#1862](https://github.com/biocore/scikit-bio/pull/1862))

### Important

* Complex multiple axis indexing operations with `TabularMSA` have been removed from testing due to incompatibilities with modern versions of Pandas. ([#1851](https://github.com/biocore/scikit-bio/pull/1851))
* Pinning `scipy <= 1.10.1` ([#1851](https://github.com/biocore/scikit-bio/pull/1867))

### Bug fixes

* Fixed a bug that caused build failure on the ARM64 microarchitecture due to floating-point number handling. ([#1859](https://github.com/biocore/scikit-bio/pull/1859))
<<<<<<< HEAD
* Never let the Gini index go below 0.0, see [#1844](https://github.com/biocore/scikit-bio/issue/1844).
=======
* Fixed bug [#1847](https://github.com/biocore/scikit-bio/issues/1847) in which the edge from the root was inadvertantly included in the calculation for `descending_branch_length`
>>>>>>> 9744ec05

### Miscellaneous

* Replaced dependencies `CacheControl` and `lockfile` with `requests` to avoid a dependency inconsistency issue of the former. (See [#1863](https://github.com/biocore/scikit-bio/pull/1863), merged in [#1859](https://github.com/biocore/scikit-bio/pull/1859))
* Updated installation instructions for developers in `CONTRIBUTING.md` ([#1860](https://github.com/biocore/scikit-bio/pull/1860))

## Version 0.5.8

### Features

* Added NCBI taxonomy database dump format (`taxdump`) ([#1810](https://github.com/biocore/scikit-bio/pull/1810)).
* Added `TreeNode.from_taxdump` for converting taxdump into a tree ([#1810](https://github.com/biocore/scikit-bio/pull/1810)).
* scikit-learn has been removed as a dependency. This was a fairly heavy-weight dependency that was providing minor functionality to scikit-bio. The critical components have been implemented in scikit-bio directly, and the non-criticial components are listed under "Backward-incompatible changes [experimental]".
* Python 3.11 is now supported.

### Backward-incompatible changes [experimental]
* With the removal of the scikit-learn dependency, three beta diversity metric names can no longer be specified. These are `wminkowski`, `nan_euclidean`, and `haversine`. On testing, `wminkowski` and `haversine` did not work through `skbio.diversity.beta_diversity` (or `sklearn.metrics.pairwise_distances`). The former was deprecated in favor of calling `minkowski` with a vector of weights provided as kwarg `w` (example below), and the latter does not work with data of this shape. `nan_euclidean` can still be accessed fron scikit-learn directly if needed, if a user installs scikit-learn in their environment (example below).

    ```
    counts = [[23, 64, 14, 0, 0, 3, 1],
            [0, 3, 35, 42, 0, 12, 1],
            [0, 5, 5, 0, 40, 40, 0],
            [44, 35, 9, 0, 1, 0, 0],
            [0, 2, 8, 0, 35, 45, 1],
            [0, 0, 25, 35, 0, 19, 0],
            [88, 31, 0, 5, 5, 5, 5],
            [44, 39, 0, 0, 0, 0, 0]]

    # new mechanism of accessing wminkowski
    from skbio.diversity import beta_diversity
    beta_diversity("minkowski", counts, w=[1,1,1,1,1,1,2])

    # accessing nan_euclidean through scikit-learn directly
    import skbio
    from sklearn.metrics import pairwise_distances
    sklearn_dm = pairwise_distances(counts, metric="nan_euclidean")
    skbio_dm = skbio.DistanceMatrix(sklearn_dm)
    ```

### Deprecated functionality [experimental]
* `skbio.alignment.local_pairwise_align_ssw` has been deprecated ([#1814](https://github.com/biocore/scikit-bio/issues/1814)) and will be removed or replaced in scikit-bio 0.6.0.

### Bug fixes
* Use `oldest-supported-numpy` as build dependency. This fixes problems with environments that use an older version of numpy than the one used to build scikit-bio ([#1813](https://github.com/biocore/scikit-bio/pull/1813)).

## Version 0.5.7

### Features

* Introduce support for Python 3.10 ([#1801](https://github.com/biocore/scikit-bio/pull/1801)).
* Tentative support for Apple M1 ([#1709](https://github.com/biocore/scikit-bio/pull/1709)).
* Added support for reading and writing a binary distance matrix object format. ([#1716](https://github.com/biocore/scikit-bio/pull/1716))
* Added support for `np.float32` with `DissimilarityMatrix` objects.
* Added support for method and number_of_dimensions to permdisp reducing the runtime by 100x at 4000 samples, [issue #1769](https://github.com/biocore/scikit-bio/pull/1769).
* OrdinationResults object is now accepted as input for permdisp.

### Performance enhancements

* Avoid an implicit data copy on construction of `DissimilarityMatrix` objects.
* Avoid validation on copy of `DissimilarityMatrix` and `DistanceMatrix` objects, see [PR #1747](https://github.com/biocore/scikit-bio/pull/1747)
* Use an optimized version of symmetry check in DistanceMatrix, see [PR #1747](https://github.com/biocore/scikit-bio/pull/1747)
* Avoid performing filtering when ids are identical, see [PR #1752](https://github.com/biocore/scikit-bio/pull/1752)
* center_distance_matrix has been re-implemented in cython for both speed and memory use. Indirectly speeds up pcoa [PR #1749](https://github.com/biocore/scikit-bio/pull/1749)
* Use a memory-optimized version of permute in DistanceMatrix, see [PR #1756](https://github.com/biocore/scikit-bio/pull/1756).
* Refactor pearson and spearman skbio.stats.distance.mantel implementations to drastically improve memory locality. Also cache intermediate results that are invariant across permutations, see [PR #1756](https://github.com/biocore/scikit-bio/pull/1756).
* Refactor permanova to remove intermediate buffers and cythonize the internals, see [PR #1768](https://github.com/biocore/scikit-bio/pull/1768).

### Bug fixes

* Fix windows and 32bit incompatibility in `unweighted_unifrac`.

### Miscellaneous

* Python 3.6 has been removed from our testing matrix.
* Specify build dependencies in pyproject.toml. This allows the package to be installed without having to first manually install numpy.
* Update hdmedians package to a version which doesn't require an initial manual numpy install.
* Now buildable on non-x86 platforms due to use of the [SIMD Everywhere](https://github.com/simd-everywhere/simde) library.
* Regenerate Cython wrapper by default to avoid incompatibilities with installed CPython.
* Update documentation for the `skbio.stats.composition.ancom` function. ([#1741](https://github.com/biocore/scikit-bio/pull/1741))

## Version 0.5.6

### Features

* Added option to return a capture group compiled regex pattern to any class inheriting ``GrammaredSequence`` through the ``to_regex`` method. ([#1431](https://github.com/biocore/scikit-bio/issues/1431))

* Added `Dissimilarity.within` and `.between` to obtain the respective distances and express them as a `DataFrame`. ([#1662](https://github.com/biocore/scikit-bio/pull/1662))

* Added Kendall Tau as possible correlation method in the `skbio.stats.distance.mantel` function ([#1675](https://github.com/biocore/scikit-bio/issues/1675)).

* Added support for IUPAC amino acid codes U (selenocysteine), O (pyrrolysine), and J (leucine or isoleucine). ([#1576](https://github.com/biocore/scikit-bio/issues/1576)

### Backward-incompatible changes [stable]

### Backward-incompatible changes [experimental]

* Changed `skbio.tree.TreeNode.support` from a method to a property.
* Added `assign_supports` method to `skbio.tree.TreeNode` to extract branch support values from node labels.
* Modified the way a node's label is printed: `support:name` if both exist, or `support` or `name` if either exists.

### Performance enhancements

### Bug fixes
* Require `Sphinx <= 3.0`. Newer Sphinx versions caused build errors. [#1719](https://github.com/biocore/scikit-bio/pull/1719)

* * `skbio.stats.ordination` tests have been relaxed. ([#1713](https://github.com/biocore/scikit-bio/issues/1713))

* Fixes build errors for newer versions of NumPy, Pandas, and SciPy.

* Corrected a criticial bug in `skbio.alignment.StripedSmithWaterman`/`skbio.alignment.local_pairwise_align_ssw` which would cause the formatting of the aligned sequences to misplace gap characters by the number of gap characters present in the opposing aligned sequence up to that point. This was caused by a faulty implementation of CIGAR string parsing, see [#1679](https://github.com/biocore/scikit-bio/pull/1679) for full details.

* Fixes build errors for newer versions of NumPy, Pandas, and SciPy.

* Corrected a criticial bug in `skbio.alignment.StripedSmithWaterman`/`skbio.alignment.local_pairwise_align_ssw` which would cause the formatting of the aligned sequences to misplace gap characters by the number of gap characters present in the opposing aligned sequence up to that point. This was caused by a faulty implementation of CIGAR string parsing, see [#1679](https://github.com/biocore/scikit-bio/pull/1679) for full details.

### Deprecated functionality [stable]

### Deprecated functionality [experimental]

### Miscellaneous

* `skbio.diversity.beta_diversity` now accepts a pandas DataFrame as input.

* Avoid pandas 1.0.0 import warning ([#1688](https://github.com/biocore/scikit-bio/issues/1688))

* Added support for Python 3.8 and dropped support for Python 3.5.

* This version now depends on `scipy >= 1.3` and `pandas >= 1.0`.

## Version 0.5.5 (2018-12-10)

### Features

* `skbio.stats.composition` now has methods to compute additive log-ratio transformation and inverse additive log-ratio transformation (`alr`, `alr_inv`) as well as a method to build a basis from a sequential binary partition (`sbp_basis`).

### Backward-incompatible changes [stable]

### Backward-incompatible changes [experimental]

### Performance enhancements

### Bug fixes

### Deprecated functionality [stable]

### Deprecated functionality [experimental]

### Miscellaneous
* Python 3.6 and 3.7 compatibility is now supported

* A pytest runner is shipped with every installation ([#1633](https://github.com/biocore/scikit-bio/pull/1633))

* The nosetest framework has been replaced in favor of pytest ([#1624](https://github.com/biocore/scikit-bio/pull/1624))

* The numpy docs are deprecated in favor of [Napoleon](http://www.sphinx-doc.org/en/master/usage/extensions/napoleon.html) ([#1629](https://github.com/biocore/scikit-bio/pull/1629))

* This version is now compatible with NumPy >= 1.9.2 and Pandas >= 0.23. ([#1627](https://github.com/biocore/scikit-bio/pull/1627))

## Version 0.5.4 (2018-08-23)

### Features

* Added `FSVD`, an alternative fast heuristic method to perform Principal Coordinates Analysis, to `skbio.stats.ordination.pcoa`.

### Backward-incompatible changes [stable]

### Backward-incompatible changes [experimental]

### Performance enhancements

* Added optimized utility methods `f_matrix_inplace` and `e_matrix_inplace` which perform `f_matrix` and `e_matrix` computations in-place and are used by the new `center_distance_matrix` method in `skbio.stats.ordination`.

### Bug fixes

### Deprecated functionality [stable]

### Deprecated functionality [experimental]

### Miscellaneous

## Version 0.5.3 (2018-08-07)

### Features
* Added `unpack` and `unpack_by_func` methods to `skbio.tree.TreeNode` to unpack one or multiple internal nodes. The `unpack` operation removes an internal node and regrafts its children to its parent while retaining the overall length. ([#1572](https://github.com/biocore/scikit-bio/pull/1572))
* Added `support` to `skbio.tree.TreeNode` to return the support value of a node.
* Added `permdisp` to `skbio.stats.distance` to test for the homogeniety of groups. ([#1228](https://github.com/biocore/scikit-bio/issues/1228)).

* Added `pcoa_biplot` to `skbio.stats.ordination` to project descriptors into a PCoA plot.

* Fixed pandas to 0.22.0 due to this: https://github.com/pandas-dev/pandas/issues/20527

### Backward-incompatible changes [stable]

### Backward-incompatible changes [experimental]

### Performance enhancements

### Bug fixes

* Relaxing type checking in diversity calculations.  ([#1583](https://github.com/biocore/scikit-bio/issues/1583)).

### Deprecated functionality [stable]

### Deprecated functionality [experimental]

### Miscellaneous


## Version 0.5.2 (2018-04-18)

### Features
* Added ``skbio.io.format.embl`` for reading and writing EMBL files for ``DNA``, ``RNA`` and ``Sequence`` classes.

* Removing ValueError check in `skbio.stats._subsample.subsample_counts` when `replace=True` and `n` is greater than the number of items in counts.  [#1527](https://github.com/biocore/scikit-bio/pull/1527)

* Added ``skbio.io.format.gff3`` for reading and writing GFF3 files for ``DNA``, ``Sequence``, and ``IntervalMetadata`` classes. ([#1450](https://github.com/biocore/scikit-bio/pull/1450))

* `skbio.metadata.IntervalMetadata` constructor has a new keyword argument, `copy_from`, for creating an `IntervalMetadata` object from an existing `IntervalMetadata` object with specified `upper_bound`.

* `skbio.metadata.IntervalMetadata` constructor allows `None` as a valid value for `upper_bound`. An `upper_bound` of `None` means that the `IntervalMetadata` object has no upper bound.

* `skbio.metadata.IntervalMetadata.drop` has a new boolean parameter `negate` to indicate whether to drop or keep the specified `Interval` objects.

### Backward-incompatible changes [stable]

### Backward-incompatible changes [experimental]

### Performance enhancements
* `skbio.tree.nj` wall-clock runtime was decreased by 99% for a 500x500 distance matrix and 93% for a 100x100 distance matrix. ([#1512](https://github.com/biocore/scikit-bio/pull/1512), [#1513](https://github.com/biocore/scikit-bio/pull/1513))

### Bug fixes
* The `include_self` parameter was not being honored in `skbio.TreeNode.tips`. The scope of this bug was that if `TreeNode.tips` was called on a tip, it would always result in an empty `list` when unrolled.

* In `skbio.stats.ordination.ca`, `proportion_explained` was missing in the returned `OrdinationResults` object. ([#1345](https://github.com/biocore/scikit-bio/issues/1345))

* `skbio.diversity.beta_diversity` now handles qualitative metrics as expected such that `beta_diversity('jaccard', mat) == beta_diversity('jaccard', mat > 0)`. Please see [#1549](https://github.com/biocore/scikit-bio/issues/1549) for further detail.

* `skbio.stats.ordination.rda` The occasional column mismatch in output `biplot_scores` is fixed ([#1519](https://github.com/biocore/scikit-bio/issues/1519)).

### Deprecated functionality [stable]

### Deprecated functionality [experimental]

### Miscellaneous
* scikit-bio now depends on pandas >= 0.19.2, and is compatible with newer pandas versions (e.g. 0.20.3) that were previously incompatible.
* scikit-bio now depends on `numpy >= 1.9.2, < 1.14.0` for compatibility with Python 3.4, 3.5, and 3.6 and the available numpy conda packages in `defaults` and `conda-forge` channels.
* added support for running tests from `setup.py`. Both `python setup.py nosetests` and `python setup.py test` are now supported, however `python setup.py test` will only run a subset of the full test suite. ([#1341](https://github.com/biocore/scikit-bio/issues/1341))

## Version 0.5.1 (2016-11-12)

### Features
* Added `IntervalMetadata` and `Interval` classes in `skbio.metadata` to store, query, and manipulate information of a sub-region of a sequence. ([#1414](https://github.com/biocore/scikit-bio/issues/1414))
* `Sequence` and its child classes (including `GrammaredSequence`, `RNA`, `DNA`, `Protein`) now accept `IntervalMetadata` in their constructor API. Some of their relevant methods are also updated accordingly. ([#1430](https://github.com/biocore/scikit-bio/pull/1430))
* GenBank parser now reads and writes `Sequence` or its subclass objects with `IntervalMetadata`. ([#1440](https://github.com/biocore/scikit-bio/pull/1440))
* `DissimilarityMatrix` now has a new constructor method called `from_iterable`. ([#1343](https://github.com/biocore/scikit-bio/issues/1343)).
* `DissimilarityMatrix` now allows non-hollow matrices. ([#1343](https://github.com/biocore/scikit-bio/issues/1343)).
* `DistanceMatrix.from_iterable` now accepts a `validate=True` parameter. ([#1343](https://github.com/biocore/scikit-bio/issues/1343)).
* ``DistanceMatrix`` now has a new method called ``to_series`` to create a ``pandas.Series`` from a ``DistanceMatrix`` ([#1397](https://github.com/biocore/scikit-bio/issues/1397)).
* Added parallel beta diversity calculation support via `skbio.diversity.block_beta_diversity`. The issue and idea is discussed in ([#1181](https://github.com/biocore/scikit-bio/issues/1181), while the actual code changes are in [#1352](https://github.com/biocore/scikit-bio/pull/1352)).


### Backward-incompatible changes [stable]
* The constructor API for `Sequence` and its child classes (including `GrammaredSequence`, `RNA`, `DNA`, `Protein`) are changed from `(sequence, metadata=None, positional_metadata=None, lowercase=False)` to `(sequence, metadata=None, positional_metadata=None, interval_metadata=None, lowercase=False)`

  The changes are made to allow these classes to adopt `IntervalMetadata` object for interval features on the sequence. The `interval_metadata` parameter is added imediately after `positional_metadata` instead of appended to the end, because it is more natural and logical and, more importantly, because it is unlikely in practice to break user code. A user's code would break only if they had supplied `metadata`, `postional_metadata`, and `lowercase` parameters positionally. In the unlikely event that this happens, users will get an error telling them a bool isn't a valid `IntervalMetadata` type, so it won't silently produce buggy behavior.

### Backward-incompatible changes [experimental]
* Modifying basis handling in `skbio.stats.composition.ilr_inv` prior to checking for orthogonality.  Now the basis is strictly assumed to be in the Aitchison simplex.
* `DistanceMatrix.from_iterable` default behavior is now to validate matrix by computing all pairwise distances. Pass `validate=False` to get the previous behavior (no validation, but faster execution).([#1343](https://github.com/biocore/scikit-bio/issues/1343)).
* GenBank I/O now parses sequence features into the attribute of `interval_metadata` instead of `positiona_metadata`. And the key of `FEATURES` is removed from `metadata` attribute.

### Performance enhancements
* `TreeNode.shear` was rewritten for approximately a 25% performance increase. ([#1399](https://github.com/biocore/scikit-bio/pull/1399))
* The `IntervalMetadata` allows dramatic decrease in memory usage in reading GenBank files of feature rich sequences. ([#1159](https://github.com/biocore/scikit-bio/issues/1159))

### Bug fixes

* `skbio.tree.TreeNode.prune` and implicitly `skbio.tree.TreeNode.shear` were not handling a situation in which a parent was validly removed during pruning operations as may happen if the resulting subtree does not include the root. Previously, an `AttributeError` would raise as `parent` would be `None` in this situation.
* numpy linking was fixed for installation under El Capitan.
* A bug was introduced in #1398 into `TreeNode.prune` and fixed in #1416 in which, under the special case of a single descendent existing from the root, the resulting children parent references were not updated. The cause of the bug was a call made to `self.children.extend` as opposed to `self.extend` where the former is a `list.extend` without knowledge of the tree, while the latter is `TreeNode.extend` which is able to adjust references to `self.parent`.

### Miscellaneous

* Removed deprecated functions from `skbio.util`: `is_casava_v180_or_later`, `remove_files`, and `create_dir`.
* Removed deprecated `skbio.Sequence.copy` method.

## Version 0.5.0 (2016-06-14)

**IMPORTANT**: scikit-bio is no longer compatible with Python 2. scikit-bio is compatible with Python 3.4 and later.

### Features
* Added more descriptive error message to `skbio.io.registry` when attempting to read without specifying `into` and when there is no generator reader. ([#1326](https://github.com/biocore/scikit-bio/issues/1326))
* Added support for reference tags to `skbio.io.format.stockholm` reader and writer. ([#1348](https://github.com/biocore/scikit-bio/issues/1348))
* Expanded error message in `skbio.io.format.stockholm` reader when `constructor` is not passed, in order to provide better explanation to user. ([#1327](https://github.com/biocore/scikit-bio/issues/1327))
* Added `skbio.sequence.distance.kmer_distance` for computing the kmer distance between two sequences. ([#913](https://github.com/biocore/scikit-bio/issues/913))
* Added `skbio.sequence.Sequence.replace` for assigning a character to positions in a `Sequence`. ([#1222](https://github.com/biocore/scikit-bio/issues/1222))
* Added support for `pandas.RangeIndex`, lowering the memory footprint of default integer index objects. `Sequence.positional_metadata` and `TabularMSA.positional_metadata` now use `pd.RangeIndex` as the positional metadata index. `TabularMSA` now uses `pd.RangeIndex` as the default index. Usage of `pd.RangeIndex` over the previous `pd.Int64Index` [should be transparent](http://pandas.pydata.org/pandas-docs/version/0.18.0/whatsnew.html#range-index), so these changes should be non-breaking to users. scikit-bio now depends on pandas >= 0.18.0 ([#1308](https://github.com/biocore/scikit-bio/issues/1308))
* Added `reset_index=False` parameter to `TabularMSA.append` and `TabularMSA.extend` for resetting the MSA's index to the default index after appending/extending.
* Added support for partial pairwise calculations via `skbio.diversity.partial_beta_diversity`. ([#1221](https://github.com/biocore/scikit-bio/issues/1221), [#1337](https://github.com/biocore/scikit-bio/pull/1337)). This function is immediately deprecated as its return type will change in the future and should be used with caution in its present form (see the function's documentation for details).
* `TemporaryFile` and `NamedTemporaryFile` are now supported IO sources for `skbio.io` and related functionality.  ([#1291](https://github.com/biocore/scikit-bio/issues/1291))
* Added `tree_node_class=TreeNode` parameter to `skbio.tree.majority_rule` to support returning consensus trees of type `TreeNode` (the default) or a type that has the same interface as `TreeNode` (e.g. `TreeNode` subclasses) ([#1193](https://github.com/biocore/scikit-bio/pull/1193))
* `TreeNode.from_linkage_matrix` and `TreeNode.from_taxonomy` now support constructing `TreeNode` subclasses. `TreeNode.bifurcate` now supports `TreeNode` subclasses ([#1193](https://github.com/biocore/scikit-bio/pull/1193))
* The `ignore_metadata` keyword has been added to `TabularMSA.iter_positions` to improve performance when metadata is not necessary.
* Pairwise aligners in `skbio.alignment` now propagate per-sequence `metadata` objects (this does not include `positional_metadata`).

### Backward-incompatible changes [stable]

### Backward-incompatible changes [experimental]
* `TabularMSA.append` and `TabularMSA.extend` now require one of `minter`, `index`, or `reset_index` to be provided when incorporating new sequences into an MSA. Previous behavior was to auto-increment the index labels if `minter` and `index` weren't provided and the MSA had a default integer index, otherwise error. Use `reset_index=True` to obtain the previous behavior in a more explicit way.
* `skbio.stats.composition.ancom` now returns two `pd.DataFrame` objects, where it previously returned one. The first contains the ANCOM test results, as before, and the second contains percentile abundances of each feature in each group. The specific percentiles that are computed and returned is controlled by the new `percentiles` parameter to `skbio.stats.composition.ancom`. In the future, this second `pd.DataFrame` will not be returned by this function, but will be available through the [contingency table API](https://github.com/biocore/scikit-bio/issues/848). ([#1293](https://github.com/biocore/scikit-bio/issues/1293))
* `skbio.stats.composition.ancom` now performs multiple comparisons correction by default. The previous behavior of not performing multiple comparisons correction can be achieved by passing ``multiple_comparisons_correction=None``.
* The ``reject`` column in the first ``pd.DataFrame`` returned from `skbio.stats.composition.ancom` has been renamed ``Reject null hypothesis`` for clarity. ([#1375](https://github.com/biocore/scikit-bio/issues/1375))

### Bug fixes
* Fixed row and column names to `biplot_scores` in the `OrdinationResults` object from `skbio.stats.ordination`. This fix affect the `cca` and `rda` methods. ([#1322](https://github.com/biocore/scikit-bio/issues/1322))
* Fixed bug when using `skbio.io.format.stockholm` reader on file with multi-line tree with no id. Previously this raised an `AttributeError`, now it correctly handles this type of tree. ([#1334](https://github.com/biocore/scikit-bio/issues/1334))
* Fixed bug when reading Stockholm files with GF or GS features split over multiple lines. Previously, the feature text was simply concatenated because it was assumed to have trailing whitespace. There are examples of Stockholm files with and without trailing whitespace for multi-line features, so the `skbio.io.format.stockholm` reader now adds a single space when concatenating feature text without trailing whitespace to avoid joining words together. Multi-line trees stored as GF metadata are concatenated as they appear in the file; a space is not added when concatenating. ([#1328](https://github.com/biocore/scikit-bio/issues/1328))
* Fixed bug when using `Sequence.iter_kmers` on empty `Sequence` object. Previously this raised a `ValueError`, now it returns
an empty generator.
* Fixed minor bug where adding sequences to an empty `TabularMSA` with MSA-wide `positional_metadata` would result in a `TabularMSA` object in an inconsistent state. This could happen using `TabularMSA.append` or `TabularMSA.extend`. This bug only affects a `TabularMSA` object *without* sequences that has MSA-wide `positional_metadata` (for example, `TabularMSA([], positional_metadata={'column': []})`).
* `TreeNode.distance` now handles the situation in which `self` or `other` are ancestors. Previosly, a node further up the tree was used resulting in inflated distances. ([#807](https://github.com/biocore/scikit-bio/issues/807))
* `TreeNode.prune` can now handle a root with a single descendent. Previously, the root was ignored from possibly having a single descendent. ([#1247](https://github.com/biocore/scikit-bio/issues/1247))
* Providing the `format` keyword to `skbio.io.read` when creating a generator with an empty file will now return an empty generator instead of raising `StopIteration`. ([#1313](https://github.com/biocore/scikit-bio/issues/1313))
* `OrdinationResults` is now importable from `skbio` and `skbio.stats.ordination` and correctly linked from the documentation ([#1205](https://github.com/biocore/scikit-bio/issues/1205))
* Fixed performance bug in pairwise aligners resulting in 100x worse performance than in 0.2.4.

### Deprecated functionality [stable]
* Deprecated use of the term "non-degenerate", in favor of "definite". `GrammaredSequence.nondegenerate_chars`, `GrammaredSequence.nondegenerates`, and `GrammaredSequence.has_nondegenerates` have been renamed to `GrammaredSequence.definite_chars`, `GrammaredSequence.definites`, and `GrammaredSequence.has_definites`, respectively. The old names will be removed in scikit-bio 0.5.2. Relevant affected public classes include `GrammaredSequence`, `DNA`, `RNA`, and `Protein`.

### Deprecated functionality [experimental]
* Deprecated function `skbio.util.create_dir`. This function will be removed in scikit-bio 0.5.1. Please use the Python standard library
functionality described [here](https://docs.python.org/2/library/os.html#os.makedirs). ([#833](https://github.com/biocore/scikit-bio/issues/833))
* Deprecated function `skbio.util.remove_files`. This function will be removed in scikit-bio 0.5.1. Please use the Python standard library
functionality described [here](https://docs.python.org/2/library/os.html#os.remove). ([#833](https://github.com/biocore/scikit-bio/issues/833))
* Deprecated function `skbio.util.is_casava_v180_or_later`. This function will be removed in 0.5.1. Functionality moved to FASTQ sniffer.
([#833](https://github.com/biocore/scikit-bio/issues/833))

### Miscellaneous
* When installing scikit-bio via `pip`, numpy must now be installed first ([#1296](https://github.com/biocore/scikit-bio/issues/1296))

## Version 0.4.2 (2016-02-17)

Minor maintenance release. **This is the last Python 2.7 compatible release. Future scikit-bio releases will only support Python 3.**

### Features
* Added `skbio.tree.TreeNode.bifurcate` for converting multifurcating trees into bifurcating trees. ([#896](https://github.com/biocore/scikit-bio/issues/896))
* Added `skbio.io.format.stockholm` for reading Stockholm files into a `TabularMSA` and writing from a `TabularMSA`. ([#967](https://github.com/biocore/scikit-bio/issues/967))
* scikit-bio `Sequence` objects have better compatibility with numpy. For example, calling `np.asarray(sequence)` now converts the sequence to a numpy array of characters (the same as calling `sequence.values`).
* Added `skbio.sequence.distance` subpackage for computing distances between scikit-bio `Sequence` objects ([#913](https://github.com/biocore/scikit-bio/issues/913))
* Added ``skbio.sequence.GrammaredSequence``, which can be inherited from to create grammared sequences with custom alphabets (e.g., for use with TabularMSA) ([#1175](https://github.com/biocore/scikit-bio/issues/1175))
* Added ``skbio.util.classproperty`` decorator

### Backward-incompatible changes [stable]
* When sniffing or reading a file (`skbio.io.sniff`, `skbio.io.read`, or the object-oriented `.read()` interface), passing `newline` as a keyword argument to `skbio.io.open` now raises a `TypeError`. This backward-incompatible change to a stable API is necessary because it fixes a bug (more details in bug fix section below).
* When reading a FASTQ or QSEQ file and passing `variant='solexa'`, `ValueError` is now raised instead of `NotImplementedError`. This backward-incompatible change to a stable API is necessary to avoid creating a spin-locked process due to [a bug in Python](https://bugs.python.org/issue25786). See [#1256](https://github.com/biocore/scikit-bio/issues/1256) for details. This change is temporary and will be reverted to `NotImplementedError` when the bug is fixed in Python.

### Backward-incompatible changes [experimental]
* `skbio.io.format.genbank`: When reading GenBank files, the date field of the LOCUS line is no longer parsed into a `datetime.datetime` object and is left as a string. When writing GenBank files, the locus date metadata is expected to be a string instead of a `datetime.datetime` object ([#1153](https://github.com/biocore/scikit-bio/issues/1153))
* `Sequence.distance` now converts the input sequence (`other`) to its type before passing both sequences to `metric`. Previous behavior was to always convert to `Sequence`.

### Bug fixes
* Fixed bug when using `Sequence.distance` or `DistanceMatrix.from_iterable` to compute distances between `Sequence` objects with differing `metadata`/`positional_metadata` and passing `metric=scipy.spatial.distance.hamming` ([#1254](https://github.com/biocore/scikit-bio/issues/1254))
* Fixed performance bug when computing Hamming distances between `Sequence` objects in `DistanceMatrix.from_iterable` ([#1250](https://github.com/biocore/scikit-bio/issues/1250))
* Changed `skbio.stats.composition.multiplicative_replacement` to raise an error whenever a large value of `delta` is chosen ([#1241](https://github.com/biocore/scikit-bio/issues/1241))
* When sniffing or reading a file (`skbio.io.sniff`, `skbio.io.read`, or the object-oriented `.read()` interface), passing `newline` as a keyword argument to `skbio.io.open` now raises a `TypeError`. The file format's `newline` character will be used when opening the file. Previous behavior allowed overriding the format's `newline` character but this could cause issues with readers that assume newline characters are those defined by the file format (which is an entirely reasonable assumption). This bug is very unlikely to have surfaced in practice as the default `newline` behavior is *universal newlines mode*.
* DNA, RNA, and Protein are no longer inheritable because they assume an IUPAC alphabet.
* `DistanceMatrix` constructor provides more informative error message when data contains NaNs ([#1276](https://github.com/biocore/scikit-bio/issues/1276))

### Miscellaneous
* Warnings raised by scikit-bio now share a common subclass ``skbio.util.SkbioWarning``.

## Version 0.4.1 (2015-12-09)

### Features
* The ``TabularMSA`` object was added to represent and operate on tabular multiple sequence alignments. This satisfies [RFC 1](https://github.com/biocore/scikit-bio-rfcs/blob/master/active/001-tabular-msa.md). See the ``TabularMSA`` docs for full details.
* Added phylogenetic diversity metrics, including weighted UniFrac, unweighted UniFrac, and Faith's Phylogenetic Diversity. These are accessible as ``skbio.diversity.beta.unweighted_unifrac``, ``skbio.diversity.beta.weighted_unifrac``, and ``skbio.diversity.alpha.faith_pd``, respectively.
* Addition of the function ``skbio.diversity.alpha_diversity`` to support applying an alpha diversity metric to multiple samples in one call.
* Addition of the functions ``skbio.diversity.get_alpha_diversity_metrics`` and ``skbio.diversity.get_beta_diversity_metrics`` to support discovery of the alpha and beta diversity metrics implemented in scikit-bio.
* Added `skbio.stats.composition.ancom` function, a test for OTU differential abundance across sample categories. ([#1054](https://github.com/biocore/scikit-bio/issues/1054))
* Added `skbio.io.format.blast7` for reading BLAST+ output format 7 or BLAST output format 9 files into a `pd.DataFrame`. ([#1110](https://github.com/biocore/scikit-bio/issues/1110))
* Added `skbio.DissimilarityMatrix.to_data_frame` method for creating a ``pandas.DataFrame`` from a `DissimilarityMatrix` or `DistanceMatrix`. ([#757](https://github.com/biocore/scikit-bio/issues/757))
* Added support for one-dimensional vector of dissimilarities in `skbio.stats.distance.DissimilarityMatrix`
constructor. ([#6240](https://github.com/biocore/scikit-bio/issues/624))
* Added `skbio.io.format.blast6` for reading BLAST+ output format 6 or BLAST output format 8 files into a `pd.DataFrame`. ([#1110](https://github.com/biocore/scikit-bio/issues/1110))
* Added `inner`, `ilr`, `ilr_inv` and `clr_inv`, ``skbio.stats.composition``, which enables linear transformations on compositions ([#892](https://github.com/biocore/scikit-bio/issues/892)
* Added ``skbio.diversity.alpha.pielou_e`` function as an evenness metric of alpha diversity. ([#1068](https://github.com/biocore/scikit-bio/issues/1068))
* Added `to_regex` method to `skbio.sequence._iupac_sequence` ABC - it returns a regex object that matches all non-degenerate versions of the sequence.
* Added ``skbio.util.assert_ordination_results_equal`` function for comparing ``OrdinationResults`` objects in unit tests.
* Added ``skbio.io.format.genbank`` for reading and writing GenBank/GenPept for ``DNA``, ``RNA``, ``Protein`` and ``Sequence`` classes.
* Added ``skbio.util.RepresentationWarning`` for warning about substitutions, assumptions, or particular alterations that were made for the successful completion of a process.
* ``TreeNode.tip_tip_distances`` now supports nodes without an associated length. In this case, a length of 0.0 is assumed and an ``skbio.util.RepresentationWarning`` is raised. Previous behavior was to raise a ``NoLengthError``. ([#791](https://github.com/biocore/scikit-bio/issues/791))
* ``DistanceMatrix`` now has a new constructor method called `from_iterable`.
* ``Sequence`` now accepts ``lowercase`` keyword like ``DNA`` and others. Updated ``fasta``, ``fastq``, and ``qseq`` readers/writers for ``Sequence`` to reflect this.
* The ``lowercase`` method has been moved up to ``Sequence`` meaning all sequence objects now have a ``lowercase`` method.
* Added ``reverse_transcribe`` class method to ``RNA``.
* Added `Sequence.observed_chars` property for obtaining the set of observed characters in a sequence. ([#1075](https://github.com/biocore/scikit-bio/issues/1075))
* Added `Sequence.frequencies` method for computing character frequencies in a sequence. ([#1074](https://github.com/biocore/scikit-bio/issues/1074))
* Added experimental class-method ``Sequence.concat`` which will produce a new sequence from an iterable of existing sequences. Parameters control how positional metadata is propagated during a concatenation.
* ``TreeNode.to_array`` now supports replacing ``nan`` branch lengths in the resulting branch length vector with the value provided as ``nan_length_value``.
* ``skbio.io.format.phylip`` now supports sniffing and reading strict, sequential PHYLIP-formatted files into ``skbio.Alignment`` objects. ([#1006](https://github.com/biocore/scikit-bio/issues/1006))
* Added `default_gap_char` class property to ``DNA``, ``RNA``, and ``Protein`` for representing gap characters in a new sequence.

### Backward-incompatible changes [stable]
* `Sequence.kmer_frequencies` now returns a `dict`. Previous behavior was to return a `collections.Counter` if `relative=False` was passed, and a `collections.defaultdict` if `relative=True` was passed. In the case of a missing key, the `Counter` would return 0 and the `defaultdict` would return 0.0. Because the return type is now always a `dict`, attempting to access a missing key will raise a `KeyError`. This change *may* break backwards-compatibility depending on how the `Counter`/`defaultdict` is being used. We hope that in most cases this change will not break backwards-compatibility because both `Counter` and `defaultdict` are `dict` subclasses.

   If the previous behavior is desired, convert the `dict` into a `Counter`/`defaultdict`:

    ```python
    import collections
    from skbio import Sequence
    seq = Sequence('ACCGAGTTTAACCGAATA')

    # Counter
    freqs_dict = seq.kmer_frequencies(k=8)
    freqs_counter = collections.Counter(freqs_dict)

    # defaultdict
    freqs_dict = seq.kmer_frequencies(k=8, relative=True)
    freqs_default_dict = collections.defaultdict(float, freqs_dict)
    ```

   **Rationale:** We believe it is safer to return `dict` instead of `Counter`/`defaultdict` as this may prevent error-prone usage of the return value. Previous behavior allowed accessing missing kmers, returning 0 or 0.0 depending on the `relative` parameter. This is convenient in many cases but also potentially misleading. For example, consider the following code:

    ```python
    from skbio import Sequence
    seq = Sequence('ACCGAGTTTAACCGAATA')
    freqs = seq.kmer_frequencies(k=8)
    freqs['ACCGA']
    ```

    Previous behavior would return 0 because the kmer `'ACCGA'` is not present in the `Counter`. In one respect this is the correct answer because we asked for kmers of length 8; `'ACCGA'` is a different length so it is not included in the results. However, we believe it is safer to avoid this implicit behavior in case the user assumes there are no `'ACCGA'` kmers in the sequence (which there are!). A `KeyError` in this case is more explicit and forces the user to consider their query. Returning a `dict` will also be consistent with `Sequence.frequencies`.

### Backward-incompatible changes [experimental]
* Replaced ``PCoA``, ``CCA``, ``CA`` and ``RDA`` in ``skbio.stats.ordination`` with equivalent functions ``pcoa``, ``cca``, ``ca`` and ``rda``. These functions now take ``pd.DataFrame`` objects.
* Change ``OrdinationResults`` to have its attributes based on ``pd.DataFrame`` and ``pd.Series`` objects, instead of pairs of identifiers and values. The changes are as follows:
    - ``species`` and ``species_ids`` have been replaced by a ``pd.DataFrame`` named ``features``.
    - ``site`` and ``site_ids`` have been replaced by a ``pd.DataFrame`` named ``samples``.
    - ``eigvals`` is now a ``pd.Series`` object.
    - ``proportion_explained`` is now a ``pd.Series`` object.
    - ``biplot`` is now a ``pd.DataFrame`` object named ``biplot_scores``.
    - ``site_constraints`` is now a ``pd.DataFrame`` object named ``sample_constraints``.
* ``short_method_name`` and ``long_method_name`` are now required arguments of the ``OrdinationResults`` object.
* Removed `skbio.diversity.alpha.equitability`. Please use `skbio.diversity.alpha.pielou_e`, which is more accurately named and better documented. Note that `equitability` by default used logarithm base 2 while `pielou_e` uses logarithm base `e` as described in Heip 1974.
* ``skbio.diversity.beta.pw_distances`` is now called ``skbio.diversity.beta_diversity``. This function no longer defines a default metric, and ``metric`` is now the first argument to this function. This function can also now take a pairwise distances function as ``pairwise_func``.
* Deprecated function ``skbio.diversity.beta.pw_distances_from_table`` has been removed from scikit-bio as scheduled. Code that used this should be adapted to use ``skbio.diversity.beta_diversity``.
* ``TreeNode.index_tree`` now returns a 2-D numpy array as its second return value (the child node index) instead of a 1-D numpy array.
* Deprecated functions `skbio.draw.boxplots` and `skbio.draw.grouped_distributions` have been removed from scikit-bio as scheduled. These functions generated plots that were not specific to bioinformatics. These types of plots can be generated with seaborn or another general-purpose plotting package.
* Deprecated function `skbio.stats.power.bootstrap_power_curve` has been removed from scikit-bio as scheduled. Use `skbio.stats.power.subsample_power` or `skbio.stats.power.subsample_paired_power` followed by `skbio.stats.power.confidence_bound`.
* Deprecated function `skbio.stats.spatial.procrustes` has been removed from scikit-bio as scheduled in favor of `scipy.spatial.procrustes`.
* Deprecated class `skbio.tree.CompressedTrie` and function `skbio.tree.fasta_to_pairlist` have been removed from scikit-bio as scheduled in favor of existing general-purpose Python trie packages.
* Deprecated function `skbio.util.flatten` has been removed from scikit-bio as scheduled in favor of solutions available in the Python standard library (see [here](http://stackoverflow.com/a/952952/3639023) and [here](http://stackoverflow.com/a/406199/3639023) for examples).
* Pairwise alignment functions in `skbio.alignment` now return a tuple containing the `TabularMSA` alignment, alignment score, and start/end positions. The returned `TabularMSA`'s `index` is always the default integer index; sequence IDs are no longer propagated to the MSA. Additionally, the pairwise alignment functions now accept the following input types to align:
    - `local_pairwise_align_nucleotide`: `DNA` or `RNA`
    - `local_pairwise_align_protein`: `Protein`
    - `local_pairwise_align`: `IUPACSequence`
    - `global_pairwise_align_nucleotide`: `DNA`, `RNA`, or `TabularMSA[DNA|RNA]`
    - `global_pairwise_align_protein`: `Protein` or `TabularMSA[Protein]`
    - `global_pairwise_align`: `IUPACSequence` or `TabularMSA`
    - `local_pairwise_align_ssw`: `DNA`, `RNA`, or `Protein`. Additionally, this function now overrides the `protein` kwarg based on input type. `constructor` parameter was removed because the function now determines the return type based on input type.
* Removed `skbio.alignment.SequenceCollection` in favor of using a list or other standard library containers to store scikit-bio sequence objects (most `SequenceCollection` operations were simple list comprehensions). Use `DistanceMatrix.from_iterable` instead of `SequenceCollection.distances` (pass `key="id"` to exactly match original behavior).
* Removed `skbio.alignment.Alignment` in favor of `skbio.alignment.TabularMSA`.
* Removed `skbio.alignment.SequenceCollectionError` and `skbio.alignment.AlignmentError` exceptions as their corresponding classes no longer exist.

### Bug Fixes

* ``Sequence`` objects now handle slicing of empty positional metadata correctly. Any metadata that is empty will no longer be propagated by the internal ``_to`` constructor. ([#1133](https://github.com/biocore/scikit-bio/issues/1133))
* ``DissimilarityMatrix.plot()`` no longer leaves a white border around the
  heatmap it plots (PR #1070).
* TreeNode.root_at_midpoint`` no longer fails when a node with two equal length child branches exists in the tree. ([#1077](https://github.com/biocore/scikit-bio/issues/1077))
* ``TreeNode._set_max_distance``, as called through ``TreeNode.get_max_distance`` or ``TreeNode.root_at_midpoint`` would store distance information as ``list``s in the attribute ``MaxDistTips`` on each node in the tree, however, these distances were only valid for the node in which the call to ``_set_max_distance`` was made. The values contained in ``MaxDistTips`` are now correct across the tree following a call to ``get_max_distance``. The scope of impact of this bug is limited to users that were interacting directly with ``MaxDistTips`` on descendant nodes; this bug does not impact any known method within scikit-bio. ([#1223](https://github.com/biocore/scikit-bio/issues/1223))
* Added missing `nose` dependency to setup.py's `install_requires`. ([#1214](https://github.com/biocore/scikit-bio/issues/1214))
* Fixed issue that resulted in legends of ``OrdinationResult`` plots sometimes being truncated. ([#1210](https://github.com/biocore/scikit-bio/issues/1210))

### Deprecated functionality [stable]
* `skbio.Sequence.copy` has been deprecated in favor of `copy.copy(seq)` and `copy.deepcopy(seq)`.

### Miscellaneous
* Doctests are now written in Python 3.
* ``make test`` now validates MANIFEST.in using [check-manifest](https://github.com/mgedmin/check-manifest). ([#461](https://github.com/biocore/scikit-bio/issues/461))
* Many new alpha diversity equations added to ``skbio.diversity.alpha`` documentation. ([#321](https://github.com/biocore/scikit-bio/issues/321))
* Order of ``lowercase`` and ``validate`` keywords swapped in ``DNA``, ``RNA``, and ``Protein``.

## Version 0.4.0 (2015-07-08)

Initial beta release. In addition to the changes detailed below, the following
subpackages have been mostly or entirely rewritten and most of their APIs are
substantially different (and improved!):

* `skbio.sequence`
* `skbio.io`

The APIs of these subpackages are now stable, and all others are experimental. See the [API stability docs](https://github.com/biocore/scikit-bio/tree/0.4.0/doc/source/user/api_stability.rst) for more details, including what we mean by *stable* and *experimental* in this context. We recognize that this is a lot of backward-incompatible changes. To avoid these types of changes being a surprise to our users, our public APIs are now decorated to make it clear to developers when an API can be relied upon (stable) and when it may be subject to change (experimental).

### Features
* Added `skbio.stats.composition` for analyzing data made up of proportions
* Added new ``skbio.stats.evolve`` subpackage for evolutionary statistics. Currently contains a single function, ``hommola_cospeciation``, which implements a permutation-based test of correlation between two distance matrices.
* Added support for ``skbio.io.util.open_file`` and ``skbio.io.util.open_files`` to pull files from HTTP and HTTPS URLs. This behavior propagates to the I/O registry.
* FASTA/QUAL (``skbio.io.format.fasta``) and FASTQ (``skbio.io.format.fastq``) readers now allow blank or whitespace-only lines at the beginning of the file, between records, or at the end of the file. A blank or whitespace-only line in any other location will continue to raise an error [#781](https://github.com/biocore/scikit-bio/issues/781).
* scikit-bio now ignores leading and trailing whitespace characters on each line while reading FASTA/QUAL and FASTQ files.
* Added `ratio` parameter to `skbio.stats.power.subsample_power`. This allows the user to calculate power on groups for uneven size (For example, draw twice as many samples from Group B than Group A). If `ratio` is not set, group sizes will remain equal across all groups.
* Power calculations (`skbio.stats.power.subsample_power` and `skbio.stats.power.subsample_paired_power`) can use test functions that return multiple p values, like some multivariate linear regression models. Previously, the power calculations required the test to return a single p value.
* Added ``skbio.util.assert_data_frame_almost_equal`` function for comparing ``pd.DataFrame`` objects in unit tests.

### Performance enhancements
* The speed of quality score decoding has been significantly improved (~2x) when reading `fastq` files.
* The speed of `NucleotideSequence.reverse_complement` has been improved (~6x).

### Bug fixes
* Changed `Sequence.distance` to raise an error any time two sequences are passed of different lengths regardless of the `distance_fn` being passed. [(#514)](https://github.com/biocore/scikit-bio/issues/514)
* Fixed issue with ``TreeNode.extend`` where if given the children of another ``TreeNode`` object (``tree.children``), both trees would be left in an incorrect and unpredictable state. ([#889](https://github.com/biocore/scikit-bio/issues/889))
* Changed the way power was calculated in `subsample_paired_power` to move the subsample selection before the test is performed. This increases the number of Monte Carlo simulations performed during power estimation, and improves the accuracy of the returned estimate. Previous power estimates from `subsample_paired_power` should be disregarded and re-calculated. ([#910](https://github.com/biocore/scikit-bio/issues/910))
* Fixed issue where `randdm` was attempting to create asymmetric distance matrices.This was causing an error to be raised by the `DistanceMatrix` constructor inside of the `randdm` function, so that `randdm` would fail when attempting to create large distance matrices. ([#943](https://github.com/biocore/scikit-bio/issues/943))

### Deprecated functionality
* Deprecated `skbio.util.flatten`. This function will be removed in scikit-bio 0.3.1. Please use standard python library functionality
described here [Making a flat list out of lists of lists](http://stackoverflow.com/a/952952/3639023), [Flattening a shallow list](http://stackoverflow.com/a/406199/3639023) ([#833](https://github.com/biocore/scikit-bio/issues/833))
* Deprecated `skbio.stats.power.bootstrap_power_curve` will be removed in scikit-bio 0.4.1. It is deprecated in favor of using ``subsample_power`` or ``sample_paired_power`` to calculate a power matrix, and then the use of ``confidence_bounds`` to calculate the average and confidence intervals.

### Backward-incompatible changes
* Removed the following deprecated functionality:
    - `skbio.parse` subpackage, including `SequenceIterator`, `FastaIterator`, `FastqIterator`, `load`, `parse_fasta`, `parse_fastq`, `parse_qual`, `write_clustal`, `parse_clustal`, and `FastqParseError`; please use `skbio.io` instead.
    - `skbio.format` subpackage, including `fasta_from_sequence`, `fasta_from_alignment`, and `format_fastq_record`; please use `skbio.io` instead.
    - `skbio.alignment.SequenceCollection.int_map`; please use `SequenceCollection.update_ids` instead.
    - `skbio.alignment.SequenceCollection` methods `to_fasta` and `toFasta`; please use `SequenceCollection.write` instead.
    - `constructor` parameter in `skbio.alignment.Alignment.majority_consensus`; please convert returned biological sequence object manually as desired (e.g., `str(seq)`).
    - `skbio.alignment.Alignment.to_phylip`; please use `Alignment.write` instead.
    - `skbio.sequence.BiologicalSequence.to_fasta`; please use `BiologicalSequence.write` instead.
    - `skbio.tree.TreeNode` methods `from_newick`, `from_file`, and `to_newick`; please use `TreeNode.read` and `TreeNode.write` instead.
    - `skbio.stats.distance.DissimilarityMatrix` methods `from_file` and `to_file`; please use `DissimilarityMatrix.read` and `DissimilarityMatrix.write` instead.
    - `skbio.stats.ordination.OrdinationResults` methods `from_file` and `to_file`; please use `OrdinationResults.read` and `OrdinationResults.write` instead.
    - `skbio.stats.p_value_to_str`; there is no replacement.
    - `skbio.stats.subsample`; please use `skbio.stats.subsample_counts` instead.
    - `skbio.stats.distance.ANOSIM`; please use `skbio.stats.distance.anosim` instead.
    - `skbio.stats.distance.PERMANOVA`; please use `skbio.stats.distance.permanova` instead.
    - `skbio.stats.distance.CategoricalStatsResults`; there is no replacement, please use `skbio.stats.distance.anosim` or `skbio.stats.distance.permanova`, which will return a `pandas.Series` object.
* `skbio.alignment.Alignment.majority_consensus` now returns `BiologicalSequence('')` if the alignment is empty. Previously, `''` was returned.
* `min_observations` was removed from `skbio.stats.power.subsample_power` and `skbio.stats.power.subsample_paired_power`. The minimum number of samples for subsampling depends on the data set and statistical tests. Having a default parameter to set unnecessary limitations on the technique.

### Miscellaneous
* Changed testing procedures
    - Developers should now use `make test`
    - Users can use `python -m skbio.test`
    - Added `skbio.util._testing.TestRunner` (available through `skbio.util.TestRunner`). Used to provide a `test` method for each module init file. This class represents a unified testing path which wraps all `skbio` testing functionality.
    - Autodetect Python version and disable doctests for Python 3.
* `numpy` is no longer required to be installed before installing scikit-bio!
* Upgraded checklist.py to check source files non-conforming to [new header style](http://scikit-bio.org/docs/latest/development/new_module.html). ([#855](https://github.com/biocore/scikit-bio/issues/855))
* Updated to use `natsort` >= 4.0.0.
* The method of subsampling was changed for ``skbio.stats.power.subsample_paired_power``. Rather than drawing a paired sample for the run and then subsampling for each count, the subsample is now drawn for each sample and each run. In test data, this did not significantly alter the power results.
* checklist.py now enforces `__future__` imports in .py files.

## Version 0.2.3 (2015-02-13)

### Features
* Modified ``skbio.stats.distance.pwmantel`` to accept a list of filepaths. This is useful as it allows for a smaller amount of memory consumption as it only loads two matrices at a time as opposed to requiring that all distance matrices are loaded into memory.
* Added ``skbio.util.find_duplicates`` for finding duplicate elements in an iterable.

### Bug fixes
* Fixed floating point precision bugs in ``Alignment.position_frequencies``, ``Alignment.position_entropies``, ``Alignment.omit_gap_positions``, ``Alignment.omit_gap_sequences``, ``BiologicalSequence.k_word_frequencies``, and ``SequenceCollection.k_word_frequencies`` ([#801](https://github.com/biocore/scikit-bio/issues/801)).

### Backward-incompatible changes
* Removed ``feature_types`` attribute from ``BiologicalSequence`` and all subclasses ([#797](https://github.com/biocore/scikit-bio/pull/797)).
* Removed ``find_features`` method from ``BiologicalSequence`` and ``ProteinSequence`` ([#797](https://github.com/biocore/scikit-bio/pull/797)).
* ``BiologicalSequence.k_word_frequencies`` now returns a ``collections.defaultdict`` of type ``float`` instead of type ``int``. This only affects the "default" case, when a key isn't present in the dictionary. Previous behavior would return ``0`` as an ``int``, while the new behavior is to return ``0.0`` as a ``float``. This change also affects the ``defaultdict``s that are returned by ``SequenceCollection.k_word_frequencies``.

### Miscellaneous
* ``DissimilarityMatrix`` and ``DistanceMatrix`` now report duplicate IDs in the ``DissimilarityMatrixError`` message that can be raised during validation.

## Version 0.2.2 (2014-12-04)

### Features
* Added ``plot`` method to ``skbio.stats.distance.DissimilarityMatrix`` for creating basic heatmaps of a dissimilarity/distance matrix (see [#684](https://github.com/biocore/scikit-bio/issues/684)). Also added  ``_repr_png_`` and ``_repr_svg_`` methods for automatic display in the IPython Notebook, with ``png`` and ``svg`` properties for direct access.
* Added `__str__` method to `skbio.stats.ordination.OrdinationResults`.
* Added ``skbio.stats.distance.anosim`` and ``skbio.stats.distance.permanova`` functions, which replace the ``skbio.stats.distance.ANOSIM`` and ``skbio.stats.distance.PERMANOVA`` classes. These new functions provide simpler procedural interfaces to running these statistical methods. They also provide more convenient access to results by returning a ``pandas.Series`` instead of a ``CategoricalStatsResults`` object. These functions have more extensive documentation than their previous versions. If significance tests are suppressed, p-values are returned as ``np.nan`` instead of ``None`` for consistency with other statistical methods in scikit-bio. [#754](https://github.com/biocore/scikit-bio/issues/754)
* Added `skbio.stats.power` for performing empirical power analysis. The module uses existing datasets and iteratively draws samples to estimate the number of samples needed to see a significant difference for a given critical value.
* Added `skbio.stats.isubsample` for subsampling from an unknown number of values. This method supports subsampling from multiple partitions and does not require that all items be stored in memory, requiring approximately `O(N*M)`` space where `N` is the number of partitions and `M` is the maximum subsample size.
* Added ``skbio.stats.subsample_counts``, which replaces ``skbio.stats.subsample``. See deprecation section below for more details ([#770](https://github.com/biocore/scikit-bio/issues/770)).

### Bug fixes
* Fixed issue where SSW wouldn't compile on i686 architectures ([#409](https://github.com/biocore/scikit-bio/issues/409)).

### Deprecated functionality
* Deprecated ``skbio.stats.p_value_to_str``. This function will be removed in scikit-bio 0.3.0. Permutation-based p-values in scikit-bio are calculated as ``(num_extreme + 1) / (num_permutations + 1)``, so it is impossible to obtain a p-value of zero. This function historically existed for correcting the number of digits displayed when obtaining a p-value of zero. Since this is no longer possible, this functionality will be removed.
* Deprecated ``skbio.stats.distance.ANOSIM`` and ``skbio.stats.distance.PERMANOVA`` in favor of ``skbio.stats.distance.anosim`` and ``skbio.stats.distance.permanova``, respectively.
* Deprecated ``skbio.stats.distance.CategoricalStatsResults`` in favor of using ``pandas.Series`` to store statistical method results. ``anosim`` and ``permanova`` return ``pandas.Series`` instead of ``CategoricalStatsResults``.
* Deprecated ``skbio.stats.subsample`` in favor of ``skbio.stats.subsample_counts``, which provides an identical interface; only the function name has changed. ``skbio.stats.subsample`` will be removed in scikit-bio 0.3.0.

### Backward-incompatible changes
* Deprecation warnings are now raised using ``DeprecationWarning`` instead of ``UserWarning`` ([#774](https://github.com/biocore/scikit-bio/issues/774)).

### Miscellaneous
* The ``pandas.DataFrame`` returned by ``skbio.stats.distance.pwmantel`` now stores p-values as floats and does not convert them to strings with a specific number of digits. p-values that were previously stored as "N/A" are now stored as ``np.nan`` for consistency with other statistical methods in scikit-bio. See note in "Deprecated functionality" above regarding ``p_value_to_str`` for details.
* scikit-bio now supports versions of IPython < 2.0.0 ([#767](https://github.com/biocore/scikit-bio/issues/767)).

## Version 0.2.1 (2014-10-27)

This is an alpha release of scikit-bio. At this stage, major backwards-incompatible API changes can and will happen. Unified I/O with the scikit-bio I/O registry was the focus of this release.

### Features
* Added ``strict`` and ``lookup`` optional parameters to ``skbio.stats.distance.mantel`` for handling reordering and matching of IDs when provided ``DistanceMatrix`` instances as input (these parameters were previously only available in ``skbio.stats.distance.pwmantel``).
* ``skbio.stats.distance.pwmantel`` now accepts an iterable of ``array_like`` objects. Previously, only ``DistanceMatrix`` instances were allowed.
* Added ``plot`` method to ``skbio.stats.ordination.OrdinationResults`` for creating basic 3-D matplotlib scatterplots of ordination results, optionally colored by metadata in a ``pandas.DataFrame`` (see [#518](https://github.com/biocore/scikit-bio/issues/518)). Also added  ``_repr_png_`` and ``_repr_svg_`` methods for automatic display in the IPython Notebook, with ``png`` and ``svg`` properties for direct access.
* Added ``skbio.stats.ordination.assert_ordination_results_equal`` for comparing ``OrdinationResults`` objects for equality in unit tests.
* ``BiologicalSequence`` (and its subclasses) now optionally store Phred quality scores. A biological sequence's quality scores are stored as a 1-D ``numpy.ndarray`` of nonnegative integers that is the same length as the biological sequence. Quality scores can be provided upon object instantiation via the keyword argument ``quality``, and can be retrieved via the ``BiologicalSequence.quality`` property. ``BiologicalSequence.has_quality`` is also provided for determining whether a biological sequence has quality scores or not. See [#616](https://github.com/biocore/scikit-bio/issues/616) for more details.
* Added ``BiologicalSequence.sequence`` property for retrieving the underlying string representing the sequence characters. This was previously (and still is) accessible via ``BiologicalSequence.__str__``. It is provided via a property for convenience and explicitness.
* Added ``BiologicalSequence.equals`` for full control over equality testing of biological sequences. By default, biological sequences must have the same type, underlying sequence of characters, identifier, description, and quality scores to compare equal. These properties can be ignored via the keyword argument ``ignore``. The behavior of ``BiologicalSequence.__eq__``/``__ne__`` remains unchanged (only type and underlying sequence of characters are compared).
* Added ``BiologicalSequence.copy`` for creating a copy of a biological sequence, optionally with one or more attributes updated.
* ``BiologicalSequence.__getitem__`` now supports specifying a sequence of indices to take from the biological sequence.
* Methods to read and write taxonomies are now available under ``skbio.tree.TreeNode.from_taxonomy`` and ``skbio.tree.TreeNode.to_taxonomy`` respectively.
* Added ``SequenceCollection.update_ids``, which provides a flexible way of updating sequence IDs on a ``SequenceCollection`` or ``Alignment`` (note that a new object is returned, since instances of these classes are immutable). Deprecated ``SequenceCollection.int_map`` in favor of this new method; it will be removed in scikit-bio 0.3.0.
* Added ``skbio.util.cardinal_to_ordinal`` for converting a cardinal number to ordinal string (e.g., useful for error messages).
* New I/O Registry: supports multiple file formats, automatic file format detection when reading, unified procedural ``skbio.io.read`` and ``skbio.io.write`` in addition to OOP interfaces (``read/write`` methods) on the below objects. See ``skbio.io`` for more details.
    - Added "clustal" format support:
        * Has sniffer
        * Readers: ``Alignment``
        * Writers: ``Alignment``
    - Added "lsmat" format support:
        * Has sniffer
        * Readers: ``DissimilarityMatrix``, ``DistanceMatrix``
        * Writers: ``DissimilarityMatrix``, ``DistanceMatrix``
    - Added "ordination" format support:
        * Has sniffer
        * Readers: ``OrdinationResults``
        * Writers: ``OrdinationResults``
    - Added "newick" format support:
        * Has sniffer
        * Readers: ``TreeNode``
        * Writers: ``TreeNode``
    - Added "phylip" format support:
        * No sniffer
        * Readers: None
        * Writers: ``Alignment``
    - Added "qseq" format support:
        * Has sniffer
        * Readers: generator of ``BiologicalSequence`` or its subclasses, ``SequenceCollection``, ``BiologicalSequence``, ``NucleotideSequence``, ``DNASequence``, ``RNASequence``, ``ProteinSequence``
        * Writers: None
    - Added "fasta"/QUAL format support:
        * Has sniffer
        * Readers: generator of ``BiologicalSequence`` or its subclasses, ``SequenceCollection``, ``Alignment``, ``BiologicalSequence``, ``NucleotideSequence``, ``DNASequence``, ``RNASequence``, ``ProteinSequence``
        * Writers: same as readers
    - Added "fastq" format support:
        * Has sniffer
        * Readers: generator of ``BiologicalSequence`` or its subclasses, ``SequenceCollection``, ``Alignment``, ``BiologicalSequence``, ``NucleotideSequence``, ``DNASequence``, ``RNASequence``, ``ProteinSequence``
        * Writers: same as readers

### Bug fixes

* Removed ``constructor`` parameter from ``Alignment.k_word_frequencies``, ``BiologicalSequence.k_words``, ``BiologicalSequence.k_word_counts``, and ``BiologicalSequence.k_word_frequencies`` as it had no effect (it was never hooked up in the underlying code). ``BiologicalSequence.k_words`` now returns a generator of ``BiologicalSequence`` objects instead of strings.
* Modified the ``Alignment`` constructor to verify that all sequences have the same length, if not, raise an ``AlignmentError`` exception.  Updated the method ``Alignment.subalignment`` to calculate the indices only once now that identical sequence length is guaranteed.

### Deprecated functionality
* Deprecated ``constructor`` parameter in ``Alignment.majority_consensus`` in favor of having users call ``str`` on the returned ``BiologicalSequence``. This parameter will be removed in scikit-bio 0.3.0.

* Existing I/O functionality deprecated in favor of I/O registry, old functionality will be removed in scikit-bio 0.3.0. All functionality can be found at ``skbio.io.read``, ``skbio.io.write``, and the methods listed below:
    * Deprecated the following "clustal" readers/writers:
        - ``write_clustal`` -> ``Alignment.write``
        - ``parse_clustal`` -> ``Alignment.read``

    * Deprecated the following distance matrix format ("lsmat") readers/writers:
        - ``DissimilarityMatrix.from_file`` -> ``DissimilarityMatrix.read``
        - ``DissimilarityMatrix.to_file`` -> ``DissimilarityMatrix.write``
        - ``DistanceMatrix.from_file`` -> ``DistanceMatrix.read``
        - ``DistanceMatrix.to_file`` -> ``DistanceMatrix.write``

    * Deprecated the following ordination format ("ordination") readers/writers:
        - ``OrdinationResults.from_file`` -> ``OrdinationResults.read``
        - ``OrdinationResults.to_file`` -> ``OrdinationResults.write``

    * Deprecated the following "newick" readers/writers:
        - ``TreeNode.from_file`` -> ``TreeNode.read``
        - ``TreeNode.from_newick`` -> ``TreeNode.read``
        - ``TreeNode.to_newick`` -> ``TreeNode.write``

    * Deprecated the following "phylip" writers:
        - ``Alignment.to_phylip`` -> ``Alignment.write``

    * Deprecated the following "fasta"/QUAL readers/writers:
        - ``SequenceCollection.from_fasta_records`` -> ``SequenceCollection.read``
        - ``SequenceCollection.to_fasta`` -> ``SequenceCollection.write``
        - ``fasta_from_sequences`` -> ``skbio.io.write(obj, into=<file>, format='fasta')``
        - ``fasta_from_alignment`` -> ``Alignment.write``
        - ``parse_fasta`` -> ``skbio.io.read(<fasta>, format='fasta')``
        - ``parse_qual`` -> ``skbio.io.read(<fasta>, format='fasta', qual=<file>)``
        - ``BiologicalSequence.to_fasta`` -> ``BiologicalSequence.write``

    * Deprecated the following "fastq" readers/writers:
        - ``parse_fastq`` -> ``skbio.io.read(<fastq>, format='fastq')``
        - ``format_fastq_record`` -> ``skbio.io.write(<fastq>, format='fastq')``

### Backward-incompatible changes

* ``skbio.stats.distance.mantel`` now returns a 3-element tuple containing correlation coefficient, p-value, and the number of matching rows/cols in the distance matrices (``n``). The return value was previously a 2-element tuple containing only the correlation coefficient and p-value.
* ``skbio.stats.distance.mantel`` reorders input ``DistanceMatrix`` instances based on matching IDs (see optional parameters ``strict`` and ``lookup`` for controlling this behavior). In the past, ``DistanceMatrix`` instances were treated the same as ``array_like`` input and no reordering took place, regardless of ID (mis)matches. ``array_like`` input behavior remains the same.
* If mismatched types are provided to ``skbio.stats.distance.mantel`` (e.g., a ``DistanceMatrix`` and ``array_like``), a ``TypeError`` will be raised.

### Miscellaneous

* Added git timestamp checking to checklist.py, ensuring that when changes are made to Cython (.pyx) files, their corresponding generated C files are also updated.
* Fixed performance bug when instantiating ``BiologicalSequence`` objects. The previous runtime scaled linearly with sequence length; it is now constant time when the sequence is already a string. See [#623](https://github.com/biocore/scikit-bio/issues/623) for details.
* IPython and six are now required dependencies.

## Version 0.2.0 (2014-08-07)

This is an initial alpha release of scikit-bio. At this stage, major backwards-incompatible API changes can and will happen. Many backwards-incompatible API changes were made since the previous release.

### Features

* Added ability to compute distances between sequences in a ``SequenceCollection`` object ([#509](https://github.com/biocore/scikit-bio/issues/509)), and expanded ``Alignment.distance`` to allow the user to pass a function for computing distances (the default distance metric is still ``scipy.spatial.distance.hamming``) ([#194](https://github.com/biocore/scikit-bio/issues/194)).
* Added functionality to not penalize terminal gaps in global alignment. This functionality results in more biologically relevant global alignments (see [#537](https://github.com/biocore/scikit-bio/issues/537) for discussion of the issue) and is now the default behavior for global alignment.
* The python global aligners (``global_pairwise_align``, ``global_pairwise_align_nucleotide``, and ``global_pairwise_align_protein``) now support aligning pairs of sequences, pairs of alignments, and a sequence and an alignment (see [#550](https://github.com/biocore/scikit-bio/issues/550)). This functionality supports progressive multiple sequence alignment, among other things such as adding a sequence to an existing alignment.
* Added ``StockholmAlignment.to_file`` for writing Stockholm-formatted files.
* Added ``strict=True`` optional parameter to ``DissimilarityMatrix.filter``.
* Added ``TreeNode.find_all`` for finding all tree nodes that match a given name.


### Bug fixes

* Fixed bug that resulted in a ``ValueError`` from ``local_align_pairwise_nucleotide`` (see [#504](https://github.com/biocore/scikit-bio/issues/504)) under many circumstances. This would not generate incorrect results, but would cause the code to fail.

### Backward-incompatible changes

* Removed ``skbio.math``, leaving ``stats`` and ``diversity`` to become top level packages. For example, instead of ``from skbio.math.stats.ordination import PCoA`` you would now import ``from skbio.stats.ordination import PCoA``.
* The module ``skbio.math.gradient`` as well as the contents of ``skbio.math.subsample`` and ``skbio.math.stats.misc`` are now found in ``skbio.stats``. As an example, to import subsample: ``from skbio.stats import subsample``; to import everything from gradient: ``from skbio.stats.gradient import *``.
* The contents of ``skbio.math.stats.ordination.utils`` are now in ``skbio.stats.ordination``.
* Removed ``skbio.app`` subpackage (i.e., the *application controller framework*) as this code has been ported to the standalone [burrito](https://github.com/biocore/burrito) Python package. This code was not specific to bioinformatics and is useful for wrapping command-line applications in general.
* Removed ``skbio.core``, leaving ``alignment``, ``genetic_code``, ``sequence``, ``tree``, and ``workflow`` to become top level packages. For example, instead of ``from skbio.core.sequence import DNA`` you would now import ``from skbio.sequence import DNA``.
* Removed ``skbio.util.exception`` and ``skbio.util.warning`` (see [#577](https://github.com/biocore/scikit-bio/issues/577) for the reasoning behind this change). The exceptions/warnings were moved to the following locations:
 - ``FileFormatError``, ``RecordError``, ``FieldError``, and ``EfficiencyWarning`` have been moved to ``skbio.util``
 - ``BiologicalSequenceError`` has been moved to ``skbio.sequence``
 - ``SequenceCollectionError`` and ``StockholmParseError`` have been moved to ``skbio.alignment``
 - ``DissimilarityMatrixError``, ``DistanceMatrixError``, ``DissimilarityMatrixFormatError``, and ``MissingIDError`` have been moved to ``skbio.stats.distance``
 - ``TreeError``, ``NoLengthError``, ``DuplicateNodeError``, ``MissingNodeError``, and ``NoParentError`` have been moved to ``skbio.tree``
 - ``FastqParseError`` has been moved to ``skbio.parse.sequences``
 - ``GeneticCodeError``, ``GeneticCodeInitError``, and ``InvalidCodonError`` have been moved to ``skbio.genetic_code``
* The contents of ``skbio.genetic_code`` formerly ``skbio.core.genetic_code`` are now in ``skbio.sequence``. The ``GeneticCodes`` dictionary is now a function ``genetic_code``. The functionality is the same, except that because this is now a function rather than a dict, retrieving a genetic code is done using a function call rather than a lookup (so, for example, ``GeneticCodes[2]`` becomes ``genetic_code(2)``.
* Many submodules have been made private with the intention of simplifying imports for users. See [#562](https://github.com/biocore/scikit-bio/issues/562) for discussion of this change. The following list contains the previous module name and where imports from that module should now come from.
 - ``skbio.alignment.ssw`` to ``skbio.alignment``
 - ``skbio.alignment.alignment`` to ``skbio.alignment``
 - ``skbio.alignment.pairwise`` to ``skbio.alignment``
 - ``skbio.diversity.alpha.base`` to ``skbio.diversity.alpha``
 - ``skbio.diversity.alpha.gini`` to ``skbio.diversity.alpha``
 - ``skbio.diversity.alpha.lladser`` to ``skbio.diversity.alpha``
 - ``skbio.diversity.beta.base`` to ``skbio.diversity.beta``
 - ``skbio.draw.distributions`` to ``skbio.draw``
 - ``skbio.stats.distance.anosim`` to ``skbio.stats.distance``
 - ``skbio.stats.distance.base`` to ``skbio.stats.distance``
 - ``skbio.stats.distance.permanova`` to ``skbio.stats.distance``
 - ``skbio.distance`` to ``skbio.stats.distance``
 - ``skbio.stats.ordination.base`` to ``skbio.stats.ordination``
 - ``skbio.stats.ordination.canonical_correspondence_analysis`` to ``skbio.stats.ordination``
 - ``skbio.stats.ordination.correspondence_analysis`` to ``skbio.stats.ordination``
 - ``skbio.stats.ordination.principal_coordinate_analysis`` to ``skbio.stats.ordination``
 - ``skbio.stats.ordination.redundancy_analysis`` to ``skbio.stats.ordination``
 - ``skbio.tree.tree`` to ``skbio.tree``
 - ``skbio.tree.trie`` to ``skbio.tree``
 - ``skbio.util.misc`` to ``skbio.util``
 - ``skbio.util.testing`` to ``skbio.util``
 - ``skbio.util.exception`` to ``skbio.util``
 - ``skbio.util.warning`` to ``skbio.util``
* Moved ``skbio.distance`` contents into ``skbio.stats.distance``.

### Miscellaneous

* Relaxed requirement in ``BiologicalSequence.distance`` that sequences being compared are of equal length. This is relevant for Hamming distance, so the check is still performed in that case, but other distance metrics may not have that requirement. See [#504](https://github.com/biocore/scikit-bio/issues/507)).
* Renamed ``powertrip.py`` repo-checking script to ``checklist.py`` for clarity.
* ``checklist.py`` now ensures that all unit tests import from a minimally deep API. For example, it will produce an error if ``skbio.core.distance.DistanceMatrix`` is used over ``skbio.DistanceMatrix``.
* Extra dimension is no longer calculated in ``skbio.stats.spatial.procrustes``.
* Expanded documentation in various subpackages.
* Added new scikit-bio logo. Thanks [Alina Prassas](http://cargocollective.com/alinaprassas)!

## Version 0.1.4 (2014-06-25)

This is a pre-alpha release. At this stage, major backwards-incompatible API changes can and will happen.

### Features

* Added Python implementations of Smith-Waterman and Needleman-Wunsch alignment as ``skbio.core.alignment.pairwise.local_pairwise_align`` and ``skbio.core.alignment.pairwise.global_pairwise_align``. These are much slower than native C implementations (e.g., ``skbio.core.alignment.local_pairwise_align_ssw``) and as a result raise an ``EfficencyWarning`` when called, but are included as they serve as useful educational examples as they’re simple to experiment with.
* Added ``skbio.core.diversity.beta.pw_distances`` and ``skbio.core.diversity.beta.pw_distances_from_table``. These provide convenient access to the ``scipy.spatial.distance.pdist`` *beta diversity* metrics from within scikit-bio. The ``skbio.core.diversity.beta.pw_distances_from_table`` function will only be available temporarily, until the ``biom.table.Table`` object is merged into scikit-bio (see [#489](https://github.com/biocore/scikit-bio/issues/489)), at which point ``skbio.core.diversity.beta.pw_distances`` will be updated to use that.
* Added ``skbio.core.alignment.StockholmAlignment``, which provides support for parsing [Stockholm-formatted alignment files](http://sonnhammer.sbc.su.se/Stockholm.html) and working with those alignments in the context RNA secondary structural information.
* Added ``skbio.core.tree.majority_rule`` function for computing consensus trees from a list of trees.

### Backward-incompatible changes

* Function ``skbio.core.alignment.align_striped_smith_waterman`` renamed to ``local_pairwise_align_ssw`` and now returns an ``Alignment`` object instead of an ``AlignmentStructure``
* The following keyword-arguments for ``StripedSmithWaterman`` and ``local_pairwise_align_ssw`` have been renamed:
    * ``gap_open`` -> ``gap_open_penalty``
    * ``gap_extend`` -> ``gap_extend_penalty``
    * ``match`` -> ``match_score``
    * ``mismatch`` -> ``mismatch_score``
* Removed ``skbio.util.sort`` module in favor of [natsort](https://pypi.python.org/pypi/natsort) package.

### Miscellaneous

* Added powertrip.py script to perform basic sanity-checking of the repo based on recurring issues that weren't being caught until release time; added to Travis build.
* Added RELEASE.md with release instructions.
* Added intersphinx mappings to docs so that "See Also" references to numpy, scipy, matplotlib, and pandas are hyperlinks.
* The following classes are no longer ``namedtuple`` subclasses (see [#359](https://github.com/biocore/scikit-bio/issues/359) for the rationale):
    * ``skbio.math.stats.ordination.OrdinationResults``
    * ``skbio.math.gradient.GroupResults``
    * ``skbio.math.gradient.CategoryResults``
    * ``skbio.math.gradient.GradientANOVAResults``
* Added coding guidelines draft.
* Added new alpha diversity formulas to the ``skbio.math.diversity.alpha`` documentation.

## Version 0.1.3 (2014-06-12)

This is a pre-alpha release. At this stage, major backwards-incompatible API changes can and will happen.

### Features

* Added ``enforce_qual_range`` parameter to ``parse_fastq`` (on by default, maintaining backward compatibility). This allows disabling of the quality score range-checking.
* Added ``skbio.core.tree.nj``, which applies neighbor-joining for phylogenetic reconstruction.
* Added ``bioenv``, ``mantel``, and ``pwmantel`` distance-based statistics to ``skbio.math.stats.distance`` subpackage.
* Added ``skbio.math.stats.misc`` module for miscellaneous stats utility functions.
* IDs are now optional when constructing a ``DissimilarityMatrix`` or ``DistanceMatrix`` (monotonically-increasing integers cast as strings are automatically used).
* Added ``DistanceMatrix.permute`` method for randomly permuting rows and columns of a distance matrix.
* Added the following methods to ``DissimilarityMatrix``: ``filter``, ``index``, and ``__contains__`` for ID-based filtering, index lookup, and membership testing, respectively.
* Added ``ignore_comment`` parameter to ``parse_fasta`` (off by default, maintaining backward compatibility). This handles stripping the comment field from the header line (i.e., all characters beginning with the first space) before returning the label.
* Added imports of ``BiologicalSequence``, ``NucleotideSequence``, ``DNA``, ``DNASequence``, ``RNA``, ``RNASequence``, ``Protein``, ``ProteinSequence``, ``DistanceMatrix``, ``align_striped_smith_waterman``, `` SequenceCollection``, ``Alignment``, ``TreeNode``, ``nj``, ``parse_fasta``, ``parse_fastq``, ``parse_qual``, ``FastaIterator``, ``FastqIterator``, ``SequenceIterator`` in ``skbio/__init__.py`` for convenient importing. For example, it's now possible to ``from skbio import Alignment``, rather than ``from skbio.core.alignment import Alignment``.

### Bug fixes

* Fixed a couple of unit tests that could fail stochastically.
* Added missing ``__init__.py`` files to a couple of test directories so that these tests won't be skipped.
* ``parse_fastq`` now raises an error on dangling records.
* Fixed several warnings that were raised while running the test suite with Python 3.4.

### Backward-incompatible changes

* Functionality imported from ``skbio.core.ssw`` must now be imported from ``skbio.core.alignment`` instead.

### Miscellaneous

* Code is now flake8-compliant; added flake8 checking to Travis build.
* Various additions and improvements to documentation (API, installation instructions, developer instructions, etc.).
* ``__future__`` imports are now standardized across the codebase.
* New website front page and styling changes throughout. Moved docs site to its own versioned subdirectories.
* Reorganized alignment data structures and algorithms (e.g., SSW code, ``Alignment`` class, etc.) into an ``skbio.core.alignment`` subpackage.

## Version 0.1.1 (2014-05-16)

Fixes to setup.py. This is a pre-alpha release. At this stage, major backwards-incompatible API changes can and will happen.

## Version 0.1.0 (2014-05-15)

Initial pre-alpha release. At this stage, major backwards-incompatible API changes can and will happen.<|MERGE_RESOLUTION|>--- conflicted
+++ resolved
@@ -19,11 +19,8 @@
 ### Bug fixes
 
 * Fixed a bug that caused build failure on the ARM64 microarchitecture due to floating-point number handling. ([#1859](https://github.com/biocore/scikit-bio/pull/1859))
-<<<<<<< HEAD
 * Never let the Gini index go below 0.0, see [#1844](https://github.com/biocore/scikit-bio/issue/1844).
-=======
 * Fixed bug [#1847](https://github.com/biocore/scikit-bio/issues/1847) in which the edge from the root was inadvertantly included in the calculation for `descending_branch_length`
->>>>>>> 9744ec05
 
 ### Miscellaneous
 
