# scikit-bio changelog

## Version 0.5.8-dev

<<<<<<< HEAD
### Bug fixes

* Never let the Gini index go below 0.0, see [#1844](https://github.com/biocore/scikit-bio/issue/1844).
=======
### Features
* Added `skbio.stats.composition.tree_basis` to construct ILR bases from `TreeNode` objects. ([#1862](https://github.com/biocore/scikit-bio/pull/1862))

### Backward-incompatible changes [experimental]
* With the introduction of the `tree_basis` object, the ILR bases are now represented in log-odds coordinates rather than in probabilities to minimize issues with numerical stability. Furthermore, the `ilr` and `ilr_inv` functions now takes the `basis` input parameter in terms of log-odds coordinates. This affects the `skbio.stats.composition.sbp_basis` as well. ([#1862](https://github.com/biocore/scikit-bio/pull/1862))

### Important

* Complex multiple axis indexing operations with `TabularMSA` have been removed from testing due to incompatibilities with modern versions of Pandas. ([#1851](https://github.com/biocore/scikit-bio/pull/1851))
* Pinning `scipy <= 1.10.1` ([#1851](https://github.com/biocore/scikit-bio/pull/1867))

### Bug fixes

* Fixed a bug that caused build failure on the ARM64 microarchitecture due to floating-point number handling. ([#1859](https://github.com/biocore/scikit-bio/pull/1859))

### Miscellaneous

* Replaced dependencies `CacheControl` and `lockfile` with `requests` to avoid a dependency inconsistency issue of the former. (See [#1863](https://github.com/biocore/scikit-bio/pull/1863), merged in [#1859](https://github.com/biocore/scikit-bio/pull/1859))
* Updated installation instructions for developers in `CONTRIBUTING.md` ([#1860](https://github.com/biocore/scikit-bio/pull/1860))
>>>>>>> 5e940ff7

## Version 0.5.8

### Features

* Added NCBI taxonomy database dump format (`taxdump`) ([#1810](https://github.com/biocore/scikit-bio/pull/1810)).
* Added `TreeNode.from_taxdump` for converting taxdump into a tree ([#1810](https://github.com/biocore/scikit-bio/pull/1810)).
* scikit-learn has been removed as a dependency. This was a fairly heavy-weight dependency that was providing minor functionality to scikit-bio. The critical components have been implemented in scikit-bio directly, and the non-criticial components are listed under "Backward-incompatible changes [experimental]".
* Python 3.11 is now supported.

### Backward-incompatible changes [experimental]
* With the removal of the scikit-learn dependency, three beta diversity metric names can no longer be specified. These are `wminkowski`, `nan_euclidean`, and `haversine`. On testing, `wminkowski` and `haversine` did not work through `skbio.diversity.beta_diversity` (or `sklearn.metrics.pairwise_distances`). The former was deprecated in favor of calling `minkowski` with a vector of weights provided as kwarg `w` (example below), and the latter does not work with data of this shape. `nan_euclidean` can still be accessed fron scikit-learn directly if needed, if a user installs scikit-learn in their environment (example below).

    ```
    counts = [[23, 64, 14, 0, 0, 3, 1],
            [0, 3, 35, 42, 0, 12, 1],
            [0, 5, 5, 0, 40, 40, 0],
            [44, 35, 9, 0, 1, 0, 0],
            [0, 2, 8, 0, 35, 45, 1],
            [0, 0, 25, 35, 0, 19, 0],
            [88, 31, 0, 5, 5, 5, 5],
            [44, 39, 0, 0, 0, 0, 0]]

    # new mechanism of accessing wminkowski
    from skbio.diversity import beta_diversity
    beta_diversity("minkowski", counts, w=[1,1,1,1,1,1,2])

    # accessing nan_euclidean through scikit-learn directly
    import skbio
    from sklearn.metrics import pairwise_distances
    sklearn_dm = pairwise_distances(counts, metric="nan_euclidean")
    skbio_dm = skbio.DistanceMatrix(sklearn_dm)
    ```

### Deprecated functionality [experimental]
* `skbio.alignment.local_pairwise_align_ssw` has been deprecated ([#1814](https://github.com/biocore/scikit-bio/issues/1814)) and will be removed or replaced in scikit-bio 0.6.0.

## Version 0.5.7

### Features

* Introduce support for Python 3.10 ([#1801](https://github.com/biocore/scikit-bio/pull/1801)).
* Tentative support for Apple M1 ([#1709](https://github.com/biocore/scikit-bio/pull/1709)).
* Added support for reading and writing a binary distance matrix object format. ([#1716](https://github.com/biocore/scikit-bio/pull/1716))
* Added support for `np.float32` with `DissimilarityMatrix` objects.
* Added support for method and number_of_dimensions to permdisp reducing the runtime by 100x at 4000 samples, [issue #1769](https://github.com/biocore/scikit-bio/pull/1769).
* OrdinationResults object is now accepted as input for permdisp.

### Performance enhancements

* Avoid an implicit data copy on construction of `DissimilarityMatrix` objects.
* Avoid validation on copy of `DissimilarityMatrix` and `DistanceMatrix` objects, see [PR #1747](https://github.com/biocore/scikit-bio/pull/1747)
* Use an optimized version of symmetry check in DistanceMatrix, see [PR #1747](https://github.com/biocore/scikit-bio/pull/1747)
* Avoid performing filtering when ids are identical, see [PR #1752](https://github.com/biocore/scikit-bio/pull/1752)
* center_distance_matrix has been re-implemented in cython for both speed and memory use. Indirectly speeds up pcoa [PR #1749](https://github.com/biocore/scikit-bio/pull/1749)
* Use a memory-optimized version of permute in DistanceMatrix, see [PR #1756](https://github.com/biocore/scikit-bio/pull/1756).
* Refactor pearson and spearman skbio.stats.distance.mantel implementations to drastically improve memory locality. Also cache intermediate results that are invariant across permutations, see [PR #1756](https://github.com/biocore/scikit-bio/pull/1756).
* Refactor permanova to remove intermediate buffers and cythonize the internals, see [PR #1768](https://github.com/biocore/scikit-bio/pull/1768).

### Bug fixes

* Fix windows and 32bit incompatibility in `unweighted_unifrac`.

### Miscellaneous

* Python 3.6 has been removed from our testing matrix.
* Specify build dependencies in pyproject.toml. This allows the package to be installed without having to first manually install numpy.
* Update hdmedians package to a version which doesn't require an initial manual numpy install.
* Now buildable on non-x86 platforms due to use of the [SIMD Everywhere](https://github.com/simd-everywhere/simde) library.
* Regenerate Cython wrapper by default to avoid incompatibilities with installed CPython.
* Update documentation for the `skbio.stats.composition.ancom` function. ([#1741](https://github.com/biocore/scikit-bio/pull/1741))

## Version 0.5.6

### Features

* Added option to return a capture group compiled regex pattern to any class inheriting ``GrammaredSequence`` through the ``to_regex`` method. ([#1431](https://github.com/biocore/scikit-bio/issues/1431))

* Added `Dissimilarity.within` and `.between` to obtain the respective distances and express them as a `DataFrame`. ([#1662](https://github.com/biocore/scikit-bio/pull/1662))

* Added Kendall Tau as possible correlation method in the `skbio.stats.distance.mantel` function ([#1675](https://github.com/biocore/scikit-bio/issues/1675)).

* Added support for IUPAC amino acid codes U (selenocysteine), O (pyrrolysine), and J (leucine or isoleucine). ([#1576](https://github.com/biocore/scikit-bio/issues/1576)

### Backward-incompatible changes [stable]

### Backward-incompatible changes [experimental]

* Changed `skbio.tree.TreeNode.support` from a method to a property.
* Added `assign_supports` method to `skbio.tree.TreeNode` to extract branch support values from node labels.
* Modified the way a node's label is printed: `support:name` if both exist, or `support` or `name` if either exists.

### Performance enhancements

### Bug fixes
* Require `Sphinx <= 3.0`. Newer Sphinx versions caused build errors. [#1719](https://github.com/biocore/scikit-bio/pull/1719)

* * `skbio.stats.ordination` tests have been relaxed. ([#1713](https://github.com/biocore/scikit-bio/issues/1713))

* Fixes build errors for newer versions of NumPy, Pandas, and SciPy.

* Corrected a criticial bug in `skbio.alignment.StripedSmithWaterman`/`skbio.alignment.local_pairwise_align_ssw` which would cause the formatting of the aligned sequences to misplace gap characters by the number of gap characters present in the opposing aligned sequence up to that point. This was caused by a faulty implementation of CIGAR string parsing, see [#1679](https://github.com/biocore/scikit-bio/pull/1679) for full details.

* Fixes build errors for newer versions of NumPy, Pandas, and SciPy.

* Corrected a criticial bug in `skbio.alignment.StripedSmithWaterman`/`skbio.alignment.local_pairwise_align_ssw` which would cause the formatting of the aligned sequences to misplace gap characters by the number of gap characters present in the opposing aligned sequence up to that point. This was caused by a faulty implementation of CIGAR string parsing, see [#1679](https://github.com/biocore/scikit-bio/pull/1679) for full details.

### Deprecated functionality [stable]

### Deprecated functionality [experimental]

### Miscellaneous

* `skbio.diversity.beta_diversity` now accepts a pandas DataFrame as input.

* Avoid pandas 1.0.0 import warning ([#1688](https://github.com/biocore/scikit-bio/issues/1688))

* Added support for Python 3.8 and dropped support for Python 3.5.

* This version now depends on `scipy >= 1.3` and `pandas >= 1.0`.

## Version 0.5.5 (2018-12-10)

### Features

* `skbio.stats.composition` now has methods to compute additive log-ratio transformation and inverse additive log-ratio transformation (`alr`, `alr_inv`) as well as a method to build a basis from a sequential binary partition (`sbp_basis`).

### Backward-incompatible changes [stable]

### Backward-incompatible changes [experimental]

### Performance enhancements

### Bug fixes

### Deprecated functionality [stable]

### Deprecated functionality [experimental]

### Miscellaneous
* Python 3.6 and 3.7 compatibility is now supported

* A pytest runner is shipped with every installation ([#1633](https://github.com/biocore/scikit-bio/pull/1633))

* The nosetest framework has been replaced in favor of pytest ([#1624](https://github.com/biocore/scikit-bio/pull/1624))

* The numpy docs are deprecated in favor of [Napoleon](http://www.sphinx-doc.org/en/master/usage/extensions/napoleon.html) ([#1629](https://github.com/biocore/scikit-bio/pull/1629))

* This version is now compatible with NumPy >= 1.9.2 and Pandas >= 0.23. ([#1627](https://github.com/biocore/scikit-bio/pull/1627))

## Version 0.5.4 (2018-08-23)

### Features

* Added `FSVD`, an alternative fast heuristic method to perform Principal Coordinates Analysis, to `skbio.stats.ordination.pcoa`.

### Backward-incompatible changes [stable]

### Backward-incompatible changes [experimental]

### Performance enhancements

* Added optimized utility methods `f_matrix_inplace` and `e_matrix_inplace` which perform `f_matrix` and `e_matrix` computations in-place and are used by the new `center_distance_matrix` method in `skbio.stats.ordination`.

### Bug fixes

### Deprecated functionality [stable]

### Deprecated functionality [experimental]

### Miscellaneous

## Version 0.5.3 (2018-08-07)

### Features
* Added `unpack` and `unpack_by_func` methods to `skbio.tree.TreeNode` to unpack one or multiple internal nodes. The `unpack` operation removes an internal node and regrafts its children to its parent while retaining the overall length. ([#1572](https://github.com/biocore/scikit-bio/pull/1572))
* Added `support` to `skbio.tree.TreeNode` to return the support value of a node.
* Added `permdisp` to `skbio.stats.distance` to test for the homogeniety of groups. ([#1228](https://github.com/biocore/scikit-bio/issues/1228)).

* Added `pcoa_biplot` to `skbio.stats.ordination` to project descriptors into a PCoA plot.

* Fixed pandas to 0.22.0 due to this: https://github.com/pandas-dev/pandas/issues/20527

### Backward-incompatible changes [stable]

### Backward-incompatible changes [experimental]

### Performance enhancements

### Bug fixes

* Relaxing type checking in diversity calculations.  ([#1583](https://github.com/biocore/scikit-bio/issues/1583)).

### Deprecated functionality [stable]

### Deprecated functionality [experimental]

### Miscellaneous


## Version 0.5.2 (2018-04-18)

### Features
* Added ``skbio.io.format.embl`` for reading and writing EMBL files for ``DNA``, ``RNA`` and ``Sequence`` classes.

* Removing ValueError check in `skbio.stats._subsample.subsample_counts` when `replace=True` and `n` is greater than the number of items in counts.  [#1527](https://github.com/biocore/scikit-bio/pull/1527)

* Added ``skbio.io.format.gff3`` for reading and writing GFF3 files for ``DNA``, ``Sequence``, and ``IntervalMetadata`` classes. ([#1450](https://github.com/biocore/scikit-bio/pull/1450))

* `skbio.metadata.IntervalMetadata` constructor has a new keyword argument, `copy_from`, for creating an `IntervalMetadata` object from an existing `IntervalMetadata` object with specified `upper_bound`.

* `skbio.metadata.IntervalMetadata` constructor allows `None` as a valid value for `upper_bound`. An `upper_bound` of `None` means that the `IntervalMetadata` object has no upper bound.

* `skbio.metadata.IntervalMetadata.drop` has a new boolean parameter `negate` to indicate whether to drop or keep the specified `Interval` objects.

### Backward-incompatible changes [stable]

### Backward-incompatible changes [experimental]

### Performance enhancements
* `skbio.tree.nj` wall-clock runtime was decreased by 99% for a 500x500 distance matrix and 93% for a 100x100 distance matrix. ([#1512](https://github.com/biocore/scikit-bio/pull/1512), [#1513](https://github.com/biocore/scikit-bio/pull/1513))

### Bug fixes
* The `include_self` parameter was not being honored in `skbio.TreeNode.tips`. The scope of this bug was that if `TreeNode.tips` was called on a tip, it would always result in an empty `list` when unrolled.

* In `skbio.stats.ordination.ca`, `proportion_explained` was missing in the returned `OrdinationResults` object. ([#1345](https://github.com/biocore/scikit-bio/issues/1345))

* `skbio.diversity.beta_diversity` now handles qualitative metrics as expected such that `beta_diversity('jaccard', mat) == beta_diversity('jaccard', mat > 0)`. Please see [#1549](https://github.com/biocore/scikit-bio/issues/1549) for further detail.

* `skbio.stats.ordination.rda` The occasional column mismatch in output `biplot_scores` is fixed ([#1519](https://github.com/biocore/scikit-bio/issues/1519)).

### Deprecated functionality [stable]

### Deprecated functionality [experimental]

### Miscellaneous
* scikit-bio now depends on pandas >= 0.19.2, and is compatible with newer pandas versions (e.g. 0.20.3) that were previously incompatible.
* scikit-bio now depends on `numpy >= 1.9.2, < 1.14.0` for compatibility with Python 3.4, 3.5, and 3.6 and the available numpy conda packages in `defaults` and `conda-forge` channels.
* added support for running tests from `setup.py`. Both `python setup.py nosetests` and `python setup.py test` are now supported, however `python setup.py test` will only run a subset of the full test suite. ([#1341](https://github.com/biocore/scikit-bio/issues/1341))

## Version 0.5.1 (2016-11-12)

### Features
* Added `IntervalMetadata` and `Interval` classes in `skbio.metadata` to store, query, and manipulate information of a sub-region of a sequence. ([#1414](https://github.com/biocore/scikit-bio/issues/1414))
* `Sequence` and its child classes (including `GrammaredSequence`, `RNA`, `DNA`, `Protein`) now accept `IntervalMetadata` in their constructor API. Some of their relevant methods are also updated accordingly. ([#1430](https://github.com/biocore/scikit-bio/pull/1430))
* GenBank parser now reads and writes `Sequence` or its subclass objects with `IntervalMetadata`. ([#1440](https://github.com/biocore/scikit-bio/pull/1440))
* `DissimilarityMatrix` now has a new constructor method called `from_iterable`. ([#1343](https://github.com/biocore/scikit-bio/issues/1343)).
* `DissimilarityMatrix` now allows non-hollow matrices. ([#1343](https://github.com/biocore/scikit-bio/issues/1343)).
* `DistanceMatrix.from_iterable` now accepts a `validate=True` parameter. ([#1343](https://github.com/biocore/scikit-bio/issues/1343)).
* ``DistanceMatrix`` now has a new method called ``to_series`` to create a ``pandas.Series`` from a ``DistanceMatrix`` ([#1397](https://github.com/biocore/scikit-bio/issues/1397)).
* Added parallel beta diversity calculation support via `skbio.diversity.block_beta_diversity`. The issue and idea is discussed in ([#1181](https://github.com/biocore/scikit-bio/issues/1181), while the actual code changes are in [#1352](https://github.com/biocore/scikit-bio/pull/1352)).


### Backward-incompatible changes [stable]
* The constructor API for `Sequence` and its child classes (including `GrammaredSequence`, `RNA`, `DNA`, `Protein`) are changed from `(sequence, metadata=None, positional_metadata=None, lowercase=False)` to `(sequence, metadata=None, positional_metadata=None, interval_metadata=None, lowercase=False)`

  The changes are made to allow these classes to adopt `IntervalMetadata` object for interval features on the sequence. The `interval_metadata` parameter is added imediately after `positional_metadata` instead of appended to the end, because it is more natural and logical and, more importantly, because it is unlikely in practice to break user code. A user's code would break only if they had supplied `metadata`, `postional_metadata`, and `lowercase` parameters positionally. In the unlikely event that this happens, users will get an error telling them a bool isn't a valid `IntervalMetadata` type, so it won't silently produce buggy behavior.

### Backward-incompatible changes [experimental]
* Modifying basis handling in `skbio.stats.composition.ilr_inv` prior to checking for orthogonality.  Now the basis is strictly assumed to be in the Aitchison simplex.
* `DistanceMatrix.from_iterable` default behavior is now to validate matrix by computing all pairwise distances. Pass `validate=False` to get the previous behavior (no validation, but faster execution).([#1343](https://github.com/biocore/scikit-bio/issues/1343)).
* GenBank I/O now parses sequence features into the attribute of `interval_metadata` instead of `positiona_metadata`. And the key of `FEATURES` is removed from `metadata` attribute.

### Performance enhancements
* `TreeNode.shear` was rewritten for approximately a 25% performance increase. ([#1399](https://github.com/biocore/scikit-bio/pull/1399))
* The `IntervalMetadata` allows dramatic decrease in memory usage in reading GenBank files of feature rich sequences. ([#1159](https://github.com/biocore/scikit-bio/issues/1159))

### Bug fixes

* `skbio.tree.TreeNode.prune` and implicitly `skbio.tree.TreeNode.shear` were not handling a situation in which a parent was validly removed during pruning operations as may happen if the resulting subtree does not include the root. Previously, an `AttributeError` would raise as `parent` would be `None` in this situation.
* numpy linking was fixed for installation under El Capitan.
* A bug was introduced in #1398 into `TreeNode.prune` and fixed in #1416 in which, under the special case of a single descendent existing from the root, the resulting children parent references were not updated. The cause of the bug was a call made to `self.children.extend` as opposed to `self.extend` where the former is a `list.extend` without knowledge of the tree, while the latter is `TreeNode.extend` which is able to adjust references to `self.parent`.

### Miscellaneous

* Removed deprecated functions from `skbio.util`: `is_casava_v180_or_later`, `remove_files`, and `create_dir`.
* Removed deprecated `skbio.Sequence.copy` method.

## Version 0.5.0 (2016-06-14)

**IMPORTANT**: scikit-bio is no longer compatible with Python 2. scikit-bio is compatible with Python 3.4 and later.

### Features
* Added more descriptive error message to `skbio.io.registry` when attempting to read without specifying `into` and when there is no generator reader. ([#1326](https://github.com/biocore/scikit-bio/issues/1326))
* Added support for reference tags to `skbio.io.format.stockholm` reader and writer. ([#1348](https://github.com/biocore/scikit-bio/issues/1348))
* Expanded error message in `skbio.io.format.stockholm` reader when `constructor` is not passed, in order to provide better explanation to user. ([#1327](https://github.com/biocore/scikit-bio/issues/1327))
* Added `skbio.sequence.distance.kmer_distance` for computing the kmer distance between two sequences. ([#913](https://github.com/biocore/scikit-bio/issues/913))
* Added `skbio.sequence.Sequence.replace` for assigning a character to positions in a `Sequence`. ([#1222](https://github.com/biocore/scikit-bio/issues/1222))
* Added support for `pandas.RangeIndex`, lowering the memory footprint of default integer index objects. `Sequence.positional_metadata` and `TabularMSA.positional_metadata` now use `pd.RangeIndex` as the positional metadata index. `TabularMSA` now uses `pd.RangeIndex` as the default index. Usage of `pd.RangeIndex` over the previous `pd.Int64Index` [should be transparent](http://pandas.pydata.org/pandas-docs/version/0.18.0/whatsnew.html#range-index), so these changes should be non-breaking to users. scikit-bio now depends on pandas >= 0.18.0 ([#1308](https://github.com/biocore/scikit-bio/issues/1308))
* Added `reset_index=False` parameter to `TabularMSA.append` and `TabularMSA.extend` for resetting the MSA's index to the default index after appending/extending.
* Added support for partial pairwise calculations via `skbio.diversity.partial_beta_diversity`. ([#1221](https://github.com/biocore/scikit-bio/issues/1221), [#1337](https://github.com/biocore/scikit-bio/pull/1337)). This function is immediately deprecated as its return type will change in the future and should be used with caution in its present form (see the function's documentation for details).
* `TemporaryFile` and `NamedTemporaryFile` are now supported IO sources for `skbio.io` and related functionality.  ([#1291](https://github.com/biocore/scikit-bio/issues/1291))
* Added `tree_node_class=TreeNode` parameter to `skbio.tree.majority_rule` to support returning consensus trees of type `TreeNode` (the default) or a type that has the same interface as `TreeNode` (e.g. `TreeNode` subclasses) ([#1193](https://github.com/biocore/scikit-bio/pull/1193))
* `TreeNode.from_linkage_matrix` and `TreeNode.from_taxonomy` now support constructing `TreeNode` subclasses. `TreeNode.bifurcate` now supports `TreeNode` subclasses ([#1193](https://github.com/biocore/scikit-bio/pull/1193))
* The `ignore_metadata` keyword has been added to `TabularMSA.iter_positions` to improve performance when metadata is not necessary.
* Pairwise aligners in `skbio.alignment` now propagate per-sequence `metadata` objects (this does not include `positional_metadata`).

### Backward-incompatible changes [stable]

### Backward-incompatible changes [experimental]
* `TabularMSA.append` and `TabularMSA.extend` now require one of `minter`, `index`, or `reset_index` to be provided when incorporating new sequences into an MSA. Previous behavior was to auto-increment the index labels if `minter` and `index` weren't provided and the MSA had a default integer index, otherwise error. Use `reset_index=True` to obtain the previous behavior in a more explicit way.
* `skbio.stats.composition.ancom` now returns two `pd.DataFrame` objects, where it previously returned one. The first contains the ANCOM test results, as before, and the second contains percentile abundances of each feature in each group. The specific percentiles that are computed and returned is controlled by the new `percentiles` parameter to `skbio.stats.composition.ancom`. In the future, this second `pd.DataFrame` will not be returned by this function, but will be available through the [contingency table API](https://github.com/biocore/scikit-bio/issues/848). ([#1293](https://github.com/biocore/scikit-bio/issues/1293))
* `skbio.stats.composition.ancom` now performs multiple comparisons correction by default. The previous behavior of not performing multiple comparisons correction can be achieved by passing ``multiple_comparisons_correction=None``.
* The ``reject`` column in the first ``pd.DataFrame`` returned from `skbio.stats.composition.ancom` has been renamed ``Reject null hypothesis`` for clarity. ([#1375](https://github.com/biocore/scikit-bio/issues/1375))

### Bug fixes
* Fixed row and column names to `biplot_scores` in the `OrdinationResults` object from `skbio.stats.ordination`. This fix affect the `cca` and `rda` methods. ([#1322](https://github.com/biocore/scikit-bio/issues/1322))
* Fixed bug when using `skbio.io.format.stockholm` reader on file with multi-line tree with no id. Previously this raised an `AttributeError`, now it correctly handles this type of tree. ([#1334](https://github.com/biocore/scikit-bio/issues/1334))
* Fixed bug when reading Stockholm files with GF or GS features split over multiple lines. Previously, the feature text was simply concatenated because it was assumed to have trailing whitespace. There are examples of Stockholm files with and without trailing whitespace for multi-line features, so the `skbio.io.format.stockholm` reader now adds a single space when concatenating feature text without trailing whitespace to avoid joining words together. Multi-line trees stored as GF metadata are concatenated as they appear in the file; a space is not added when concatenating. ([#1328](https://github.com/biocore/scikit-bio/issues/1328))
* Fixed bug when using `Sequence.iter_kmers` on empty `Sequence` object. Previously this raised a `ValueError`, now it returns
an empty generator.
* Fixed minor bug where adding sequences to an empty `TabularMSA` with MSA-wide `positional_metadata` would result in a `TabularMSA` object in an inconsistent state. This could happen using `TabularMSA.append` or `TabularMSA.extend`. This bug only affects a `TabularMSA` object *without* sequences that has MSA-wide `positional_metadata` (for example, `TabularMSA([], positional_metadata={'column': []})`).
* `TreeNode.distance` now handles the situation in which `self` or `other` are ancestors. Previosly, a node further up the tree was used resulting in inflated distances. ([#807](https://github.com/biocore/scikit-bio/issues/807))
* `TreeNode.prune` can now handle a root with a single descendent. Previously, the root was ignored from possibly having a single descendent. ([#1247](https://github.com/biocore/scikit-bio/issues/1247))
* Providing the `format` keyword to `skbio.io.read` when creating a generator with an empty file will now return an empty generator instead of raising `StopIteration`. ([#1313](https://github.com/biocore/scikit-bio/issues/1313))
* `OrdinationResults` is now importable from `skbio` and `skbio.stats.ordination` and correctly linked from the documentation ([#1205](https://github.com/biocore/scikit-bio/issues/1205))
* Fixed performance bug in pairwise aligners resulting in 100x worse performance than in 0.2.4.

### Deprecated functionality [stable]
* Deprecated use of the term "non-degenerate", in favor of "definite". `GrammaredSequence.nondegenerate_chars`, `GrammaredSequence.nondegenerates`, and `GrammaredSequence.has_nondegenerates` have been renamed to `GrammaredSequence.definite_chars`, `GrammaredSequence.definites`, and `GrammaredSequence.has_definites`, respectively. The old names will be removed in scikit-bio 0.5.2. Relevant affected public classes include `GrammaredSequence`, `DNA`, `RNA`, and `Protein`.

### Deprecated functionality [experimental]
* Deprecated function `skbio.util.create_dir`. This function will be removed in scikit-bio 0.5.1. Please use the Python standard library
functionality described [here](https://docs.python.org/2/library/os.html#os.makedirs). ([#833](https://github.com/biocore/scikit-bio/issues/833))
* Deprecated function `skbio.util.remove_files`. This function will be removed in scikit-bio 0.5.1. Please use the Python standard library
functionality described [here](https://docs.python.org/2/library/os.html#os.remove). ([#833](https://github.com/biocore/scikit-bio/issues/833))
* Deprecated function `skbio.util.is_casava_v180_or_later`. This function will be removed in 0.5.1. Functionality moved to FASTQ sniffer.
([#833](https://github.com/biocore/scikit-bio/issues/833))

### Miscellaneous
* When installing scikit-bio via `pip`, numpy must now be installed first ([#1296](https://github.com/biocore/scikit-bio/issues/1296))

## Version 0.4.2 (2016-02-17)

Minor maintenance release. **This is the last Python 2.7 compatible release. Future scikit-bio releases will only support Python 3.**

### Features
* Added `skbio.tree.TreeNode.bifurcate` for converting multifurcating trees into bifurcating trees. ([#896](https://github.com/biocore/scikit-bio/issues/896))
* Added `skbio.io.format.stockholm` for reading Stockholm files into a `TabularMSA` and writing from a `TabularMSA`. ([#967](https://github.com/biocore/scikit-bio/issues/967))
* scikit-bio `Sequence` objects have better compatibility with numpy. For example, calling `np.asarray(sequence)` now converts the sequence to a numpy array of characters (the same as calling `sequence.values`).
* Added `skbio.sequence.distance` subpackage for computing distances between scikit-bio `Sequence` objects ([#913](https://github.com/biocore/scikit-bio/issues/913))
* Added ``skbio.sequence.GrammaredSequence``, which can be inherited from to create grammared sequences with custom alphabets (e.g., for use with TabularMSA) ([#1175](https://github.com/biocore/scikit-bio/issues/1175))
* Added ``skbio.util.classproperty`` decorator

### Backward-incompatible changes [stable]
* When sniffing or reading a file (`skbio.io.sniff`, `skbio.io.read`, or the object-oriented `.read()` interface), passing `newline` as a keyword argument to `skbio.io.open` now raises a `TypeError`. This backward-incompatible change to a stable API is necessary because it fixes a bug (more details in bug fix section below).
* When reading a FASTQ or QSEQ file and passing `variant='solexa'`, `ValueError` is now raised instead of `NotImplementedError`. This backward-incompatible change to a stable API is necessary to avoid creating a spin-locked process due to [a bug in Python](https://bugs.python.org/issue25786). See [#1256](https://github.com/biocore/scikit-bio/issues/1256) for details. This change is temporary and will be reverted to `NotImplementedError` when the bug is fixed in Python.

### Backward-incompatible changes [experimental]
* `skbio.io.format.genbank`: When reading GenBank files, the date field of the LOCUS line is no longer parsed into a `datetime.datetime` object and is left as a string. When writing GenBank files, the locus date metadata is expected to be a string instead of a `datetime.datetime` object ([#1153](https://github.com/biocore/scikit-bio/issues/1153))
* `Sequence.distance` now converts the input sequence (`other`) to its type before passing both sequences to `metric`. Previous behavior was to always convert to `Sequence`.

### Bug fixes
* Fixed bug when using `Sequence.distance` or `DistanceMatrix.from_iterable` to compute distances between `Sequence` objects with differing `metadata`/`positional_metadata` and passing `metric=scipy.spatial.distance.hamming` ([#1254](https://github.com/biocore/scikit-bio/issues/1254))
* Fixed performance bug when computing Hamming distances between `Sequence` objects in `DistanceMatrix.from_iterable` ([#1250](https://github.com/biocore/scikit-bio/issues/1250))
* Changed `skbio.stats.composition.multiplicative_replacement` to raise an error whenever a large value of `delta` is chosen ([#1241](https://github.com/biocore/scikit-bio/issues/1241))
* When sniffing or reading a file (`skbio.io.sniff`, `skbio.io.read`, or the object-oriented `.read()` interface), passing `newline` as a keyword argument to `skbio.io.open` now raises a `TypeError`. The file format's `newline` character will be used when opening the file. Previous behavior allowed overriding the format's `newline` character but this could cause issues with readers that assume newline characters are those defined by the file format (which is an entirely reasonable assumption). This bug is very unlikely to have surfaced in practice as the default `newline` behavior is *universal newlines mode*.
* DNA, RNA, and Protein are no longer inheritable because they assume an IUPAC alphabet.
* `DistanceMatrix` constructor provides more informative error message when data contains NaNs ([#1276](https://github.com/biocore/scikit-bio/issues/1276))

### Miscellaneous
* Warnings raised by scikit-bio now share a common subclass ``skbio.util.SkbioWarning``.

## Version 0.4.1 (2015-12-09)

### Features
* The ``TabularMSA`` object was added to represent and operate on tabular multiple sequence alignments. This satisfies [RFC 1](https://github.com/biocore/scikit-bio-rfcs/blob/master/active/001-tabular-msa.md). See the ``TabularMSA`` docs for full details.
* Added phylogenetic diversity metrics, including weighted UniFrac, unweighted UniFrac, and Faith's Phylogenetic Diversity. These are accessible as ``skbio.diversity.beta.unweighted_unifrac``, ``skbio.diversity.beta.weighted_unifrac``, and ``skbio.diversity.alpha.faith_pd``, respectively.
* Addition of the function ``skbio.diversity.alpha_diversity`` to support applying an alpha diversity metric to multiple samples in one call.
* Addition of the functions ``skbio.diversity.get_alpha_diversity_metrics`` and ``skbio.diversity.get_beta_diversity_metrics`` to support discovery of the alpha and beta diversity metrics implemented in scikit-bio.
* Added `skbio.stats.composition.ancom` function, a test for OTU differential abundance across sample categories. ([#1054](https://github.com/biocore/scikit-bio/issues/1054))
* Added `skbio.io.format.blast7` for reading BLAST+ output format 7 or BLAST output format 9 files into a `pd.DataFrame`. ([#1110](https://github.com/biocore/scikit-bio/issues/1110))
* Added `skbio.DissimilarityMatrix.to_data_frame` method for creating a ``pandas.DataFrame`` from a `DissimilarityMatrix` or `DistanceMatrix`. ([#757](https://github.com/biocore/scikit-bio/issues/757))
* Added support for one-dimensional vector of dissimilarities in `skbio.stats.distance.DissimilarityMatrix`
constructor. ([#6240](https://github.com/biocore/scikit-bio/issues/624))
* Added `skbio.io.format.blast6` for reading BLAST+ output format 6 or BLAST output format 8 files into a `pd.DataFrame`. ([#1110](https://github.com/biocore/scikit-bio/issues/1110))
* Added `inner`, `ilr`, `ilr_inv` and `clr_inv`, ``skbio.stats.composition``, which enables linear transformations on compositions ([#892](https://github.com/biocore/scikit-bio/issues/892)
* Added ``skbio.diversity.alpha.pielou_e`` function as an evenness metric of alpha diversity. ([#1068](https://github.com/biocore/scikit-bio/issues/1068))
* Added `to_regex` method to `skbio.sequence._iupac_sequence` ABC - it returns a regex object that matches all non-degenerate versions of the sequence.
* Added ``skbio.util.assert_ordination_results_equal`` function for comparing ``OrdinationResults`` objects in unit tests.
* Added ``skbio.io.format.genbank`` for reading and writing GenBank/GenPept for ``DNA``, ``RNA``, ``Protein`` and ``Sequence`` classes.
* Added ``skbio.util.RepresentationWarning`` for warning about substitutions, assumptions, or particular alterations that were made for the successful completion of a process.
* ``TreeNode.tip_tip_distances`` now supports nodes without an associated length. In this case, a length of 0.0 is assumed and an ``skbio.util.RepresentationWarning`` is raised. Previous behavior was to raise a ``NoLengthError``. ([#791](https://github.com/biocore/scikit-bio/issues/791))
* ``DistanceMatrix`` now has a new constructor method called `from_iterable`.
* ``Sequence`` now accepts ``lowercase`` keyword like ``DNA`` and others. Updated ``fasta``, ``fastq``, and ``qseq`` readers/writers for ``Sequence`` to reflect this.
* The ``lowercase`` method has been moved up to ``Sequence`` meaning all sequence objects now have a ``lowercase`` method.
* Added ``reverse_transcribe`` class method to ``RNA``.
* Added `Sequence.observed_chars` property for obtaining the set of observed characters in a sequence. ([#1075](https://github.com/biocore/scikit-bio/issues/1075))
* Added `Sequence.frequencies` method for computing character frequencies in a sequence. ([#1074](https://github.com/biocore/scikit-bio/issues/1074))
* Added experimental class-method ``Sequence.concat`` which will produce a new sequence from an iterable of existing sequences. Parameters control how positional metadata is propagated during a concatenation.
* ``TreeNode.to_array`` now supports replacing ``nan`` branch lengths in the resulting branch length vector with the value provided as ``nan_length_value``.
* ``skbio.io.format.phylip`` now supports sniffing and reading strict, sequential PHYLIP-formatted files into ``skbio.Alignment`` objects. ([#1006](https://github.com/biocore/scikit-bio/issues/1006))
* Added `default_gap_char` class property to ``DNA``, ``RNA``, and ``Protein`` for representing gap characters in a new sequence.

### Backward-incompatible changes [stable]
* `Sequence.kmer_frequencies` now returns a `dict`. Previous behavior was to return a `collections.Counter` if `relative=False` was passed, and a `collections.defaultdict` if `relative=True` was passed. In the case of a missing key, the `Counter` would return 0 and the `defaultdict` would return 0.0. Because the return type is now always a `dict`, attempting to access a missing key will raise a `KeyError`. This change *may* break backwards-compatibility depending on how the `Counter`/`defaultdict` is being used. We hope that in most cases this change will not break backwards-compatibility because both `Counter` and `defaultdict` are `dict` subclasses.

   If the previous behavior is desired, convert the `dict` into a `Counter`/`defaultdict`:

    ```python
    import collections
    from skbio import Sequence
    seq = Sequence('ACCGAGTTTAACCGAATA')

    # Counter
    freqs_dict = seq.kmer_frequencies(k=8)
    freqs_counter = collections.Counter(freqs_dict)

    # defaultdict
    freqs_dict = seq.kmer_frequencies(k=8, relative=True)
    freqs_default_dict = collections.defaultdict(float, freqs_dict)
    ```

   **Rationale:** We believe it is safer to return `dict` instead of `Counter`/`defaultdict` as this may prevent error-prone usage of the return value. Previous behavior allowed accessing missing kmers, returning 0 or 0.0 depending on the `relative` parameter. This is convenient in many cases but also potentially misleading. For example, consider the following code:

    ```python
    from skbio import Sequence
    seq = Sequence('ACCGAGTTTAACCGAATA')
    freqs = seq.kmer_frequencies(k=8)
    freqs['ACCGA']
    ```

    Previous behavior would return 0 because the kmer `'ACCGA'` is not present in the `Counter`. In one respect this is the correct answer because we asked for kmers of length 8; `'ACCGA'` is a different length so it is not included in the results. However, we believe it is safer to avoid this implicit behavior in case the user assumes there are no `'ACCGA'` kmers in the sequence (which there are!). A `KeyError` in this case is more explicit and forces the user to consider their query. Returning a `dict` will also be consistent with `Sequence.frequencies`.

### Backward-incompatible changes [experimental]
* Replaced ``PCoA``, ``CCA``, ``CA`` and ``RDA`` in ``skbio.stats.ordination`` with equivalent functions ``pcoa``, ``cca``, ``ca`` and ``rda``. These functions now take ``pd.DataFrame`` objects.
* Change ``OrdinationResults`` to have its attributes based on ``pd.DataFrame`` and ``pd.Series`` objects, instead of pairs of identifiers and values. The changes are as follows:
    - ``species`` and ``species_ids`` have been replaced by a ``pd.DataFrame`` named ``features``.
    - ``site`` and ``site_ids`` have been replaced by a ``pd.DataFrame`` named ``samples``.
    - ``eigvals`` is now a ``pd.Series`` object.
    - ``proportion_explained`` is now a ``pd.Series`` object.
    - ``biplot`` is now a ``pd.DataFrame`` object named ``biplot_scores``.
    - ``site_constraints`` is now a ``pd.DataFrame`` object named ``sample_constraints``.
* ``short_method_name`` and ``long_method_name`` are now required arguments of the ``OrdinationResults`` object.
* Removed `skbio.diversity.alpha.equitability`. Please use `skbio.diversity.alpha.pielou_e`, which is more accurately named and better documented. Note that `equitability` by default used logarithm base 2 while `pielou_e` uses logarithm base `e` as described in Heip 1974.
* ``skbio.diversity.beta.pw_distances`` is now called ``skbio.diversity.beta_diversity``. This function no longer defines a default metric, and ``metric`` is now the first argument to this function. This function can also now take a pairwise distances function as ``pairwise_func``.
* Deprecated function ``skbio.diversity.beta.pw_distances_from_table`` has been removed from scikit-bio as scheduled. Code that used this should be adapted to use ``skbio.diversity.beta_diversity``.
* ``TreeNode.index_tree`` now returns a 2-D numpy array as its second return value (the child node index) instead of a 1-D numpy array.
* Deprecated functions `skbio.draw.boxplots` and `skbio.draw.grouped_distributions` have been removed from scikit-bio as scheduled. These functions generated plots that were not specific to bioinformatics. These types of plots can be generated with seaborn or another general-purpose plotting package.
* Deprecated function `skbio.stats.power.bootstrap_power_curve` has been removed from scikit-bio as scheduled. Use `skbio.stats.power.subsample_power` or `skbio.stats.power.subsample_paired_power` followed by `skbio.stats.power.confidence_bound`.
* Deprecated function `skbio.stats.spatial.procrustes` has been removed from scikit-bio as scheduled in favor of `scipy.spatial.procrustes`.
* Deprecated class `skbio.tree.CompressedTrie` and function `skbio.tree.fasta_to_pairlist` have been removed from scikit-bio as scheduled in favor of existing general-purpose Python trie packages.
* Deprecated function `skbio.util.flatten` has been removed from scikit-bio as scheduled in favor of solutions available in the Python standard library (see [here](http://stackoverflow.com/a/952952/3639023) and [here](http://stackoverflow.com/a/406199/3639023) for examples).
* Pairwise alignment functions in `skbio.alignment` now return a tuple containing the `TabularMSA` alignment, alignment score, and start/end positions. The returned `TabularMSA`'s `index` is always the default integer index; sequence IDs are no longer propagated to the MSA. Additionally, the pairwise alignment functions now accept the following input types to align:
    - `local_pairwise_align_nucleotide`: `DNA` or `RNA`
    - `local_pairwise_align_protein`: `Protein`
    - `local_pairwise_align`: `IUPACSequence`
    - `global_pairwise_align_nucleotide`: `DNA`, `RNA`, or `TabularMSA[DNA|RNA]`
    - `global_pairwise_align_protein`: `Protein` or `TabularMSA[Protein]`
    - `global_pairwise_align`: `IUPACSequence` or `TabularMSA`
    - `local_pairwise_align_ssw`: `DNA`, `RNA`, or `Protein`. Additionally, this function now overrides the `protein` kwarg based on input type. `constructor` parameter was removed because the function now determines the return type based on input type.
* Removed `skbio.alignment.SequenceCollection` in favor of using a list or other standard library containers to store scikit-bio sequence objects (most `SequenceCollection` operations were simple list comprehensions). Use `DistanceMatrix.from_iterable` instead of `SequenceCollection.distances` (pass `key="id"` to exactly match original behavior).
* Removed `skbio.alignment.Alignment` in favor of `skbio.alignment.TabularMSA`.
* Removed `skbio.alignment.SequenceCollectionError` and `skbio.alignment.AlignmentError` exceptions as their corresponding classes no longer exist.

### Bug Fixes

* ``Sequence`` objects now handle slicing of empty positional metadata correctly. Any metadata that is empty will no longer be propagated by the internal ``_to`` constructor. ([#1133](https://github.com/biocore/scikit-bio/issues/1133))
* ``DissimilarityMatrix.plot()`` no longer leaves a white border around the
  heatmap it plots (PR #1070).
* TreeNode.root_at_midpoint`` no longer fails when a node with two equal length child branches exists in the tree. ([#1077](https://github.com/biocore/scikit-bio/issues/1077))
* ``TreeNode._set_max_distance``, as called through ``TreeNode.get_max_distance`` or ``TreeNode.root_at_midpoint`` would store distance information as ``list``s in the attribute ``MaxDistTips`` on each node in the tree, however, these distances were only valid for the node in which the call to ``_set_max_distance`` was made. The values contained in ``MaxDistTips`` are now correct across the tree following a call to ``get_max_distance``. The scope of impact of this bug is limited to users that were interacting directly with ``MaxDistTips`` on descendant nodes; this bug does not impact any known method within scikit-bio. ([#1223](https://github.com/biocore/scikit-bio/issues/1223))
* Added missing `nose` dependency to setup.py's `install_requires`. ([#1214](https://github.com/biocore/scikit-bio/issues/1214))
* Fixed issue that resulted in legends of ``OrdinationResult`` plots sometimes being truncated. ([#1210](https://github.com/biocore/scikit-bio/issues/1210))

### Deprecated functionality [stable]
* `skbio.Sequence.copy` has been deprecated in favor of `copy.copy(seq)` and `copy.deepcopy(seq)`.

### Miscellaneous
* Doctests are now written in Python 3.
* ``make test`` now validates MANIFEST.in using [check-manifest](https://github.com/mgedmin/check-manifest). ([#461](https://github.com/biocore/scikit-bio/issues/461))
* Many new alpha diversity equations added to ``skbio.diversity.alpha`` documentation. ([#321](https://github.com/biocore/scikit-bio/issues/321))
* Order of ``lowercase`` and ``validate`` keywords swapped in ``DNA``, ``RNA``, and ``Protein``.

## Version 0.4.0 (2015-07-08)

Initial beta release. In addition to the changes detailed below, the following
subpackages have been mostly or entirely rewritten and most of their APIs are
substantially different (and improved!):

* `skbio.sequence`
* `skbio.io`

The APIs of these subpackages are now stable, and all others are experimental. See the [API stability docs](https://github.com/biocore/scikit-bio/tree/0.4.0/doc/source/user/api_stability.rst) for more details, including what we mean by *stable* and *experimental* in this context. We recognize that this is a lot of backward-incompatible changes. To avoid these types of changes being a surprise to our users, our public APIs are now decorated to make it clear to developers when an API can be relied upon (stable) and when it may be subject to change (experimental).

### Features
* Added `skbio.stats.composition` for analyzing data made up of proportions
* Added new ``skbio.stats.evolve`` subpackage for evolutionary statistics. Currently contains a single function, ``hommola_cospeciation``, which implements a permutation-based test of correlation between two distance matrices.
* Added support for ``skbio.io.util.open_file`` and ``skbio.io.util.open_files`` to pull files from HTTP and HTTPS URLs. This behavior propagates to the I/O registry.
* FASTA/QUAL (``skbio.io.format.fasta``) and FASTQ (``skbio.io.format.fastq``) readers now allow blank or whitespace-only lines at the beginning of the file, between records, or at the end of the file. A blank or whitespace-only line in any other location will continue to raise an error [#781](https://github.com/biocore/scikit-bio/issues/781).
* scikit-bio now ignores leading and trailing whitespace characters on each line while reading FASTA/QUAL and FASTQ files.
* Added `ratio` parameter to `skbio.stats.power.subsample_power`. This allows the user to calculate power on groups for uneven size (For example, draw twice as many samples from Group B than Group A). If `ratio` is not set, group sizes will remain equal across all groups.
* Power calculations (`skbio.stats.power.subsample_power` and `skbio.stats.power.subsample_paired_power`) can use test functions that return multiple p values, like some multivariate linear regression models. Previously, the power calculations required the test to return a single p value.
* Added ``skbio.util.assert_data_frame_almost_equal`` function for comparing ``pd.DataFrame`` objects in unit tests.

### Performance enhancements
* The speed of quality score decoding has been significantly improved (~2x) when reading `fastq` files.
* The speed of `NucleotideSequence.reverse_complement` has been improved (~6x).

### Bug fixes
* Changed `Sequence.distance` to raise an error any time two sequences are passed of different lengths regardless of the `distance_fn` being passed. [(#514)](https://github.com/biocore/scikit-bio/issues/514)
* Fixed issue with ``TreeNode.extend`` where if given the children of another ``TreeNode`` object (``tree.children``), both trees would be left in an incorrect and unpredictable state. ([#889](https://github.com/biocore/scikit-bio/issues/889))
* Changed the way power was calculated in `subsample_paired_power` to move the subsample selection before the test is performed. This increases the number of Monte Carlo simulations performed during power estimation, and improves the accuracy of the returned estimate. Previous power estimates from `subsample_paired_power` should be disregarded and re-calculated. ([#910](https://github.com/biocore/scikit-bio/issues/910))
* Fixed issue where `randdm` was attempting to create asymmetric distance matrices.This was causing an error to be raised by the `DistanceMatrix` constructor inside of the `randdm` function, so that `randdm` would fail when attempting to create large distance matrices. ([#943](https://github.com/biocore/scikit-bio/issues/943))

### Deprecated functionality
* Deprecated `skbio.util.flatten`. This function will be removed in scikit-bio 0.3.1. Please use standard python library functionality
described here [Making a flat list out of lists of lists](http://stackoverflow.com/a/952952/3639023), [Flattening a shallow list](http://stackoverflow.com/a/406199/3639023) ([#833](https://github.com/biocore/scikit-bio/issues/833))
* Deprecated `skbio.stats.power.bootstrap_power_curve` will be removed in scikit-bio 0.4.1. It is deprecated in favor of using ``subsample_power`` or ``sample_paired_power`` to calculate a power matrix, and then the use of ``confidence_bounds`` to calculate the average and confidence intervals.

### Backward-incompatible changes
* Removed the following deprecated functionality:
    - `skbio.parse` subpackage, including `SequenceIterator`, `FastaIterator`, `FastqIterator`, `load`, `parse_fasta`, `parse_fastq`, `parse_qual`, `write_clustal`, `parse_clustal`, and `FastqParseError`; please use `skbio.io` instead.
    - `skbio.format` subpackage, including `fasta_from_sequence`, `fasta_from_alignment`, and `format_fastq_record`; please use `skbio.io` instead.
    - `skbio.alignment.SequenceCollection.int_map`; please use `SequenceCollection.update_ids` instead.
    - `skbio.alignment.SequenceCollection` methods `to_fasta` and `toFasta`; please use `SequenceCollection.write` instead.
    - `constructor` parameter in `skbio.alignment.Alignment.majority_consensus`; please convert returned biological sequence object manually as desired (e.g., `str(seq)`).
    - `skbio.alignment.Alignment.to_phylip`; please use `Alignment.write` instead.
    - `skbio.sequence.BiologicalSequence.to_fasta`; please use `BiologicalSequence.write` instead.
    - `skbio.tree.TreeNode` methods `from_newick`, `from_file`, and `to_newick`; please use `TreeNode.read` and `TreeNode.write` instead.
    - `skbio.stats.distance.DissimilarityMatrix` methods `from_file` and `to_file`; please use `DissimilarityMatrix.read` and `DissimilarityMatrix.write` instead.
    - `skbio.stats.ordination.OrdinationResults` methods `from_file` and `to_file`; please use `OrdinationResults.read` and `OrdinationResults.write` instead.
    - `skbio.stats.p_value_to_str`; there is no replacement.
    - `skbio.stats.subsample`; please use `skbio.stats.subsample_counts` instead.
    - `skbio.stats.distance.ANOSIM`; please use `skbio.stats.distance.anosim` instead.
    - `skbio.stats.distance.PERMANOVA`; please use `skbio.stats.distance.permanova` instead.
    - `skbio.stats.distance.CategoricalStatsResults`; there is no replacement, please use `skbio.stats.distance.anosim` or `skbio.stats.distance.permanova`, which will return a `pandas.Series` object.
* `skbio.alignment.Alignment.majority_consensus` now returns `BiologicalSequence('')` if the alignment is empty. Previously, `''` was returned.
* `min_observations` was removed from `skbio.stats.power.subsample_power` and `skbio.stats.power.subsample_paired_power`. The minimum number of samples for subsampling depends on the data set and statistical tests. Having a default parameter to set unnecessary limitations on the technique.

### Miscellaneous
* Changed testing procedures
    - Developers should now use `make test`
    - Users can use `python -m skbio.test`
    - Added `skbio.util._testing.TestRunner` (available through `skbio.util.TestRunner`). Used to provide a `test` method for each module init file. This class represents a unified testing path which wraps all `skbio` testing functionality.
    - Autodetect Python version and disable doctests for Python 3.
* `numpy` is no longer required to be installed before installing scikit-bio!
* Upgraded checklist.py to check source files non-conforming to [new header style](http://scikit-bio.org/docs/latest/development/new_module.html). ([#855](https://github.com/biocore/scikit-bio/issues/855))
* Updated to use `natsort` >= 4.0.0.
* The method of subsampling was changed for ``skbio.stats.power.subsample_paired_power``. Rather than drawing a paired sample for the run and then subsampling for each count, the subsample is now drawn for each sample and each run. In test data, this did not significantly alter the power results.
* checklist.py now enforces `__future__` imports in .py files.

## Version 0.2.3 (2015-02-13)

### Features
* Modified ``skbio.stats.distance.pwmantel`` to accept a list of filepaths. This is useful as it allows for a smaller amount of memory consumption as it only loads two matrices at a time as opposed to requiring that all distance matrices are loaded into memory.
* Added ``skbio.util.find_duplicates`` for finding duplicate elements in an iterable.

### Bug fixes
* Fixed floating point precision bugs in ``Alignment.position_frequencies``, ``Alignment.position_entropies``, ``Alignment.omit_gap_positions``, ``Alignment.omit_gap_sequences``, ``BiologicalSequence.k_word_frequencies``, and ``SequenceCollection.k_word_frequencies`` ([#801](https://github.com/biocore/scikit-bio/issues/801)).

### Backward-incompatible changes
* Removed ``feature_types`` attribute from ``BiologicalSequence`` and all subclasses ([#797](https://github.com/biocore/scikit-bio/pull/797)).
* Removed ``find_features`` method from ``BiologicalSequence`` and ``ProteinSequence`` ([#797](https://github.com/biocore/scikit-bio/pull/797)).
* ``BiologicalSequence.k_word_frequencies`` now returns a ``collections.defaultdict`` of type ``float`` instead of type ``int``. This only affects the "default" case, when a key isn't present in the dictionary. Previous behavior would return ``0`` as an ``int``, while the new behavior is to return ``0.0`` as a ``float``. This change also affects the ``defaultdict``s that are returned by ``SequenceCollection.k_word_frequencies``.

### Miscellaneous
* ``DissimilarityMatrix`` and ``DistanceMatrix`` now report duplicate IDs in the ``DissimilarityMatrixError`` message that can be raised during validation.

## Version 0.2.2 (2014-12-04)

### Features
* Added ``plot`` method to ``skbio.stats.distance.DissimilarityMatrix`` for creating basic heatmaps of a dissimilarity/distance matrix (see [#684](https://github.com/biocore/scikit-bio/issues/684)). Also added  ``_repr_png_`` and ``_repr_svg_`` methods for automatic display in the IPython Notebook, with ``png`` and ``svg`` properties for direct access.
* Added `__str__` method to `skbio.stats.ordination.OrdinationResults`.
* Added ``skbio.stats.distance.anosim`` and ``skbio.stats.distance.permanova`` functions, which replace the ``skbio.stats.distance.ANOSIM`` and ``skbio.stats.distance.PERMANOVA`` classes. These new functions provide simpler procedural interfaces to running these statistical methods. They also provide more convenient access to results by returning a ``pandas.Series`` instead of a ``CategoricalStatsResults`` object. These functions have more extensive documentation than their previous versions. If significance tests are suppressed, p-values are returned as ``np.nan`` instead of ``None`` for consistency with other statistical methods in scikit-bio. [#754](https://github.com/biocore/scikit-bio/issues/754)
* Added `skbio.stats.power` for performing empirical power analysis. The module uses existing datasets and iteratively draws samples to estimate the number of samples needed to see a significant difference for a given critical value.
* Added `skbio.stats.isubsample` for subsampling from an unknown number of values. This method supports subsampling from multiple partitions and does not require that all items be stored in memory, requiring approximately `O(N*M)`` space where `N` is the number of partitions and `M` is the maximum subsample size.
* Added ``skbio.stats.subsample_counts``, which replaces ``skbio.stats.subsample``. See deprecation section below for more details ([#770](https://github.com/biocore/scikit-bio/issues/770)).

### Bug fixes
* Fixed issue where SSW wouldn't compile on i686 architectures ([#409](https://github.com/biocore/scikit-bio/issues/409)).

### Deprecated functionality
* Deprecated ``skbio.stats.p_value_to_str``. This function will be removed in scikit-bio 0.3.0. Permutation-based p-values in scikit-bio are calculated as ``(num_extreme + 1) / (num_permutations + 1)``, so it is impossible to obtain a p-value of zero. This function historically existed for correcting the number of digits displayed when obtaining a p-value of zero. Since this is no longer possible, this functionality will be removed.
* Deprecated ``skbio.stats.distance.ANOSIM`` and ``skbio.stats.distance.PERMANOVA`` in favor of ``skbio.stats.distance.anosim`` and ``skbio.stats.distance.permanova``, respectively.
* Deprecated ``skbio.stats.distance.CategoricalStatsResults`` in favor of using ``pandas.Series`` to store statistical method results. ``anosim`` and ``permanova`` return ``pandas.Series`` instead of ``CategoricalStatsResults``.
* Deprecated ``skbio.stats.subsample`` in favor of ``skbio.stats.subsample_counts``, which provides an identical interface; only the function name has changed. ``skbio.stats.subsample`` will be removed in scikit-bio 0.3.0.

### Backward-incompatible changes
* Deprecation warnings are now raised using ``DeprecationWarning`` instead of ``UserWarning`` ([#774](https://github.com/biocore/scikit-bio/issues/774)).

### Miscellaneous
* The ``pandas.DataFrame`` returned by ``skbio.stats.distance.pwmantel`` now stores p-values as floats and does not convert them to strings with a specific number of digits. p-values that were previously stored as "N/A" are now stored as ``np.nan`` for consistency with other statistical methods in scikit-bio. See note in "Deprecated functionality" above regarding ``p_value_to_str`` for details.
* scikit-bio now supports versions of IPython < 2.0.0 ([#767](https://github.com/biocore/scikit-bio/issues/767)).

## Version 0.2.1 (2014-10-27)

This is an alpha release of scikit-bio. At this stage, major backwards-incompatible API changes can and will happen. Unified I/O with the scikit-bio I/O registry was the focus of this release.

### Features
* Added ``strict`` and ``lookup`` optional parameters to ``skbio.stats.distance.mantel`` for handling reordering and matching of IDs when provided ``DistanceMatrix`` instances as input (these parameters were previously only available in ``skbio.stats.distance.pwmantel``).
* ``skbio.stats.distance.pwmantel`` now accepts an iterable of ``array_like`` objects. Previously, only ``DistanceMatrix`` instances were allowed.
* Added ``plot`` method to ``skbio.stats.ordination.OrdinationResults`` for creating basic 3-D matplotlib scatterplots of ordination results, optionally colored by metadata in a ``pandas.DataFrame`` (see [#518](https://github.com/biocore/scikit-bio/issues/518)). Also added  ``_repr_png_`` and ``_repr_svg_`` methods for automatic display in the IPython Notebook, with ``png`` and ``svg`` properties for direct access.
* Added ``skbio.stats.ordination.assert_ordination_results_equal`` for comparing ``OrdinationResults`` objects for equality in unit tests.
* ``BiologicalSequence`` (and its subclasses) now optionally store Phred quality scores. A biological sequence's quality scores are stored as a 1-D ``numpy.ndarray`` of nonnegative integers that is the same length as the biological sequence. Quality scores can be provided upon object instantiation via the keyword argument ``quality``, and can be retrieved via the ``BiologicalSequence.quality`` property. ``BiologicalSequence.has_quality`` is also provided for determining whether a biological sequence has quality scores or not. See [#616](https://github.com/biocore/scikit-bio/issues/616) for more details.
* Added ``BiologicalSequence.sequence`` property for retrieving the underlying string representing the sequence characters. This was previously (and still is) accessible via ``BiologicalSequence.__str__``. It is provided via a property for convenience and explicitness.
* Added ``BiologicalSequence.equals`` for full control over equality testing of biological sequences. By default, biological sequences must have the same type, underlying sequence of characters, identifier, description, and quality scores to compare equal. These properties can be ignored via the keyword argument ``ignore``. The behavior of ``BiologicalSequence.__eq__``/``__ne__`` remains unchanged (only type and underlying sequence of characters are compared).
* Added ``BiologicalSequence.copy`` for creating a copy of a biological sequence, optionally with one or more attributes updated.
* ``BiologicalSequence.__getitem__`` now supports specifying a sequence of indices to take from the biological sequence.
* Methods to read and write taxonomies are now available under ``skbio.tree.TreeNode.from_taxonomy`` and ``skbio.tree.TreeNode.to_taxonomy`` respectively.
* Added ``SequenceCollection.update_ids``, which provides a flexible way of updating sequence IDs on a ``SequenceCollection`` or ``Alignment`` (note that a new object is returned, since instances of these classes are immutable). Deprecated ``SequenceCollection.int_map`` in favor of this new method; it will be removed in scikit-bio 0.3.0.
* Added ``skbio.util.cardinal_to_ordinal`` for converting a cardinal number to ordinal string (e.g., useful for error messages).
* New I/O Registry: supports multiple file formats, automatic file format detection when reading, unified procedural ``skbio.io.read`` and ``skbio.io.write`` in addition to OOP interfaces (``read/write`` methods) on the below objects. See ``skbio.io`` for more details.
    - Added "clustal" format support:
        * Has sniffer
        * Readers: ``Alignment``
        * Writers: ``Alignment``
    - Added "lsmat" format support:
        * Has sniffer
        * Readers: ``DissimilarityMatrix``, ``DistanceMatrix``
        * Writers: ``DissimilarityMatrix``, ``DistanceMatrix``
    - Added "ordination" format support:
        * Has sniffer
        * Readers: ``OrdinationResults``
        * Writers: ``OrdinationResults``
    - Added "newick" format support:
        * Has sniffer
        * Readers: ``TreeNode``
        * Writers: ``TreeNode``
    - Added "phylip" format support:
        * No sniffer
        * Readers: None
        * Writers: ``Alignment``
    - Added "qseq" format support:
        * Has sniffer
        * Readers: generator of ``BiologicalSequence`` or its subclasses, ``SequenceCollection``, ``BiologicalSequence``, ``NucleotideSequence``, ``DNASequence``, ``RNASequence``, ``ProteinSequence``
        * Writers: None
    - Added "fasta"/QUAL format support:
        * Has sniffer
        * Readers: generator of ``BiologicalSequence`` or its subclasses, ``SequenceCollection``, ``Alignment``, ``BiologicalSequence``, ``NucleotideSequence``, ``DNASequence``, ``RNASequence``, ``ProteinSequence``
        * Writers: same as readers
    - Added "fastq" format support:
        * Has sniffer
        * Readers: generator of ``BiologicalSequence`` or its subclasses, ``SequenceCollection``, ``Alignment``, ``BiologicalSequence``, ``NucleotideSequence``, ``DNASequence``, ``RNASequence``, ``ProteinSequence``
        * Writers: same as readers

### Bug fixes

* Removed ``constructor`` parameter from ``Alignment.k_word_frequencies``, ``BiologicalSequence.k_words``, ``BiologicalSequence.k_word_counts``, and ``BiologicalSequence.k_word_frequencies`` as it had no effect (it was never hooked up in the underlying code). ``BiologicalSequence.k_words`` now returns a generator of ``BiologicalSequence`` objects instead of strings.
* Modified the ``Alignment`` constructor to verify that all sequences have the same length, if not, raise an ``AlignmentError`` exception.  Updated the method ``Alignment.subalignment`` to calculate the indices only once now that identical sequence length is guaranteed.

### Deprecated functionality
* Deprecated ``constructor`` parameter in ``Alignment.majority_consensus`` in favor of having users call ``str`` on the returned ``BiologicalSequence``. This parameter will be removed in scikit-bio 0.3.0.

* Existing I/O functionality deprecated in favor of I/O registry, old functionality will be removed in scikit-bio 0.3.0. All functionality can be found at ``skbio.io.read``, ``skbio.io.write``, and the methods listed below:
    * Deprecated the following "clustal" readers/writers:
        - ``write_clustal`` -> ``Alignment.write``
        - ``parse_clustal`` -> ``Alignment.read``

    * Deprecated the following distance matrix format ("lsmat") readers/writers:
        - ``DissimilarityMatrix.from_file`` -> ``DissimilarityMatrix.read``
        - ``DissimilarityMatrix.to_file`` -> ``DissimilarityMatrix.write``
        - ``DistanceMatrix.from_file`` -> ``DistanceMatrix.read``
        - ``DistanceMatrix.to_file`` -> ``DistanceMatrix.write``

    * Deprecated the following ordination format ("ordination") readers/writers:
        - ``OrdinationResults.from_file`` -> ``OrdinationResults.read``
        - ``OrdinationResults.to_file`` -> ``OrdinationResults.write``

    * Deprecated the following "newick" readers/writers:
        - ``TreeNode.from_file`` -> ``TreeNode.read``
        - ``TreeNode.from_newick`` -> ``TreeNode.read``
        - ``TreeNode.to_newick`` -> ``TreeNode.write``

    * Deprecated the following "phylip" writers:
        - ``Alignment.to_phylip`` -> ``Alignment.write``

    * Deprecated the following "fasta"/QUAL readers/writers:
        - ``SequenceCollection.from_fasta_records`` -> ``SequenceCollection.read``
        - ``SequenceCollection.to_fasta`` -> ``SequenceCollection.write``
        - ``fasta_from_sequences`` -> ``skbio.io.write(obj, into=<file>, format='fasta')``
        - ``fasta_from_alignment`` -> ``Alignment.write``
        - ``parse_fasta`` -> ``skbio.io.read(<fasta>, format='fasta')``
        - ``parse_qual`` -> ``skbio.io.read(<fasta>, format='fasta', qual=<file>)``
        - ``BiologicalSequence.to_fasta`` -> ``BiologicalSequence.write``

    * Deprecated the following "fastq" readers/writers:
        - ``parse_fastq`` -> ``skbio.io.read(<fastq>, format='fastq')``
        - ``format_fastq_record`` -> ``skbio.io.write(<fastq>, format='fastq')``

### Backward-incompatible changes

* ``skbio.stats.distance.mantel`` now returns a 3-element tuple containing correlation coefficient, p-value, and the number of matching rows/cols in the distance matrices (``n``). The return value was previously a 2-element tuple containing only the correlation coefficient and p-value.
* ``skbio.stats.distance.mantel`` reorders input ``DistanceMatrix`` instances based on matching IDs (see optional parameters ``strict`` and ``lookup`` for controlling this behavior). In the past, ``DistanceMatrix`` instances were treated the same as ``array_like`` input and no reordering took place, regardless of ID (mis)matches. ``array_like`` input behavior remains the same.
* If mismatched types are provided to ``skbio.stats.distance.mantel`` (e.g., a ``DistanceMatrix`` and ``array_like``), a ``TypeError`` will be raised.

### Miscellaneous

* Added git timestamp checking to checklist.py, ensuring that when changes are made to Cython (.pyx) files, their corresponding generated C files are also updated.
* Fixed performance bug when instantiating ``BiologicalSequence`` objects. The previous runtime scaled linearly with sequence length; it is now constant time when the sequence is already a string. See [#623](https://github.com/biocore/scikit-bio/issues/623) for details.
* IPython and six are now required dependencies.

## Version 0.2.0 (2014-08-07)

This is an initial alpha release of scikit-bio. At this stage, major backwards-incompatible API changes can and will happen. Many backwards-incompatible API changes were made since the previous release.

### Features

* Added ability to compute distances between sequences in a ``SequenceCollection`` object ([#509](https://github.com/biocore/scikit-bio/issues/509)), and expanded ``Alignment.distance`` to allow the user to pass a function for computing distances (the default distance metric is still ``scipy.spatial.distance.hamming``) ([#194](https://github.com/biocore/scikit-bio/issues/194)).
* Added functionality to not penalize terminal gaps in global alignment. This functionality results in more biologically relevant global alignments (see [#537](https://github.com/biocore/scikit-bio/issues/537) for discussion of the issue) and is now the default behavior for global alignment.
* The python global aligners (``global_pairwise_align``, ``global_pairwise_align_nucleotide``, and ``global_pairwise_align_protein``) now support aligning pairs of sequences, pairs of alignments, and a sequence and an alignment (see [#550](https://github.com/biocore/scikit-bio/issues/550)). This functionality supports progressive multiple sequence alignment, among other things such as adding a sequence to an existing alignment.
* Added ``StockholmAlignment.to_file`` for writing Stockholm-formatted files.
* Added ``strict=True`` optional parameter to ``DissimilarityMatrix.filter``.
* Added ``TreeNode.find_all`` for finding all tree nodes that match a given name.


### Bug fixes

* Fixed bug that resulted in a ``ValueError`` from ``local_align_pairwise_nucleotide`` (see [#504](https://github.com/biocore/scikit-bio/issues/504)) under many circumstances. This would not generate incorrect results, but would cause the code to fail.

### Backward-incompatible changes

* Removed ``skbio.math``, leaving ``stats`` and ``diversity`` to become top level packages. For example, instead of ``from skbio.math.stats.ordination import PCoA`` you would now import ``from skbio.stats.ordination import PCoA``.
* The module ``skbio.math.gradient`` as well as the contents of ``skbio.math.subsample`` and ``skbio.math.stats.misc`` are now found in ``skbio.stats``. As an example, to import subsample: ``from skbio.stats import subsample``; to import everything from gradient: ``from skbio.stats.gradient import *``.
* The contents of ``skbio.math.stats.ordination.utils`` are now in ``skbio.stats.ordination``.
* Removed ``skbio.app`` subpackage (i.e., the *application controller framework*) as this code has been ported to the standalone [burrito](https://github.com/biocore/burrito) Python package. This code was not specific to bioinformatics and is useful for wrapping command-line applications in general.
* Removed ``skbio.core``, leaving ``alignment``, ``genetic_code``, ``sequence``, ``tree``, and ``workflow`` to become top level packages. For example, instead of ``from skbio.core.sequence import DNA`` you would now import ``from skbio.sequence import DNA``.
* Removed ``skbio.util.exception`` and ``skbio.util.warning`` (see [#577](https://github.com/biocore/scikit-bio/issues/577) for the reasoning behind this change). The exceptions/warnings were moved to the following locations:
 - ``FileFormatError``, ``RecordError``, ``FieldError``, and ``EfficiencyWarning`` have been moved to ``skbio.util``
 - ``BiologicalSequenceError`` has been moved to ``skbio.sequence``
 - ``SequenceCollectionError`` and ``StockholmParseError`` have been moved to ``skbio.alignment``
 - ``DissimilarityMatrixError``, ``DistanceMatrixError``, ``DissimilarityMatrixFormatError``, and ``MissingIDError`` have been moved to ``skbio.stats.distance``
 - ``TreeError``, ``NoLengthError``, ``DuplicateNodeError``, ``MissingNodeError``, and ``NoParentError`` have been moved to ``skbio.tree``
 - ``FastqParseError`` has been moved to ``skbio.parse.sequences``
 - ``GeneticCodeError``, ``GeneticCodeInitError``, and ``InvalidCodonError`` have been moved to ``skbio.genetic_code``
* The contents of ``skbio.genetic_code`` formerly ``skbio.core.genetic_code`` are now in ``skbio.sequence``. The ``GeneticCodes`` dictionary is now a function ``genetic_code``. The functionality is the same, except that because this is now a function rather than a dict, retrieving a genetic code is done using a function call rather than a lookup (so, for example, ``GeneticCodes[2]`` becomes ``genetic_code(2)``.
* Many submodules have been made private with the intention of simplifying imports for users. See [#562](https://github.com/biocore/scikit-bio/issues/562) for discussion of this change. The following list contains the previous module name and where imports from that module should now come from.
 - ``skbio.alignment.ssw`` to ``skbio.alignment``
 - ``skbio.alignment.alignment`` to ``skbio.alignment``
 - ``skbio.alignment.pairwise`` to ``skbio.alignment``
 - ``skbio.diversity.alpha.base`` to ``skbio.diversity.alpha``
 - ``skbio.diversity.alpha.gini`` to ``skbio.diversity.alpha``
 - ``skbio.diversity.alpha.lladser`` to ``skbio.diversity.alpha``
 - ``skbio.diversity.beta.base`` to ``skbio.diversity.beta``
 - ``skbio.draw.distributions`` to ``skbio.draw``
 - ``skbio.stats.distance.anosim`` to ``skbio.stats.distance``
 - ``skbio.stats.distance.base`` to ``skbio.stats.distance``
 - ``skbio.stats.distance.permanova`` to ``skbio.stats.distance``
 - ``skbio.distance`` to ``skbio.stats.distance``
 - ``skbio.stats.ordination.base`` to ``skbio.stats.ordination``
 - ``skbio.stats.ordination.canonical_correspondence_analysis`` to ``skbio.stats.ordination``
 - ``skbio.stats.ordination.correspondence_analysis`` to ``skbio.stats.ordination``
 - ``skbio.stats.ordination.principal_coordinate_analysis`` to ``skbio.stats.ordination``
 - ``skbio.stats.ordination.redundancy_analysis`` to ``skbio.stats.ordination``
 - ``skbio.tree.tree`` to ``skbio.tree``
 - ``skbio.tree.trie`` to ``skbio.tree``
 - ``skbio.util.misc`` to ``skbio.util``
 - ``skbio.util.testing`` to ``skbio.util``
 - ``skbio.util.exception`` to ``skbio.util``
 - ``skbio.util.warning`` to ``skbio.util``
* Moved ``skbio.distance`` contents into ``skbio.stats.distance``.

### Miscellaneous

* Relaxed requirement in ``BiologicalSequence.distance`` that sequences being compared are of equal length. This is relevant for Hamming distance, so the check is still performed in that case, but other distance metrics may not have that requirement. See [#504](https://github.com/biocore/scikit-bio/issues/507)).
* Renamed ``powertrip.py`` repo-checking script to ``checklist.py`` for clarity.
* ``checklist.py`` now ensures that all unit tests import from a minimally deep API. For example, it will produce an error if ``skbio.core.distance.DistanceMatrix`` is used over ``skbio.DistanceMatrix``.
* Extra dimension is no longer calculated in ``skbio.stats.spatial.procrustes``.
* Expanded documentation in various subpackages.
* Added new scikit-bio logo. Thanks [Alina Prassas](http://cargocollective.com/alinaprassas)!

## Version 0.1.4 (2014-06-25)

This is a pre-alpha release. At this stage, major backwards-incompatible API changes can and will happen.

### Features

* Added Python implementations of Smith-Waterman and Needleman-Wunsch alignment as ``skbio.core.alignment.pairwise.local_pairwise_align`` and ``skbio.core.alignment.pairwise.global_pairwise_align``. These are much slower than native C implementations (e.g., ``skbio.core.alignment.local_pairwise_align_ssw``) and as a result raise an ``EfficencyWarning`` when called, but are included as they serve as useful educational examples as they’re simple to experiment with.
* Added ``skbio.core.diversity.beta.pw_distances`` and ``skbio.core.diversity.beta.pw_distances_from_table``. These provide convenient access to the ``scipy.spatial.distance.pdist`` *beta diversity* metrics from within scikit-bio. The ``skbio.core.diversity.beta.pw_distances_from_table`` function will only be available temporarily, until the ``biom.table.Table`` object is merged into scikit-bio (see [#489](https://github.com/biocore/scikit-bio/issues/489)), at which point ``skbio.core.diversity.beta.pw_distances`` will be updated to use that.
* Added ``skbio.core.alignment.StockholmAlignment``, which provides support for parsing [Stockholm-formatted alignment files](http://sonnhammer.sbc.su.se/Stockholm.html) and working with those alignments in the context RNA secondary structural information.
* Added ``skbio.core.tree.majority_rule`` function for computing consensus trees from a list of trees.

### Backward-incompatible changes

* Function ``skbio.core.alignment.align_striped_smith_waterman`` renamed to ``local_pairwise_align_ssw`` and now returns an ``Alignment`` object instead of an ``AlignmentStructure``
* The following keyword-arguments for ``StripedSmithWaterman`` and ``local_pairwise_align_ssw`` have been renamed:
    * ``gap_open`` -> ``gap_open_penalty``
    * ``gap_extend`` -> ``gap_extend_penalty``
    * ``match`` -> ``match_score``
    * ``mismatch`` -> ``mismatch_score``
* Removed ``skbio.util.sort`` module in favor of [natsort](https://pypi.python.org/pypi/natsort) package.

### Miscellaneous

* Added powertrip.py script to perform basic sanity-checking of the repo based on recurring issues that weren't being caught until release time; added to Travis build.
* Added RELEASE.md with release instructions.
* Added intersphinx mappings to docs so that "See Also" references to numpy, scipy, matplotlib, and pandas are hyperlinks.
* The following classes are no longer ``namedtuple`` subclasses (see [#359](https://github.com/biocore/scikit-bio/issues/359) for the rationale):
    * ``skbio.math.stats.ordination.OrdinationResults``
    * ``skbio.math.gradient.GroupResults``
    * ``skbio.math.gradient.CategoryResults``
    * ``skbio.math.gradient.GradientANOVAResults``
* Added coding guidelines draft.
* Added new alpha diversity formulas to the ``skbio.math.diversity.alpha`` documentation.

## Version 0.1.3 (2014-06-12)

This is a pre-alpha release. At this stage, major backwards-incompatible API changes can and will happen.

### Features

* Added ``enforce_qual_range`` parameter to ``parse_fastq`` (on by default, maintaining backward compatibility). This allows disabling of the quality score range-checking.
* Added ``skbio.core.tree.nj``, which applies neighbor-joining for phylogenetic reconstruction.
* Added ``bioenv``, ``mantel``, and ``pwmantel`` distance-based statistics to ``skbio.math.stats.distance`` subpackage.
* Added ``skbio.math.stats.misc`` module for miscellaneous stats utility functions.
* IDs are now optional when constructing a ``DissimilarityMatrix`` or ``DistanceMatrix`` (monotonically-increasing integers cast as strings are automatically used).
* Added ``DistanceMatrix.permute`` method for randomly permuting rows and columns of a distance matrix.
* Added the following methods to ``DissimilarityMatrix``: ``filter``, ``index``, and ``__contains__`` for ID-based filtering, index lookup, and membership testing, respectively.
* Added ``ignore_comment`` parameter to ``parse_fasta`` (off by default, maintaining backward compatibility). This handles stripping the comment field from the header line (i.e., all characters beginning with the first space) before returning the label.
* Added imports of ``BiologicalSequence``, ``NucleotideSequence``, ``DNA``, ``DNASequence``, ``RNA``, ``RNASequence``, ``Protein``, ``ProteinSequence``, ``DistanceMatrix``, ``align_striped_smith_waterman``, `` SequenceCollection``, ``Alignment``, ``TreeNode``, ``nj``, ``parse_fasta``, ``parse_fastq``, ``parse_qual``, ``FastaIterator``, ``FastqIterator``, ``SequenceIterator`` in ``skbio/__init__.py`` for convenient importing. For example, it's now possible to ``from skbio import Alignment``, rather than ``from skbio.core.alignment import Alignment``.

### Bug fixes

* Fixed a couple of unit tests that could fail stochastically.
* Added missing ``__init__.py`` files to a couple of test directories so that these tests won't be skipped.
* ``parse_fastq`` now raises an error on dangling records.
* Fixed several warnings that were raised while running the test suite with Python 3.4.

### Backward-incompatible changes

* Functionality imported from ``skbio.core.ssw`` must now be imported from ``skbio.core.alignment`` instead.

### Miscellaneous

* Code is now flake8-compliant; added flake8 checking to Travis build.
* Various additions and improvements to documentation (API, installation instructions, developer instructions, etc.).
* ``__future__`` imports are now standardized across the codebase.
* New website front page and styling changes throughout. Moved docs site to its own versioned subdirectories.
* Reorganized alignment data structures and algorithms (e.g., SSW code, ``Alignment`` class, etc.) into an ``skbio.core.alignment`` subpackage.

## Version 0.1.1 (2014-05-16)

Fixes to setup.py. This is a pre-alpha release. At this stage, major backwards-incompatible API changes can and will happen.

## Version 0.1.0 (2014-05-15)

Initial pre-alpha release. At this stage, major backwards-incompatible API changes can and will happen.<|MERGE_RESOLUTION|>--- conflicted
+++ resolved
@@ -2,11 +2,8 @@
 
 ## Version 0.5.8-dev
 
-<<<<<<< HEAD
-### Bug fixes
-
-* Never let the Gini index go below 0.0, see [#1844](https://github.com/biocore/scikit-bio/issue/1844).
-=======
+### Bug fixes
+
 ### Features
 * Added `skbio.stats.composition.tree_basis` to construct ILR bases from `TreeNode` objects. ([#1862](https://github.com/biocore/scikit-bio/pull/1862))
 
@@ -21,12 +18,12 @@
 ### Bug fixes
 
 * Fixed a bug that caused build failure on the ARM64 microarchitecture due to floating-point number handling. ([#1859](https://github.com/biocore/scikit-bio/pull/1859))
+* Never let the Gini index go below 0.0, see [#1844](https://github.com/biocore/scikit-bio/issue/1844).
 
 ### Miscellaneous
 
 * Replaced dependencies `CacheControl` and `lockfile` with `requests` to avoid a dependency inconsistency issue of the former. (See [#1863](https://github.com/biocore/scikit-bio/pull/1863), merged in [#1859](https://github.com/biocore/scikit-bio/pull/1859))
 * Updated installation instructions for developers in `CONTRIBUTING.md` ([#1860](https://github.com/biocore/scikit-bio/pull/1860))
->>>>>>> 5e940ff7
 
 ## Version 0.5.8
 
