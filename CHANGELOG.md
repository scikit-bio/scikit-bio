--- conflicted
+++ resolved
@@ -4,13 +4,10 @@
 
 ### Features
 
-<<<<<<< HEAD
-* Added support for building scikit-bio python wheels natively on Windows ARM64 ([#2272]https://github.com/scikit-bio/scikit-bio/pull/2272).
-=======
 * Added function `ancombc`, a Python implementation of the ANCOM-BC (analysis of compositions of microbiomes with bias correction) method for differential abundance testing. We thank @FrederickHuangLin for advice ([#2293](https://github.com/scikit-bio/scikit-bio/pull/2293)).
 * Enabled inheritance of IO methods (read, write, sniff) on all scikit-bio objects. Subclasses now inherit IO operations, significantly improving custom class creation and extensibility ([#2301](https://github.com/scikit-bio/scikit-bio/pull/2301)).
 * Added new `PairwiseMatrix` and `SymmetricMatrix` classes and an updated `DistanceMatrix` class. Underlying data of `SymmetricMatrix` and `DistanceMatrix` classes can now be stored in condensed form, reducing memory footprint by 50% ([#2289](https://github.com/scikit-bio/scikit-bio/pull/2289)).
->>>>>>> 6e763714
+* Added support for building scikit-bio python wheels natively on Windows ARM64 ([#2272]https://github.com/scikit-bio/scikit-bio/pull/2272).
 
 ### Performance enhancements
 
