--- conflicted
+++ resolved
@@ -17,12 +17,8 @@
 
 ### Bug fixes
 
-<<<<<<< HEAD
 * Safely handle `Sequence.iter_kmers` where `k` is greater than the sequence length ([#1723](https://github.com/scikit-bio/scikit-bio/issues/1723))
 * Re-enabled OpenMP support, which has been mistakenly disabled in 0.5.8  ([#1874](https://github.com/biocore/scikit-bio/pull/1874))
-=======
-* Re-enabled OpenMP support, which has been mistakenly disabled in 0.5.8 ([#1874](https://github.com/biocore/scikit-bio/pull/1874))
->>>>>>> c73d912f
 * `permanova` and `permdist` operate on a `DistanceMatrix` and a grouping object. Element IDs must be synchronized to compare correct sets of pairwise distances. This failed in case the grouping was provided as a `pandas.Series`, because it was interpreted as an ordered `list` and indices were ignored (see issue [#1877](https://github.com/biocore/scikit-bio/issues/1877) for an example). Note: `pandas.DataFrame` was handled correctly. This behavior has been fixed with PR [#1879](https://github.com/biocore/scikit-bio/pull/1879)
 
 ### Miscellaneous
