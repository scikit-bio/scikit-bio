--- conflicted
+++ resolved
@@ -12,14 +12,10 @@
 
 ### Performance enhancements
 
-<<<<<<< HEAD
 * Avoid an implicit data copy on construction of `DissimilarityMatrix` objects. 
 * center_distance_matrix has been re-implemented in cython for both speed and memory use. Indirectly speeds up pcoa [PR #1749](https://github.com/biocore/scikit-bio/pull/1749)
-=======
-* Avoid an implicit data copy on construction of `DissimilarityMatrix` objects.
 * Use a memory-optimized version of permute in DistanceMatrix, see [PR #1756](https://github.com/biocore/scikit-bio/pull/1756).
 * Refactor pearson and spearman skbio.stats.distance.mantel implementations to drastically improve memory locality. Also cache intermediate results that are invariant across permutations, see [PR #1756](https://github.com/biocore/scikit-bio/pull/1756).
->>>>>>> a5f66936
 
 ### Bug fixes
 
