# scikit-bio changelog

## Version 0.5.6-dev

### Features

<<<<<<< HEAD
* Added support for reading and writing a binary distance matrix object format. ([#1716](https://github.com/biocore/scikit-bio/pull/1716))
=======
* Added support for `np.float32` with `DissimilarityMatrix` objects.
* Added support for method and number_of_dimensions to permdisp reducing the runtime by 100x at 4000 samples, [issue #1769](https://github.com/biocore/scikit-bio/pull/1769).
* OrdinationResults object is now accepted as input for permdisp.
>>>>>>> c4eb978e

### Backward-incompatible changes [stable]

### Backward-incompatible changes [experimental]

### Performance enhancements

* Avoid an implicit data copy on construction of `DissimilarityMatrix` objects.
* Avoid validation on copy of `DissimilarityMatrix` and `DistanceMatrix` objects, see [PR #1747](https://github.com/biocore/scikit-bio/pull/1747)
* Use an optimized version of symmetry check in DistanceMatrix, see [PR #1747](https://github.com/biocore/scikit-bio/pull/1747)
* Avoid performing filtering when ids are identical, see [PR #1752](https://github.com/biocore/scikit-bio/pull/1752)
* center_distance_matrix has been re-implemented in cython for both speed and memory use. Indirectly speeds up pcoa [PR #1749](https://github.com/biocore/scikit-bio/pull/1749)
* Use a memory-optimized version of permute in DistanceMatrix, see [PR #1756](https://github.com/biocore/scikit-bio/pull/1756).
* Refactor pearson and spearman skbio.stats.distance.mantel implementations to drastically improve memory locality. Also cache intermediate results that are invariant across permutations, see [PR #1756](https://github.com/biocore/scikit-bio/pull/1756).
* Refactor permanova to remove intermediate buffers and cythonize the internals, see [PR #1768](https://github.com/biocore/scikit-bio/pull/1768).

### Bug fixes

* Fix windows and 32bit incompatibility in `unweighted_unifrac`.

### Deprecated functionality [stable]

### Deprecated functionality [experimental]

### Miscellaneous

* Specify build dependencies in pyproject.toml. This allows the package to be installed without having to first manually install numpy.

* Update hdmedians package to a version which doesn't require an initial manual numpy install.

* Now buildable on non-x86 platforms due to use of the [SIMD Everywhere](https://github.com/simd-everywhere/simde) library.

## Version 0.5.6

### Features

* Added option to return a capture group compiled regex pattern to any class inheriting ``GrammaredSequence`` through the ``to_regex`` method. ([#1431](https://github.com/biocore/scikit-bio/issues/1431))

* Added `Dissimilarity.within` and `.between` to obtain the respective distances and express them as a `DataFrame`. ([#1662](https://github.com/biocore/scikit-bio/pull/1662))

* Added Kendall Tau as possible correlation method in the `skbio.stats.distance.mantel` function ([#1675](https://github.com/biocore/scikit-bio/issues/1675)).

* Added support for IUPAC amino acid codes U (selenocysteine), O (pyrrolysine), and J (leucine or isoleucine). ([#1576](https://github.com/biocore/scikit-bio/issues/1576)

### Backward-incompatible changes [stable]

### Backward-incompatible changes [experimental]

* Changed `skbio.tree.TreeNode.support` from a method to a property.
* Added `assign_supports` method to `skbio.tree.TreeNode` to extract branch support values from node labels.
* Modified the way a node's label is printed: `support:name` if both exist, or `support` or `name` if either exists.

### Performance enhancements

### Bug fixes
* Require `Sphinx <= 3.0`. Newer Sphinx versions caused build errors. [#1719](https://github.com/biocore/scikit-bio/pull/1719)

* * `skbio.stats.ordination` tests have been relaxed. ([#1713](https://github.com/biocore/scikit-bio/issues/1713))

* Fixes build errors for newer versions of NumPy, Pandas, and SciPy.

* Corrected a criticial bug in `skbio.alignment.StripedSmithWaterman`/`skbio.alignment.local_pairwise_align_ssw` which would cause the formatting of the aligned sequences to misplace gap characters by the number of gap characters present in the opposing aligned sequence up to that point. This was caused by a faulty implementation of CIGAR string parsing, see [#1679](https://github.com/biocore/scikit-bio/pull/1679) for full details.

* Fixes build errors for newer versions of NumPy, Pandas, and SciPy.

* Corrected a criticial bug in `skbio.alignment.StripedSmithWaterman`/`skbio.alignment.local_pairwise_align_ssw` which would cause the formatting of the aligned sequences to misplace gap characters by the number of gap characters present in the opposing aligned sequence up to that point. This was caused by a faulty implementation of CIGAR string parsing, see [#1679](https://github.com/biocore/scikit-bio/pull/1679) for full details.

### Deprecated functionality [stable]

### Deprecated functionality [experimental]

### Miscellaneous

* `skbio.diversity.beta_diversity` now accepts a pandas DataFrame as input.

* Avoid pandas 1.0.0 import warning ([#1688](https://github.com/biocore/scikit-bio/issues/1688))

* Added support for Python 3.8 and dropped support for Python 3.5.

* This version now depends on `scipy >= 1.3` and `pandas >= 1.0`.

## Version 0.5.5 (2018-12-10)

### Features

* `skbio.stats.composition` now has methods to compute additive log-ratio transformation and inverse additive log-ratio transformation (`alr`, `alr_inv`) as well as a method to build a basis from a sequential binary partition (`sbp_basis`).

### Backward-incompatible changes [stable]

### Backward-incompatible changes [experimental]

### Performance enhancements

### Bug fixes

### Deprecated functionality [stable]

### Deprecated functionality [experimental]

### Miscellaneous
* Python 3.6 and 3.7 compatibility is now supported

* A pytest runner is shipped with every installation ([#1633](https://github.com/biocore/scikit-bio/pull/1633))

* The nosetest framework has been replaced in favor of pytest ([#1624](https://github.com/biocore/scikit-bio/pull/1624))

* The numpy docs are deprecated in favor of [Napoleon](http://www.sphinx-doc.org/en/master/usage/extensions/napoleon.html) ([#1629](https://github.com/biocore/scikit-bio/pull/1629))

* This version is now compatible with NumPy >= 1.9.2 and Pandas >= 0.23. ([#1627](https://github.com/biocore/scikit-bio/pull/1627))

## Version 0.5.4 (2018-08-23)

### Features

* Added `FSVD`, an alternative fast heuristic method to perform Principal Coordinates Analysis, to `skbio.stats.ordination.pcoa`.

### Backward-incompatible changes [stable]

### Backward-incompatible changes [experimental]

### Performance enhancements

* Added optimized utility methods `f_matrix_inplace` and `e_matrix_inplace` which perform `f_matrix` and `e_matrix` computations in-place and are used by the new `center_distance_matrix` method in `skbio.stats.ordination`.

### Bug fixes

### Deprecated functionality [stable]

### Deprecated functionality [experimental]

### Miscellaneous

## Version 0.5.3 (2018-08-07)

### Features
* Added `unpack` and `unpack_by_func` methods to `skbio.tree.TreeNode` to unpack one or multiple internal nodes. The `unpack` operation removes an internal node and regrafts its children to its parent while retaining the overall length. ([#1572](https://github.com/biocore/scikit-bio/pull/1572))
* Added `support` to `skbio.tree.TreeNode` to return the support value of a node.
* Added `permdisp` to `skbio.stats.distance` to test for the homogeniety of groups. ([#1228](https://github.com/biocore/scikit-bio/issues/1228)).

* Added `pcoa_biplot` to `skbio.stats.ordination` to project descriptors into a PCoA plot.

* Fixed pandas to 0.22.0 due to this: https://github.com/pandas-dev/pandas/issues/20527

### Backward-incompatible changes [stable]

### Backward-incompatible changes [experimental]

### Performance enhancements

### Bug fixes

* Relaxing type checking in diversity calculations.  ([#1583](https://github.com/biocore/scikit-bio/issues/1583)).

### Deprecated functionality [stable]

### Deprecated functionality [experimental]

### Miscellaneous


## Version 0.5.2 (2018-04-18)

### Features
* Added ``skbio.io.format.embl`` for reading and writing EMBL files for ``DNA``, ``RNA`` and ``Sequence`` classes.

* Removing ValueError check in `skbio.stats._subsample.subsample_counts` when `replace=True` and `n` is greater than the number of items in counts.  [#1527](https://github.com/biocore/scikit-bio/pull/1527)

* Added ``skbio.io.format.gff3`` for reading and writing GFF3 files for ``DNA``, ``Sequence``, and ``IntervalMetadata`` classes. ([#1450](https://github.com/biocore/scikit-bio/pull/1450))

* `skbio.metadata.IntervalMetadata` constructor has a new keyword argument, `copy_from`, for creating an `IntervalMetadata` object from an existing `IntervalMetadata` object with specified `upper_bound`.

* `skbio.metadata.IntervalMetadata` constructor allows `None` as a valid value for `upper_bound`. An `upper_bound` of `None` means that the `IntervalMetadata` object has no upper bound.

* `skbio.metadata.IntervalMetadata.drop` has a new boolean parameter `negate` to indicate whether to drop or keep the specified `Interval` objects.

### Backward-incompatible changes [stable]

### Backward-incompatible changes [experimental]

### Performance enhancements
* `skbio.tree.nj` wall-clock runtime was decreased by 99% for a 500x500 distance matrix and 93% for a 100x100 distance matrix. ([#1512](https://github.com/biocore/scikit-bio/pull/1512), [#1513](https://github.com/biocore/scikit-bio/pull/1513))

### Bug fixes
* The `include_self` parameter was not being honored in `skbio.TreeNode.tips`. The scope of this bug was that if `TreeNode.tips` was called on a tip, it would always result in an empty `list` when unrolled.

* In `skbio.stats.ordination.ca`, `proportion_explained` was missing in the returned `OrdinationResults` object. ([#1345](https://github.com/biocore/scikit-bio/issues/1345))

* `skbio.diversity.beta_diversity` now handles qualitative metrics as expected such that `beta_diversity('jaccard', mat) == beta_diversity('jaccard', mat > 0)`. Please see [#1549](https://github.com/biocore/scikit-bio/issues/1549) for further detail.

* `skbio.stats.ordination.rda` The occasional column mismatch in output `biplot_scores` is fixed ([#1519](https://github.com/biocore/scikit-bio/issues/1519)).

### Deprecated functionality [stable]

### Deprecated functionality [experimental]

### Miscellaneous
* scikit-bio now depends on pandas >= 0.19.2, and is compatible with newer pandas versions (e.g. 0.20.3) that were previously incompatible.
* scikit-bio now depends on `numpy >= 1.9.2, < 1.14.0` for compatibility with Python 3.4, 3.5, and 3.6 and the available numpy conda packages in `defaults` and `conda-forge` channels.
* added support for running tests from `setup.py`. Both `python setup.py nosetests` and `python setup.py test` are now supported, however `python setup.py test` will only run a subset of the full test suite. ([#1341](https://github.com/biocore/scikit-bio/issues/1341))

## Version 0.5.1 (2016-11-12)

### Features
* Added `IntervalMetadata` and `Interval` classes in `skbio.metadata` to store, query, and manipulate information of a sub-region of a sequence. ([#1414](https://github.com/biocore/scikit-bio/issues/1414))
* `Sequence` and its child classes (including `GrammaredSequence`, `RNA`, `DNA`, `Protein`) now accept `IntervalMetadata` in their constructor API. Some of their relevant methods are also updated accordingly. ([#1430](https://github.com/biocore/scikit-bio/pull/1430))
* GenBank parser now reads and writes `Sequence` or its subclass objects with `IntervalMetadata`. ([#1440](https://github.com/biocore/scikit-bio/pull/1440))
* `DissimilarityMatrix` now has a new constructor method called `from_iterable`. ([#1343](https://github.com/biocore/scikit-bio/issues/1343)).
* `DissimilarityMatrix` now allows non-hollow matrices. ([#1343](https://github.com/biocore/scikit-bio/issues/1343)).
* `DistanceMatrix.from_iterable` now accepts a `validate=True` parameter. ([#1343](https://github.com/biocore/scikit-bio/issues/1343)).
* ``DistanceMatrix`` now has a new method called ``to_series`` to create a ``pandas.Series`` from a ``DistanceMatrix`` ([#1397](https://github.com/biocore/scikit-bio/issues/1397)).
* Added parallel beta diversity calculation support via `skbio.diversity.block_beta_diversity`. The issue and idea is discussed in ([#1181](https://github.com/biocore/scikit-bio/issues/1181), while the actual code changes are in [#1352](https://github.com/biocore/scikit-bio/pull/1352)).


### Backward-incompatible changes [stable]
* The constructor API for `Sequence` and its child classes (including `GrammaredSequence`, `RNA`, `DNA`, `Protein`) are changed from `(sequence, metadata=None, positional_metadata=None, lowercase=False)` to `(sequence, metadata=None, positional_metadata=None, interval_metadata=None, lowercase=False)`

  The changes are made to allow these classes to adopt `IntervalMetadata` object for interval features on the sequence. The `interval_metadata` parameter is added imediately after `positional_metadata` instead of appended to the end, because it is more natural and logical and, more importantly, because it is unlikely in practice to break user code. A user's code would break only if they had supplied `metadata`, `postional_metadata`, and `lowercase` parameters positionally. In the unlikely event that this happens, users will get an error telling them a bool isn't a valid `IntervalMetadata` type, so it won't silently produce buggy behavior.

### Backward-incompatible changes [experimental]
* Modifying basis handling in `skbio.stats.composition.ilr_inv` prior to checking for orthogonality.  Now the basis is strictly assumed to be in the Aitchison simplex.
* `DistanceMatrix.from_iterable` default behavior is now to validate matrix by computing all pairwise distances. Pass `validate=False` to get the previous behavior (no validation, but faster execution).([#1343](https://github.com/biocore/scikit-bio/issues/1343)).
* GenBank I/O now parses sequence features into the attribute of `interval_metadata` instead of `positiona_metadata`. And the key of `FEATURES` is removed from `metadata` attribute.

### Performance enhancements
* `TreeNode.shear` was rewritten for approximately a 25% performance increase. ([#1399](https://github.com/biocore/scikit-bio/pull/1399))
* The `IntervalMetadata` allows dramatic decrease in memory usage in reading GenBank files of feature rich sequences. ([#1159](https://github.com/biocore/scikit-bio/issues/1159))

### Bug fixes

* `skbio.tree.TreeNode.prune` and implicitly `skbio.tree.TreeNode.shear` were not handling a situation in which a parent was validly removed during pruning operations as may happen if the resulting subtree does not include the root. Previously, an `AttributeError` would raise as `parent` would be `None` in this situation.
* numpy linking was fixed for installation under El Capitan.
* A bug was introduced in #1398 into `TreeNode.prune` and fixed in #1416 in which, under the special case of a single descendent existing from the root, the resulting children parent references were not updated. The cause of the bug was a call made to `self.children.extend` as opposed to `self.extend` where the former is a `list.extend` without knowledge of the tree, while the latter is `TreeNode.extend` which is able to adjust references to `self.parent`.

### Miscellaneous

* Removed deprecated functions from `skbio.util`: `is_casava_v180_or_later`, `remove_files`, and `create_dir`.
* Removed deprecated `skbio.Sequence.copy` method.

## Version 0.5.0 (2016-06-14)

**IMPORTANT**: scikit-bio is no longer compatible with Python 2. scikit-bio is compatible with Python 3.4 and later.

### Features
* Added more descriptive error message to `skbio.io.registry` when attempting to read without specifying `into` and when there is no generator reader. ([#1326](https://github.com/biocore/scikit-bio/issues/1326))
* Added support for reference tags to `skbio.io.format.stockholm` reader and writer. ([#1348](https://github.com/biocore/scikit-bio/issues/1348))
* Expanded error message in `skbio.io.format.stockholm` reader when `constructor` is not passed, in order to provide better explanation to user. ([#1327](https://github.com/biocore/scikit-bio/issues/1327))
* Added `skbio.sequence.distance.kmer_distance` for computing the kmer distance between two sequences. ([#913](https://github.com/biocore/scikit-bio/issues/913))
* Added `skbio.sequence.Sequence.replace` for assigning a character to positions in a `Sequence`. ([#1222](https://github.com/biocore/scikit-bio/issues/1222))
* Added support for `pandas.RangeIndex`, lowering the memory footprint of default integer index objects. `Sequence.positional_metadata` and `TabularMSA.positional_metadata` now use `pd.RangeIndex` as the positional metadata index. `TabularMSA` now uses `pd.RangeIndex` as the default index. Usage of `pd.RangeIndex` over the previous `pd.Int64Index` [should be transparent](http://pandas.pydata.org/pandas-docs/version/0.18.0/whatsnew.html#range-index), so these changes should be non-breaking to users. scikit-bio now depends on pandas >= 0.18.0 ([#1308](https://github.com/biocore/scikit-bio/issues/1308))
* Added `reset_index=False` parameter to `TabularMSA.append` and `TabularMSA.extend` for resetting the MSA's index to the default index after appending/extending.
* Added support for partial pairwise calculations via `skbio.diversity.partial_beta_diversity`. ([#1221](https://github.com/biocore/scikit-bio/issues/1221), [#1337](https://github.com/biocore/scikit-bio/pull/1337)). This function is immediately deprecated as its return type will change in the future and should be used with caution in its present form (see the function's documentation for details).
* `TemporaryFile` and `NamedTemporaryFile` are now supported IO sources for `skbio.io` and related functionality.  ([#1291](https://github.com/biocore/scikit-bio/issues/1291))
* Added `tree_node_class=TreeNode` parameter to `skbio.tree.majority_rule` to support returning consensus trees of type `TreeNode` (the default) or a type that has the same interface as `TreeNode` (e.g. `TreeNode` subclasses) ([#1193](https://github.com/biocore/scikit-bio/pull/1193))
* `TreeNode.from_linkage_matrix` and `TreeNode.from_taxonomy` now support constructing `TreeNode` subclasses. `TreeNode.bifurcate` now supports `TreeNode` subclasses ([#1193](https://github.com/biocore/scikit-bio/pull/1193))
* The `ignore_metadata` keyword has been added to `TabularMSA.iter_positions` to improve performance when metadata is not necessary.
* Pairwise aligners in `skbio.alignment` now propagate per-sequence `metadata` objects (this does not include `positional_metadata`).

### Backward-incompatible changes [stable]

### Backward-incompatible changes [experimental]
* `TabularMSA.append` and `TabularMSA.extend` now require one of `minter`, `index`, or `reset_index` to be provided when incorporating new sequences into an MSA. Previous behavior was to auto-increment the index labels if `minter` and `index` weren't provided and the MSA had a default integer index, otherwise error. Use `reset_index=True` to obtain the previous behavior in a more explicit way.
* `skbio.stats.composition.ancom` now returns two `pd.DataFrame` objects, where it previously returned one. The first contains the ANCOM test results, as before, and the second contains percentile abundances of each feature in each group. The specific percentiles that are computed and returned is controlled by the new `percentiles` parameter to `skbio.stats.composition.ancom`. In the future, this second `pd.DataFrame` will not be returned by this function, but will be available through the [contingency table API](https://github.com/biocore/scikit-bio/issues/848). ([#1293](https://github.com/biocore/scikit-bio/issues/1293))
* `skbio.stats.composition.ancom` now performs multiple comparisons correction by default. The previous behavior of not performing multiple comparisons correction can be achieved by passing ``multiple_comparisons_correction=None``.
* The ``reject`` column in the first ``pd.DataFrame`` returned from `skbio.stats.composition.ancom` has been renamed ``Reject null hypothesis`` for clarity. ([#1375](https://github.com/biocore/scikit-bio/issues/1375))

### Bug fixes
* Fixed row and column names to `biplot_scores` in the `OrdinationResults` object from `skbio.stats.ordination`. This fix affect the `cca` and `rda` methods. ([#1322](https://github.com/biocore/scikit-bio/issues/1322))
* Fixed bug when using `skbio.io.format.stockholm` reader on file with multi-line tree with no id. Previously this raised an `AttributeError`, now it correctly handles this type of tree. ([#1334](https://github.com/biocore/scikit-bio/issues/1334))
* Fixed bug when reading Stockholm files with GF or GS features split over multiple lines. Previously, the feature text was simply concatenated because it was assumed to have trailing whitespace. There are examples of Stockholm files with and without trailing whitespace for multi-line features, so the `skbio.io.format.stockholm` reader now adds a single space when concatenating feature text without trailing whitespace to avoid joining words together. Multi-line trees stored as GF metadata are concatenated as they appear in the file; a space is not added when concatenating. ([#1328](https://github.com/biocore/scikit-bio/issues/1328))
* Fixed bug when using `Sequence.iter_kmers` on empty `Sequence` object. Previously this raised a `ValueError`, now it returns
an empty generator.
* Fixed minor bug where adding sequences to an empty `TabularMSA` with MSA-wide `positional_metadata` would result in a `TabularMSA` object in an inconsistent state. This could happen using `TabularMSA.append` or `TabularMSA.extend`. This bug only affects a `TabularMSA` object *without* sequences that has MSA-wide `positional_metadata` (for example, `TabularMSA([], positional_metadata={'column': []})`).
* `TreeNode.distance` now handles the situation in which `self` or `other` are ancestors. Previosly, a node further up the tree was used resulting in inflated distances. ([#807](https://github.com/biocore/scikit-bio/issues/807))
* `TreeNode.prune` can now handle a root with a single descendent. Previously, the root was ignored from possibly having a single descendent. ([#1247](https://github.com/biocore/scikit-bio/issues/1247))
* Providing the `format` keyword to `skbio.io.read` when creating a generator with an empty file will now return an empty generator instead of raising `StopIteration`. ([#1313](https://github.com/biocore/scikit-bio/issues/1313))
* `OrdinationResults` is now importable from `skbio` and `skbio.stats.ordination` and correctly linked from the documentation ([#1205](https://github.com/biocore/scikit-bio/issues/1205))
* Fixed performance bug in pairwise aligners resulting in 100x worse performance than in 0.2.4.

### Deprecated functionality [stable]
* Deprecated use of the term "non-degenerate", in favor of "definite". `GrammaredSequence.nondegenerate_chars`, `GrammaredSequence.nondegenerates`, and `GrammaredSequence.has_nondegenerates` have been renamed to `GrammaredSequence.definite_chars`, `GrammaredSequence.definites`, and `GrammaredSequence.has_definites`, respectively. The old names will be removed in scikit-bio 0.5.2. Relevant affected public classes include `GrammaredSequence`, `DNA`, `RNA`, and `Protein`.

### Deprecated functionality [experimental]
* Deprecated function `skbio.util.create_dir`. This function will be removed in scikit-bio 0.5.1. Please use the Python standard library
functionality described [here](https://docs.python.org/2/library/os.html#os.makedirs). ([#833](https://github.com/biocore/scikit-bio/issues/833))
* Deprecated function `skbio.util.remove_files`. This function will be removed in scikit-bio 0.5.1. Please use the Python standard library
functionality described [here](https://docs.python.org/2/library/os.html#os.remove). ([#833](https://github.com/biocore/scikit-bio/issues/833))
* Deprecated function `skbio.util.is_casava_v180_or_later`. This function will be removed in 0.5.1. Functionality moved to FASTQ sniffer.
([#833](https://github.com/biocore/scikit-bio/issues/833))

### Miscellaneous
* When installing scikit-bio via `pip`, numpy must now be installed first ([#1296](https://github.com/biocore/scikit-bio/issues/1296))

## Version 0.4.2 (2016-02-17)

Minor maintenance release. **This is the last Python 2.7 compatible release. Future scikit-bio releases will only support Python 3.**

### Features
* Added `skbio.tree.TreeNode.bifurcate` for converting multifurcating trees into bifurcating trees. ([#896](https://github.com/biocore/scikit-bio/issues/896))
* Added `skbio.io.format.stockholm` for reading Stockholm files into a `TabularMSA` and writing from a `TabularMSA`. ([#967](https://github.com/biocore/scikit-bio/issues/967))
* scikit-bio `Sequence` objects have better compatibility with numpy. For example, calling `np.asarray(sequence)` now converts the sequence to a numpy array of characters (the same as calling `sequence.values`).
* Added `skbio.sequence.distance` subpackage for computing distances between scikit-bio `Sequence` objects ([#913](https://github.com/biocore/scikit-bio/issues/913))
* Added ``skbio.sequence.GrammaredSequence``, which can be inherited from to create grammared sequences with custom alphabets (e.g., for use with TabularMSA) ([#1175](https://github.com/biocore/scikit-bio/issues/1175))
* Added ``skbio.util.classproperty`` decorator

### Backward-incompatible changes [stable]
* When sniffing or reading a file (`skbio.io.sniff`, `skbio.io.read`, or the object-oriented `.read()` interface), passing `newline` as a keyword argument to `skbio.io.open` now raises a `TypeError`. This backward-incompatible change to a stable API is necessary because it fixes a bug (more details in bug fix section below).
* When reading a FASTQ or QSEQ file and passing `variant='solexa'`, `ValueError` is now raised instead of `NotImplementedError`. This backward-incompatible change to a stable API is necessary to avoid creating a spin-locked process due to [a bug in Python](https://bugs.python.org/issue25786). See [#1256](https://github.com/biocore/scikit-bio/issues/1256) for details. This change is temporary and will be reverted to `NotImplementedError` when the bug is fixed in Python.

### Backward-incompatible changes [experimental]
* `skbio.io.format.genbank`: When reading GenBank files, the date field of the LOCUS line is no longer parsed into a `datetime.datetime` object and is left as a string. When writing GenBank files, the locus date metadata is expected to be a string instead of a `datetime.datetime` object ([#1153](https://github.com/biocore/scikit-bio/issues/1153))
* `Sequence.distance` now converts the input sequence (`other`) to its type before passing both sequences to `metric`. Previous behavior was to always convert to `Sequence`.

### Bug fixes
* Fixed bug when using `Sequence.distance` or `DistanceMatrix.from_iterable` to compute distances between `Sequence` objects with differing `metadata`/`positional_metadata` and passing `metric=scipy.spatial.distance.hamming` ([#1254](https://github.com/biocore/scikit-bio/issues/1254))
* Fixed performance bug when computing Hamming distances between `Sequence` objects in `DistanceMatrix.from_iterable` ([#1250](https://github.com/biocore/scikit-bio/issues/1250))
* Changed `skbio.stats.composition.multiplicative_replacement` to raise an error whenever a large value of `delta` is chosen ([#1241](https://github.com/biocore/scikit-bio/issues/1241))
* When sniffing or reading a file (`skbio.io.sniff`, `skbio.io.read`, or the object-oriented `.read()` interface), passing `newline` as a keyword argument to `skbio.io.open` now raises a `TypeError`. The file format's `newline` character will be used when opening the file. Previous behavior allowed overriding the format's `newline` character but this could cause issues with readers that assume newline characters are those defined by the file format (which is an entirely reasonable assumption). This bug is very unlikely to have surfaced in practice as the default `newline` behavior is *universal newlines mode*.
* DNA, RNA, and Protein are no longer inheritable because they assume an IUPAC alphabet.
* `DistanceMatrix` constructor provides more informative error message when data contains NaNs ([#1276](https://github.com/biocore/scikit-bio/issues/1276))

### Miscellaneous
* Warnings raised by scikit-bio now share a common subclass ``skbio.util.SkbioWarning``.

## Version 0.4.1 (2015-12-09)

### Features
* The ``TabularMSA`` object was added to represent and operate on tabular multiple sequence alignments. This satisfies [RFC 1](https://github.com/biocore/scikit-bio-rfcs/blob/master/active/001-tabular-msa.md). See the ``TabularMSA`` docs for full details.
* Added phylogenetic diversity metrics, including weighted UniFrac, unweighted UniFrac, and Faith's Phylogenetic Diversity. These are accessible as ``skbio.diversity.beta.unweighted_unifrac``, ``skbio.diversity.beta.weighted_unifrac``, and ``skbio.diversity.alpha.faith_pd``, respectively.
* Addition of the function ``skbio.diversity.alpha_diversity`` to support applying an alpha diversity metric to multiple samples in one call.
* Addition of the functions ``skbio.diversity.get_alpha_diversity_metrics`` and ``skbio.diversity.get_beta_diversity_metrics`` to support discovery of the alpha and beta diversity metrics implemented in scikit-bio.
* Added `skbio.stats.composition.ancom` function, a test for OTU differential abundance across sample categories. ([#1054](https://github.com/biocore/scikit-bio/issues/1054))
* Added `skbio.io.format.blast7` for reading BLAST+ output format 7 or BLAST output format 9 files into a `pd.DataFrame`. ([#1110](https://github.com/biocore/scikit-bio/issues/1110))
* Added `skbio.DissimilarityMatrix.to_data_frame` method for creating a ``pandas.DataFrame`` from a `DissimilarityMatrix` or `DistanceMatrix`. ([#757](https://github.com/biocore/scikit-bio/issues/757))
* Added support for one-dimensional vector of dissimilarities in `skbio.stats.distance.DissimilarityMatrix`
constructor. ([#6240](https://github.com/biocore/scikit-bio/issues/624))
* Added `skbio.io.format.blast6` for reading BLAST+ output format 6 or BLAST output format 8 files into a `pd.DataFrame`. ([#1110](https://github.com/biocore/scikit-bio/issues/1110))
* Added `inner`, `ilr`, `ilr_inv` and `clr_inv`, ``skbio.stats.composition``, which enables linear transformations on compositions ([#892](https://github.com/biocore/scikit-bio/issues/892)
* Added ``skbio.diversity.alpha.pielou_e`` function as an evenness metric of alpha diversity. ([#1068](https://github.com/biocore/scikit-bio/issues/1068))
* Added `to_regex` method to `skbio.sequence._iupac_sequence` ABC - it returns a regex object that matches all non-degenerate versions of the sequence.
* Added ``skbio.util.assert_ordination_results_equal`` function for comparing ``OrdinationResults`` objects in unit tests.
* Added ``skbio.io.format.genbank`` for reading and writing GenBank/GenPept for ``DNA``, ``RNA``, ``Protein`` and ``Sequence`` classes.
* Added ``skbio.util.RepresentationWarning`` for warning about substitutions, assumptions, or particular alterations that were made for the successful completion of a process.
* ``TreeNode.tip_tip_distances`` now supports nodes without an associated length. In this case, a length of 0.0 is assumed and an ``skbio.util.RepresentationWarning`` is raised. Previous behavior was to raise a ``NoLengthError``. ([#791](https://github.com/biocore/scikit-bio/issues/791))
* ``DistanceMatrix`` now has a new constructor method called `from_iterable`.
* ``Sequence`` now accepts ``lowercase`` keyword like ``DNA`` and others. Updated ``fasta``, ``fastq``, and ``qseq`` readers/writers for ``Sequence`` to reflect this.
* The ``lowercase`` method has been moved up to ``Sequence`` meaning all sequence objects now have a ``lowercase`` method.
* Added ``reverse_transcribe`` class method to ``RNA``.
* Added `Sequence.observed_chars` property for obtaining the set of observed characters in a sequence. ([#1075](https://github.com/biocore/scikit-bio/issues/1075))
* Added `Sequence.frequencies` method for computing character frequencies in a sequence. ([#1074](https://github.com/biocore/scikit-bio/issues/1074))
* Added experimental class-method ``Sequence.concat`` which will produce a new sequence from an iterable of existing sequences. Parameters control how positional metadata is propagated during a concatenation.
* ``TreeNode.to_array`` now supports replacing ``nan`` branch lengths in the resulting branch length vector with the value provided as ``nan_length_value``.
* ``skbio.io.format.phylip`` now supports sniffing and reading strict, sequential PHYLIP-formatted files into ``skbio.Alignment`` objects. ([#1006](https://github.com/biocore/scikit-bio/issues/1006))
* Added `default_gap_char` class property to ``DNA``, ``RNA``, and ``Protein`` for representing gap characters in a new sequence.

### Backward-incompatible changes [stable]
* `Sequence.kmer_frequencies` now returns a `dict`. Previous behavior was to return a `collections.Counter` if `relative=False` was passed, and a `collections.defaultdict` if `relative=True` was passed. In the case of a missing key, the `Counter` would return 0 and the `defaultdict` would return 0.0. Because the return type is now always a `dict`, attempting to access a missing key will raise a `KeyError`. This change *may* break backwards-compatibility depending on how the `Counter`/`defaultdict` is being used. We hope that in most cases this change will not break backwards-compatibility because both `Counter` and `defaultdict` are `dict` subclasses.

   If the previous behavior is desired, convert the `dict` into a `Counter`/`defaultdict`:

    ```python
    import collections
    from skbio import Sequence
    seq = Sequence('ACCGAGTTTAACCGAATA')

    # Counter
    freqs_dict = seq.kmer_frequencies(k=8)
    freqs_counter = collections.Counter(freqs_dict)

    # defaultdict
    freqs_dict = seq.kmer_frequencies(k=8, relative=True)
    freqs_default_dict = collections.defaultdict(float, freqs_dict)
    ```

   **Rationale:** We believe it is safer to return `dict` instead of `Counter`/`defaultdict` as this may prevent error-prone usage of the return value. Previous behavior allowed accessing missing kmers, returning 0 or 0.0 depending on the `relative` parameter. This is convenient in many cases but also potentially misleading. For example, consider the following code:

    ```python
    from skbio import Sequence
    seq = Sequence('ACCGAGTTTAACCGAATA')
    freqs = seq.kmer_frequencies(k=8)
    freqs['ACCGA']
    ```

    Previous behavior would return 0 because the kmer `'ACCGA'` is not present in the `Counter`. In one respect this is the correct answer because we asked for kmers of length 8; `'ACCGA'` is a different length so it is not included in the results. However, we believe it is safer to avoid this implicit behavior in case the user assumes there are no `'ACCGA'` kmers in the sequence (which there are!). A `KeyError` in this case is more explicit and forces the user to consider their query. Returning a `dict` will also be consistent with `Sequence.frequencies`.

### Backward-incompatible changes [experimental]
* Replaced ``PCoA``, ``CCA``, ``CA`` and ``RDA`` in ``skbio.stats.ordination`` with equivalent functions ``pcoa``, ``cca``, ``ca`` and ``rda``. These functions now take ``pd.DataFrame`` objects.
* Change ``OrdinationResults`` to have its attributes based on ``pd.DataFrame`` and ``pd.Series`` objects, instead of pairs of identifiers and values. The changes are as follows:
    - ``species`` and ``species_ids`` have been replaced by a ``pd.DataFrame`` named ``features``.
    - ``site`` and ``site_ids`` have been replaced by a ``pd.DataFrame`` named ``samples``.
    - ``eigvals`` is now a ``pd.Series`` object.
    - ``proportion_explained`` is now a ``pd.Series`` object.
    - ``biplot`` is now a ``pd.DataFrame`` object named ``biplot_scores``.
    - ``site_constraints`` is now a ``pd.DataFrame`` object named ``sample_constraints``.
* ``short_method_name`` and ``long_method_name`` are now required arguments of the ``OrdinationResults`` object.
* Removed `skbio.diversity.alpha.equitability`. Please use `skbio.diversity.alpha.pielou_e`, which is more accurately named and better documented. Note that `equitability` by default used logarithm base 2 while `pielou_e` uses logarithm base `e` as described in Heip 1974.
* ``skbio.diversity.beta.pw_distances`` is now called ``skbio.diversity.beta_diversity``. This function no longer defines a default metric, and ``metric`` is now the first argument to this function. This function can also now take a pairwise distances function as ``pairwise_func``.
* Deprecated function ``skbio.diversity.beta.pw_distances_from_table`` has been removed from scikit-bio as scheduled. Code that used this should be adapted to use ``skbio.diversity.beta_diversity``.
* ``TreeNode.index_tree`` now returns a 2-D numpy array as its second return value (the child node index) instead of a 1-D numpy array.
* Deprecated functions `skbio.draw.boxplots` and `skbio.draw.grouped_distributions` have been removed from scikit-bio as scheduled. These functions generated plots that were not specific to bioinformatics. These types of plots can be generated with seaborn or another general-purpose plotting package.
* Deprecated function `skbio.stats.power.bootstrap_power_curve` has been removed from scikit-bio as scheduled. Use `skbio.stats.power.subsample_power` or `skbio.stats.power.subsample_paired_power` followed by `skbio.stats.power.confidence_bound`.
* Deprecated function `skbio.stats.spatial.procrustes` has been removed from scikit-bio as scheduled in favor of `scipy.spatial.procrustes`.
* Deprecated class `skbio.tree.CompressedTrie` and function `skbio.tree.fasta_to_pairlist` have been removed from scikit-bio as scheduled in favor of existing general-purpose Python trie packages.
* Deprecated function `skbio.util.flatten` has been removed from scikit-bio as scheduled in favor of solutions available in the Python standard library (see [here](http://stackoverflow.com/a/952952/3639023) and [here](http://stackoverflow.com/a/406199/3639023) for examples).
* Pairwise alignment functions in `skbio.alignment` now return a tuple containing the `TabularMSA` alignment, alignment score, and start/end positions. The returned `TabularMSA`'s `index` is always the default integer index; sequence IDs are no longer propagated to the MSA. Additionally, the pairwise alignment functions now accept the following input types to align:
    - `local_pairwise_align_nucleotide`: `DNA` or `RNA`
    - `local_pairwise_align_protein`: `Protein`
    - `local_pairwise_align`: `IUPACSequence`
    - `global_pairwise_align_nucleotide`: `DNA`, `RNA`, or `TabularMSA[DNA|RNA]`
    - `global_pairwise_align_protein`: `Protein` or `TabularMSA[Protein]`
    - `global_pairwise_align`: `IUPACSequence` or `TabularMSA`
    - `local_pairwise_align_ssw`: `DNA`, `RNA`, or `Protein`. Additionally, this function now overrides the `protein` kwarg based on input type. `constructor` parameter was removed because the function now determines the return type based on input type.
* Removed `skbio.alignment.SequenceCollection` in favor of using a list or other standard library containers to store scikit-bio sequence objects (most `SequenceCollection` operations were simple list comprehensions). Use `DistanceMatrix.from_iterable` instead of `SequenceCollection.distances` (pass `key="id"` to exactly match original behavior).
* Removed `skbio.alignment.Alignment` in favor of `skbio.alignment.TabularMSA`.
* Removed `skbio.alignment.SequenceCollectionError` and `skbio.alignment.AlignmentError` exceptions as their corresponding classes no longer exist.

### Bug Fixes

* ``Sequence`` objects now handle slicing of empty positional metadata correctly. Any metadata that is empty will no longer be propagated by the internal ``_to`` constructor. ([#1133](https://github.com/biocore/scikit-bio/issues/1133))
* ``DissimilarityMatrix.plot()`` no longer leaves a white border around the
  heatmap it plots (PR #1070).
* TreeNode.root_at_midpoint`` no longer fails when a node with two equal length child branches exists in the tree. ([#1077](https://github.com/biocore/scikit-bio/issues/1077))
* ``TreeNode._set_max_distance``, as called through ``TreeNode.get_max_distance`` or ``TreeNode.root_at_midpoint`` would store distance information as ``list``s in the attribute ``MaxDistTips`` on each node in the tree, however, these distances were only valid for the node in which the call to ``_set_max_distance`` was made. The values contained in ``MaxDistTips`` are now correct across the tree following a call to ``get_max_distance``. The scope of impact of this bug is limited to users that were interacting directly with ``MaxDistTips`` on descendant nodes; this bug does not impact any known method within scikit-bio. ([#1223](https://github.com/biocore/scikit-bio/issues/1223))
* Added missing `nose` dependency to setup.py's `install_requires`. ([#1214](https://github.com/biocore/scikit-bio/issues/1214))
* Fixed issue that resulted in legends of ``OrdinationResult`` plots sometimes being truncated. ([#1210](https://github.com/biocore/scikit-bio/issues/1210))

### Deprecated functionality [stable]
* `skbio.Sequence.copy` has been deprecated in favor of `copy.copy(seq)` and `copy.deepcopy(seq)`.

### Miscellaneous
* Doctests are now written in Python 3.
* ``make test`` now validates MANIFEST.in using [check-manifest](https://github.com/mgedmin/check-manifest). ([#461](https://github.com/biocore/scikit-bio/issues/461))
* Many new alpha diversity equations added to ``skbio.diversity.alpha`` documentation. ([#321](https://github.com/biocore/scikit-bio/issues/321))
* Order of ``lowercase`` and ``validate`` keywords swapped in ``DNA``, ``RNA``, and ``Protein``.

## Version 0.4.0 (2015-07-08)

Initial beta release. In addition to the changes detailed below, the following
subpackages have been mostly or entirely rewritten and most of their APIs are
substantially different (and improved!):

* `skbio.sequence`
* `skbio.io`

The APIs of these subpackages are now stable, and all others are experimental. See the [API stability docs](https://github.com/biocore/scikit-bio/tree/0.4.0/doc/source/user/api_stability.rst) for more details, including what we mean by *stable* and *experimental* in this context. We recognize that this is a lot of backward-incompatible changes. To avoid these types of changes being a surprise to our users, our public APIs are now decorated to make it clear to developers when an API can be relied upon (stable) and when it may be subject to change (experimental).

### Features
* Added `skbio.stats.composition` for analyzing data made up of proportions
* Added new ``skbio.stats.evolve`` subpackage for evolutionary statistics. Currently contains a single function, ``hommola_cospeciation``, which implements a permutation-based test of correlation between two distance matrices.
* Added support for ``skbio.io.util.open_file`` and ``skbio.io.util.open_files`` to pull files from HTTP and HTTPS URLs. This behavior propagates to the I/O registry.
* FASTA/QUAL (``skbio.io.format.fasta``) and FASTQ (``skbio.io.format.fastq``) readers now allow blank or whitespace-only lines at the beginning of the file, between records, or at the end of the file. A blank or whitespace-only line in any other location will continue to raise an error [#781](https://github.com/biocore/scikit-bio/issues/781).
* scikit-bio now ignores leading and trailing whitespace characters on each line while reading FASTA/QUAL and FASTQ files.
* Added `ratio` parameter to `skbio.stats.power.subsample_power`. This allows the user to calculate power on groups for uneven size (For example, draw twice as many samples from Group B than Group A). If `ratio` is not set, group sizes will remain equal across all groups.
* Power calculations (`skbio.stats.power.subsample_power` and `skbio.stats.power.subsample_paired_power`) can use test functions that return multiple p values, like some multivariate linear regression models. Previously, the power calculations required the test to return a single p value.
* Added ``skbio.util.assert_data_frame_almost_equal`` function for comparing ``pd.DataFrame`` objects in unit tests.

### Performance enhancements
* The speed of quality score decoding has been significantly improved (~2x) when reading `fastq` files.
* The speed of `NucleotideSequence.reverse_complement` has been improved (~6x).

### Bug fixes
* Changed `Sequence.distance` to raise an error any time two sequences are passed of different lengths regardless of the `distance_fn` being passed. [(#514)](https://github.com/biocore/scikit-bio/issues/514)
* Fixed issue with ``TreeNode.extend`` where if given the children of another ``TreeNode`` object (``tree.children``), both trees would be left in an incorrect and unpredictable state. ([#889](https://github.com/biocore/scikit-bio/issues/889))
* Changed the way power was calculated in `subsample_paired_power` to move the subsample selection before the test is performed. This increases the number of Monte Carlo simulations performed during power estimation, and improves the accuracy of the returned estimate. Previous power estimates from `subsample_paired_power` should be disregarded and re-calculated. ([#910](https://github.com/biocore/scikit-bio/issues/910))
* Fixed issue where `randdm` was attempting to create asymmetric distance matrices.This was causing an error to be raised by the `DistanceMatrix` constructor inside of the `randdm` function, so that `randdm` would fail when attempting to create large distance matrices. ([#943](https://github.com/biocore/scikit-bio/issues/943))

### Deprecated functionality
* Deprecated `skbio.util.flatten`. This function will be removed in scikit-bio 0.3.1. Please use standard python library functionality
described here [Making a flat list out of lists of lists](http://stackoverflow.com/a/952952/3639023), [Flattening a shallow list](http://stackoverflow.com/a/406199/3639023) ([#833](https://github.com/biocore/scikit-bio/issues/833))
* Deprecated `skbio.stats.power.bootstrap_power_curve` will be removed in scikit-bio 0.4.1. It is deprecated in favor of using ``subsample_power`` or ``sample_paired_power`` to calculate a power matrix, and then the use of ``confidence_bounds`` to calculate the average and confidence intervals.

### Backward-incompatible changes
* Removed the following deprecated functionality:
    - `skbio.parse` subpackage, including `SequenceIterator`, `FastaIterator`, `FastqIterator`, `load`, `parse_fasta`, `parse_fastq`, `parse_qual`, `write_clustal`, `parse_clustal`, and `FastqParseError`; please use `skbio.io` instead.
    - `skbio.format` subpackage, including `fasta_from_sequence`, `fasta_from_alignment`, and `format_fastq_record`; please use `skbio.io` instead.
    - `skbio.alignment.SequenceCollection.int_map`; please use `SequenceCollection.update_ids` instead.
    - `skbio.alignment.SequenceCollection` methods `to_fasta` and `toFasta`; please use `SequenceCollection.write` instead.
    - `constructor` parameter in `skbio.alignment.Alignment.majority_consensus`; please convert returned biological sequence object manually as desired (e.g., `str(seq)`).
    - `skbio.alignment.Alignment.to_phylip`; please use `Alignment.write` instead.
    - `skbio.sequence.BiologicalSequence.to_fasta`; please use `BiologicalSequence.write` instead.
    - `skbio.tree.TreeNode` methods `from_newick`, `from_file`, and `to_newick`; please use `TreeNode.read` and `TreeNode.write` instead.
    - `skbio.stats.distance.DissimilarityMatrix` methods `from_file` and `to_file`; please use `DissimilarityMatrix.read` and `DissimilarityMatrix.write` instead.
    - `skbio.stats.ordination.OrdinationResults` methods `from_file` and `to_file`; please use `OrdinationResults.read` and `OrdinationResults.write` instead.
    - `skbio.stats.p_value_to_str`; there is no replacement.
    - `skbio.stats.subsample`; please use `skbio.stats.subsample_counts` instead.
    - `skbio.stats.distance.ANOSIM`; please use `skbio.stats.distance.anosim` instead.
    - `skbio.stats.distance.PERMANOVA`; please use `skbio.stats.distance.permanova` instead.
    - `skbio.stats.distance.CategoricalStatsResults`; there is no replacement, please use `skbio.stats.distance.anosim` or `skbio.stats.distance.permanova`, which will return a `pandas.Series` object.
* `skbio.alignment.Alignment.majority_consensus` now returns `BiologicalSequence('')` if the alignment is empty. Previously, `''` was returned.
* `min_observations` was removed from `skbio.stats.power.subsample_power` and `skbio.stats.power.subsample_paired_power`. The minimum number of samples for subsampling depends on the data set and statistical tests. Having a default parameter to set unnecessary limitations on the technique.

### Miscellaneous
* Changed testing procedures
    - Developers should now use `make test`
    - Users can use `python -m skbio.test`
    - Added `skbio.util._testing.TestRunner` (available through `skbio.util.TestRunner`). Used to provide a `test` method for each module init file. This class represents a unified testing path which wraps all `skbio` testing functionality.
    - Autodetect Python version and disable doctests for Python 3.
* `numpy` is no longer required to be installed before installing scikit-bio!
* Upgraded checklist.py to check source files non-conforming to [new header style](http://scikit-bio.org/docs/latest/development/new_module.html). ([#855](https://github.com/biocore/scikit-bio/issues/855))
* Updated to use `natsort` >= 4.0.0.
* The method of subsampling was changed for ``skbio.stats.power.subsample_paired_power``. Rather than drawing a paired sample for the run and then subsampling for each count, the subsample is now drawn for each sample and each run. In test data, this did not significantly alter the power results.
* checklist.py now enforces `__future__` imports in .py files.

## Version 0.2.3 (2015-02-13)

### Features
* Modified ``skbio.stats.distance.pwmantel`` to accept a list of filepaths. This is useful as it allows for a smaller amount of memory consumption as it only loads two matrices at a time as opposed to requiring that all distance matrices are loaded into memory.
* Added ``skbio.util.find_duplicates`` for finding duplicate elements in an iterable.

### Bug fixes
* Fixed floating point precision bugs in ``Alignment.position_frequencies``, ``Alignment.position_entropies``, ``Alignment.omit_gap_positions``, ``Alignment.omit_gap_sequences``, ``BiologicalSequence.k_word_frequencies``, and ``SequenceCollection.k_word_frequencies`` ([#801](https://github.com/biocore/scikit-bio/issues/801)).

### Backward-incompatible changes
* Removed ``feature_types`` attribute from ``BiologicalSequence`` and all subclasses ([#797](https://github.com/biocore/scikit-bio/pull/797)).
* Removed ``find_features`` method from ``BiologicalSequence`` and ``ProteinSequence`` ([#797](https://github.com/biocore/scikit-bio/pull/797)).
* ``BiologicalSequence.k_word_frequencies`` now returns a ``collections.defaultdict`` of type ``float`` instead of type ``int``. This only affects the "default" case, when a key isn't present in the dictionary. Previous behavior would return ``0`` as an ``int``, while the new behavior is to return ``0.0`` as a ``float``. This change also affects the ``defaultdict``s that are returned by ``SequenceCollection.k_word_frequencies``.

### Miscellaneous
* ``DissimilarityMatrix`` and ``DistanceMatrix`` now report duplicate IDs in the ``DissimilarityMatrixError`` message that can be raised during validation.

## Version 0.2.2 (2014-12-04)

### Features
* Added ``plot`` method to ``skbio.stats.distance.DissimilarityMatrix`` for creating basic heatmaps of a dissimilarity/distance matrix (see [#684](https://github.com/biocore/scikit-bio/issues/684)). Also added  ``_repr_png_`` and ``_repr_svg_`` methods for automatic display in the IPython Notebook, with ``png`` and ``svg`` properties for direct access.
* Added `__str__` method to `skbio.stats.ordination.OrdinationResults`.
* Added ``skbio.stats.distance.anosim`` and ``skbio.stats.distance.permanova`` functions, which replace the ``skbio.stats.distance.ANOSIM`` and ``skbio.stats.distance.PERMANOVA`` classes. These new functions provide simpler procedural interfaces to running these statistical methods. They also provide more convenient access to results by returning a ``pandas.Series`` instead of a ``CategoricalStatsResults`` object. These functions have more extensive documentation than their previous versions. If significance tests are suppressed, p-values are returned as ``np.nan`` instead of ``None`` for consistency with other statistical methods in scikit-bio. [#754](https://github.com/biocore/scikit-bio/issues/754)
* Added `skbio.stats.power` for performing empirical power analysis. The module uses existing datasets and iteratively draws samples to estimate the number of samples needed to see a significant difference for a given critical value.
* Added `skbio.stats.isubsample` for subsampling from an unknown number of values. This method supports subsampling from multiple partitions and does not require that all items be stored in memory, requiring approximately `O(N*M)`` space where `N` is the number of partitions and `M` is the maximum subsample size.
* Added ``skbio.stats.subsample_counts``, which replaces ``skbio.stats.subsample``. See deprecation section below for more details ([#770](https://github.com/biocore/scikit-bio/issues/770)).

### Bug fixes
* Fixed issue where SSW wouldn't compile on i686 architectures ([#409](https://github.com/biocore/scikit-bio/issues/409)).

### Deprecated functionality
* Deprecated ``skbio.stats.p_value_to_str``. This function will be removed in scikit-bio 0.3.0. Permutation-based p-values in scikit-bio are calculated as ``(num_extreme + 1) / (num_permutations + 1)``, so it is impossible to obtain a p-value of zero. This function historically existed for correcting the number of digits displayed when obtaining a p-value of zero. Since this is no longer possible, this functionality will be removed.
* Deprecated ``skbio.stats.distance.ANOSIM`` and ``skbio.stats.distance.PERMANOVA`` in favor of ``skbio.stats.distance.anosim`` and ``skbio.stats.distance.permanova``, respectively.
* Deprecated ``skbio.stats.distance.CategoricalStatsResults`` in favor of using ``pandas.Series`` to store statistical method results. ``anosim`` and ``permanova`` return ``pandas.Series`` instead of ``CategoricalStatsResults``.
* Deprecated ``skbio.stats.subsample`` in favor of ``skbio.stats.subsample_counts``, which provides an identical interface; only the function name has changed. ``skbio.stats.subsample`` will be removed in scikit-bio 0.3.0.

### Backward-incompatible changes
* Deprecation warnings are now raised using ``DeprecationWarning`` instead of ``UserWarning`` ([#774](https://github.com/biocore/scikit-bio/issues/774)).

### Miscellaneous
* The ``pandas.DataFrame`` returned by ``skbio.stats.distance.pwmantel`` now stores p-values as floats and does not convert them to strings with a specific number of digits. p-values that were previously stored as "N/A" are now stored as ``np.nan`` for consistency with other statistical methods in scikit-bio. See note in "Deprecated functionality" above regarding ``p_value_to_str`` for details.
* scikit-bio now supports versions of IPython < 2.0.0 ([#767](https://github.com/biocore/scikit-bio/issues/767)).

## Version 0.2.1 (2014-10-27)

This is an alpha release of scikit-bio. At this stage, major backwards-incompatible API changes can and will happen. Unified I/O with the scikit-bio I/O registry was the focus of this release.

### Features
* Added ``strict`` and ``lookup`` optional parameters to ``skbio.stats.distance.mantel`` for handling reordering and matching of IDs when provided ``DistanceMatrix`` instances as input (these parameters were previously only available in ``skbio.stats.distance.pwmantel``).
* ``skbio.stats.distance.pwmantel`` now accepts an iterable of ``array_like`` objects. Previously, only ``DistanceMatrix`` instances were allowed.
* Added ``plot`` method to ``skbio.stats.ordination.OrdinationResults`` for creating basic 3-D matplotlib scatterplots of ordination results, optionally colored by metadata in a ``pandas.DataFrame`` (see [#518](https://github.com/biocore/scikit-bio/issues/518)). Also added  ``_repr_png_`` and ``_repr_svg_`` methods for automatic display in the IPython Notebook, with ``png`` and ``svg`` properties for direct access.
* Added ``skbio.stats.ordination.assert_ordination_results_equal`` for comparing ``OrdinationResults`` objects for equality in unit tests.
* ``BiologicalSequence`` (and its subclasses) now optionally store Phred quality scores. A biological sequence's quality scores are stored as a 1-D ``numpy.ndarray`` of nonnegative integers that is the same length as the biological sequence. Quality scores can be provided upon object instantiation via the keyword argument ``quality``, and can be retrieved via the ``BiologicalSequence.quality`` property. ``BiologicalSequence.has_quality`` is also provided for determining whether a biological sequence has quality scores or not. See [#616](https://github.com/biocore/scikit-bio/issues/616) for more details.
* Added ``BiologicalSequence.sequence`` property for retrieving the underlying string representing the sequence characters. This was previously (and still is) accessible via ``BiologicalSequence.__str__``. It is provided via a property for convenience and explicitness.
* Added ``BiologicalSequence.equals`` for full control over equality testing of biological sequences. By default, biological sequences must have the same type, underlying sequence of characters, identifier, description, and quality scores to compare equal. These properties can be ignored via the keyword argument ``ignore``. The behavior of ``BiologicalSequence.__eq__``/``__ne__`` remains unchanged (only type and underlying sequence of characters are compared).
* Added ``BiologicalSequence.copy`` for creating a copy of a biological sequence, optionally with one or more attributes updated.
* ``BiologicalSequence.__getitem__`` now supports specifying a sequence of indices to take from the biological sequence.
* Methods to read and write taxonomies are now available under ``skbio.tree.TreeNode.from_taxonomy`` and ``skbio.tree.TreeNode.to_taxonomy`` respectively.
* Added ``SequenceCollection.update_ids``, which provides a flexible way of updating sequence IDs on a ``SequenceCollection`` or ``Alignment`` (note that a new object is returned, since instances of these classes are immutable). Deprecated ``SequenceCollection.int_map`` in favor of this new method; it will be removed in scikit-bio 0.3.0.
* Added ``skbio.util.cardinal_to_ordinal`` for converting a cardinal number to ordinal string (e.g., useful for error messages).
* New I/O Registry: supports multiple file formats, automatic file format detection when reading, unified procedural ``skbio.io.read`` and ``skbio.io.write`` in addition to OOP interfaces (``read/write`` methods) on the below objects. See ``skbio.io`` for more details.
    - Added "clustal" format support:
        * Has sniffer
        * Readers: ``Alignment``
        * Writers: ``Alignment``
    - Added "lsmat" format support:
        * Has sniffer
        * Readers: ``DissimilarityMatrix``, ``DistanceMatrix``
        * Writers: ``DissimilarityMatrix``, ``DistanceMatrix``
    - Added "ordination" format support:
        * Has sniffer
        * Readers: ``OrdinationResults``
        * Writers: ``OrdinationResults``
    - Added "newick" format support:
        * Has sniffer
        * Readers: ``TreeNode``
        * Writers: ``TreeNode``
    - Added "phylip" format support:
        * No sniffer
        * Readers: None
        * Writers: ``Alignment``
    - Added "qseq" format support:
        * Has sniffer
        * Readers: generator of ``BiologicalSequence`` or its subclasses, ``SequenceCollection``, ``BiologicalSequence``, ``NucleotideSequence``, ``DNASequence``, ``RNASequence``, ``ProteinSequence``
        * Writers: None
    - Added "fasta"/QUAL format support:
        * Has sniffer
        * Readers: generator of ``BiologicalSequence`` or its subclasses, ``SequenceCollection``, ``Alignment``, ``BiologicalSequence``, ``NucleotideSequence``, ``DNASequence``, ``RNASequence``, ``ProteinSequence``
        * Writers: same as readers
    - Added "fastq" format support:
        * Has sniffer
        * Readers: generator of ``BiologicalSequence`` or its subclasses, ``SequenceCollection``, ``Alignment``, ``BiologicalSequence``, ``NucleotideSequence``, ``DNASequence``, ``RNASequence``, ``ProteinSequence``
        * Writers: same as readers

### Bug fixes

* Removed ``constructor`` parameter from ``Alignment.k_word_frequencies``, ``BiologicalSequence.k_words``, ``BiologicalSequence.k_word_counts``, and ``BiologicalSequence.k_word_frequencies`` as it had no effect (it was never hooked up in the underlying code). ``BiologicalSequence.k_words`` now returns a generator of ``BiologicalSequence`` objects instead of strings.
* Modified the ``Alignment`` constructor to verify that all sequences have the same length, if not, raise an ``AlignmentError`` exception.  Updated the method ``Alignment.subalignment`` to calculate the indices only once now that identical sequence length is guaranteed.

### Deprecated functionality
* Deprecated ``constructor`` parameter in ``Alignment.majority_consensus`` in favor of having users call ``str`` on the returned ``BiologicalSequence``. This parameter will be removed in scikit-bio 0.3.0.

* Existing I/O functionality deprecated in favor of I/O registry, old functionality will be removed in scikit-bio 0.3.0. All functionality can be found at ``skbio.io.read``, ``skbio.io.write``, and the methods listed below:
    * Deprecated the following "clustal" readers/writers:
        - ``write_clustal`` -> ``Alignment.write``
        - ``parse_clustal`` -> ``Alignment.read``

    * Deprecated the following distance matrix format ("lsmat") readers/writers:
        - ``DissimilarityMatrix.from_file`` -> ``DissimilarityMatrix.read``
        - ``DissimilarityMatrix.to_file`` -> ``DissimilarityMatrix.write``
        - ``DistanceMatrix.from_file`` -> ``DistanceMatrix.read``
        - ``DistanceMatrix.to_file`` -> ``DistanceMatrix.write``

    * Deprecated the following ordination format ("ordination") readers/writers:
        - ``OrdinationResults.from_file`` -> ``OrdinationResults.read``
        - ``OrdinationResults.to_file`` -> ``OrdinationResults.write``

    * Deprecated the following "newick" readers/writers:
        - ``TreeNode.from_file`` -> ``TreeNode.read``
        - ``TreeNode.from_newick`` -> ``TreeNode.read``
        - ``TreeNode.to_newick`` -> ``TreeNode.write``

    * Deprecated the following "phylip" writers:
        - ``Alignment.to_phylip`` -> ``Alignment.write``

    * Deprecated the following "fasta"/QUAL readers/writers:
        - ``SequenceCollection.from_fasta_records`` -> ``SequenceCollection.read``
        - ``SequenceCollection.to_fasta`` -> ``SequenceCollection.write``
        - ``fasta_from_sequences`` -> ``skbio.io.write(obj, into=<file>, format='fasta')``
        - ``fasta_from_alignment`` -> ``Alignment.write``
        - ``parse_fasta`` -> ``skbio.io.read(<fasta>, format='fasta')``
        - ``parse_qual`` -> ``skbio.io.read(<fasta>, format='fasta', qual=<file>)``
        - ``BiologicalSequence.to_fasta`` -> ``BiologicalSequence.write``

    * Deprecated the following "fastq" readers/writers:
        - ``parse_fastq`` -> ``skbio.io.read(<fastq>, format='fastq')``
        - ``format_fastq_record`` -> ``skbio.io.write(<fastq>, format='fastq')``

### Backward-incompatible changes

* ``skbio.stats.distance.mantel`` now returns a 3-element tuple containing correlation coefficient, p-value, and the number of matching rows/cols in the distance matrices (``n``). The return value was previously a 2-element tuple containing only the correlation coefficient and p-value.
* ``skbio.stats.distance.mantel`` reorders input ``DistanceMatrix`` instances based on matching IDs (see optional parameters ``strict`` and ``lookup`` for controlling this behavior). In the past, ``DistanceMatrix`` instances were treated the same as ``array_like`` input and no reordering took place, regardless of ID (mis)matches. ``array_like`` input behavior remains the same.
* If mismatched types are provided to ``skbio.stats.distance.mantel`` (e.g., a ``DistanceMatrix`` and ``array_like``), a ``TypeError`` will be raised.

### Miscellaneous

* Added git timestamp checking to checklist.py, ensuring that when changes are made to Cython (.pyx) files, their corresponding generated C files are also updated.
* Fixed performance bug when instantiating ``BiologicalSequence`` objects. The previous runtime scaled linearly with sequence length; it is now constant time when the sequence is already a string. See [#623](https://github.com/biocore/scikit-bio/issues/623) for details.
* IPython and six are now required dependencies.

## Version 0.2.0 (2014-08-07)

This is an initial alpha release of scikit-bio. At this stage, major backwards-incompatible API changes can and will happen. Many backwards-incompatible API changes were made since the previous release.

### Features

* Added ability to compute distances between sequences in a ``SequenceCollection`` object ([#509](https://github.com/biocore/scikit-bio/issues/509)), and expanded ``Alignment.distance`` to allow the user to pass a function for computing distances (the default distance metric is still ``scipy.spatial.distance.hamming``) ([#194](https://github.com/biocore/scikit-bio/issues/194)).
* Added functionality to not penalize terminal gaps in global alignment. This functionality results in more biologically relevant global alignments (see [#537](https://github.com/biocore/scikit-bio/issues/537) for discussion of the issue) and is now the default behavior for global alignment.
* The python global aligners (``global_pairwise_align``, ``global_pairwise_align_nucleotide``, and ``global_pairwise_align_protein``) now support aligning pairs of sequences, pairs of alignments, and a sequence and an alignment (see [#550](https://github.com/biocore/scikit-bio/issues/550)). This functionality supports progressive multiple sequence alignment, among other things such as adding a sequence to an existing alignment.
* Added ``StockholmAlignment.to_file`` for writing Stockholm-formatted files.
* Added ``strict=True`` optional parameter to ``DissimilarityMatrix.filter``.
* Added ``TreeNode.find_all`` for finding all tree nodes that match a given name.


### Bug fixes

* Fixed bug that resulted in a ``ValueError`` from ``local_align_pairwise_nucleotide`` (see [#504](https://github.com/biocore/scikit-bio/issues/504)) under many circumstances. This would not generate incorrect results, but would cause the code to fail.

### Backward-incompatible changes

* Removed ``skbio.math``, leaving ``stats`` and ``diversity`` to become top level packages. For example, instead of ``from skbio.math.stats.ordination import PCoA`` you would now import ``from skbio.stats.ordination import PCoA``.
* The module ``skbio.math.gradient`` as well as the contents of ``skbio.math.subsample`` and ``skbio.math.stats.misc`` are now found in ``skbio.stats``. As an example, to import subsample: ``from skbio.stats import subsample``; to import everything from gradient: ``from skbio.stats.gradient import *``.
* The contents of ``skbio.math.stats.ordination.utils`` are now in ``skbio.stats.ordination``.
* Removed ``skbio.app`` subpackage (i.e., the *application controller framework*) as this code has been ported to the standalone [burrito](https://github.com/biocore/burrito) Python package. This code was not specific to bioinformatics and is useful for wrapping command-line applications in general.
* Removed ``skbio.core``, leaving ``alignment``, ``genetic_code``, ``sequence``, ``tree``, and ``workflow`` to become top level packages. For example, instead of ``from skbio.core.sequence import DNA`` you would now import ``from skbio.sequence import DNA``.
* Removed ``skbio.util.exception`` and ``skbio.util.warning`` (see [#577](https://github.com/biocore/scikit-bio/issues/577) for the reasoning behind this change). The exceptions/warnings were moved to the following locations:
 - ``FileFormatError``, ``RecordError``, ``FieldError``, and ``EfficiencyWarning`` have been moved to ``skbio.util``
 - ``BiologicalSequenceError`` has been moved to ``skbio.sequence``
 - ``SequenceCollectionError`` and ``StockholmParseError`` have been moved to ``skbio.alignment``
 - ``DissimilarityMatrixError``, ``DistanceMatrixError``, ``DissimilarityMatrixFormatError``, and ``MissingIDError`` have been moved to ``skbio.stats.distance``
 - ``TreeError``, ``NoLengthError``, ``DuplicateNodeError``, ``MissingNodeError``, and ``NoParentError`` have been moved to ``skbio.tree``
 - ``FastqParseError`` has been moved to ``skbio.parse.sequences``
 - ``GeneticCodeError``, ``GeneticCodeInitError``, and ``InvalidCodonError`` have been moved to ``skbio.genetic_code``
* The contents of ``skbio.genetic_code`` formerly ``skbio.core.genetic_code`` are now in ``skbio.sequence``. The ``GeneticCodes`` dictionary is now a function ``genetic_code``. The functionality is the same, except that because this is now a function rather than a dict, retrieving a genetic code is done using a function call rather than a lookup (so, for example, ``GeneticCodes[2]`` becomes ``genetic_code(2)``.
* Many submodules have been made private with the intention of simplifying imports for users. See [#562](https://github.com/biocore/scikit-bio/issues/562) for discussion of this change. The following list contains the previous module name and where imports from that module should now come from.
 - ``skbio.alignment.ssw`` to ``skbio.alignment``
 - ``skbio.alignment.alignment`` to ``skbio.alignment``
 - ``skbio.alignment.pairwise`` to ``skbio.alignment``
 - ``skbio.diversity.alpha.base`` to ``skbio.diversity.alpha``
 - ``skbio.diversity.alpha.gini`` to ``skbio.diversity.alpha``
 - ``skbio.diversity.alpha.lladser`` to ``skbio.diversity.alpha``
 - ``skbio.diversity.beta.base`` to ``skbio.diversity.beta``
 - ``skbio.draw.distributions`` to ``skbio.draw``
 - ``skbio.stats.distance.anosim`` to ``skbio.stats.distance``
 - ``skbio.stats.distance.base`` to ``skbio.stats.distance``
 - ``skbio.stats.distance.permanova`` to ``skbio.stats.distance``
 - ``skbio.distance`` to ``skbio.stats.distance``
 - ``skbio.stats.ordination.base`` to ``skbio.stats.ordination``
 - ``skbio.stats.ordination.canonical_correspondence_analysis`` to ``skbio.stats.ordination``
 - ``skbio.stats.ordination.correspondence_analysis`` to ``skbio.stats.ordination``
 - ``skbio.stats.ordination.principal_coordinate_analysis`` to ``skbio.stats.ordination``
 - ``skbio.stats.ordination.redundancy_analysis`` to ``skbio.stats.ordination``
 - ``skbio.tree.tree`` to ``skbio.tree``
 - ``skbio.tree.trie`` to ``skbio.tree``
 - ``skbio.util.misc`` to ``skbio.util``
 - ``skbio.util.testing`` to ``skbio.util``
 - ``skbio.util.exception`` to ``skbio.util``
 - ``skbio.util.warning`` to ``skbio.util``
* Moved ``skbio.distance`` contents into ``skbio.stats.distance``.

### Miscellaneous

* Relaxed requirement in ``BiologicalSequence.distance`` that sequences being compared are of equal length. This is relevant for Hamming distance, so the check is still performed in that case, but other distance metrics may not have that requirement. See [#504](https://github.com/biocore/scikit-bio/issues/507)).
* Renamed ``powertrip.py`` repo-checking script to ``checklist.py`` for clarity.
* ``checklist.py`` now ensures that all unit tests import from a minimally deep API. For example, it will produce an error if ``skbio.core.distance.DistanceMatrix`` is used over ``skbio.DistanceMatrix``.
* Extra dimension is no longer calculated in ``skbio.stats.spatial.procrustes``.
* Expanded documentation in various subpackages.
* Added new scikit-bio logo. Thanks [Alina Prassas](http://cargocollective.com/alinaprassas)!

## Version 0.1.4 (2014-06-25)

This is a pre-alpha release. At this stage, major backwards-incompatible API changes can and will happen.

### Features

* Added Python implementations of Smith-Waterman and Needleman-Wunsch alignment as ``skbio.core.alignment.pairwise.local_pairwise_align`` and ``skbio.core.alignment.pairwise.global_pairwise_align``. These are much slower than native C implementations (e.g., ``skbio.core.alignment.local_pairwise_align_ssw``) and as a result raise an ``EfficencyWarning`` when called, but are included as they serve as useful educational examples as they’re simple to experiment with.
* Added ``skbio.core.diversity.beta.pw_distances`` and ``skbio.core.diversity.beta.pw_distances_from_table``. These provide convenient access to the ``scipy.spatial.distance.pdist`` *beta diversity* metrics from within scikit-bio. The ``skbio.core.diversity.beta.pw_distances_from_table`` function will only be available temporarily, until the ``biom.table.Table`` object is merged into scikit-bio (see [#489](https://github.com/biocore/scikit-bio/issues/489)), at which point ``skbio.core.diversity.beta.pw_distances`` will be updated to use that.
* Added ``skbio.core.alignment.StockholmAlignment``, which provides support for parsing [Stockholm-formatted alignment files](http://sonnhammer.sbc.su.se/Stockholm.html) and working with those alignments in the context RNA secondary structural information.
* Added ``skbio.core.tree.majority_rule`` function for computing consensus trees from a list of trees.

### Backward-incompatible changes

* Function ``skbio.core.alignment.align_striped_smith_waterman`` renamed to ``local_pairwise_align_ssw`` and now returns an ``Alignment`` object instead of an ``AlignmentStructure``
* The following keyword-arguments for ``StripedSmithWaterman`` and ``local_pairwise_align_ssw`` have been renamed:
    * ``gap_open`` -> ``gap_open_penalty``
    * ``gap_extend`` -> ``gap_extend_penalty``
    * ``match`` -> ``match_score``
    * ``mismatch`` -> ``mismatch_score``
* Removed ``skbio.util.sort`` module in favor of [natsort](https://pypi.python.org/pypi/natsort) package.

### Miscellaneous

* Added powertrip.py script to perform basic sanity-checking of the repo based on recurring issues that weren't being caught until release time; added to Travis build.
* Added RELEASE.md with release instructions.
* Added intersphinx mappings to docs so that "See Also" references to numpy, scipy, matplotlib, and pandas are hyperlinks.
* The following classes are no longer ``namedtuple`` subclasses (see [#359](https://github.com/biocore/scikit-bio/issues/359) for the rationale):
    * ``skbio.math.stats.ordination.OrdinationResults``
    * ``skbio.math.gradient.GroupResults``
    * ``skbio.math.gradient.CategoryResults``
    * ``skbio.math.gradient.GradientANOVAResults``
* Added coding guidelines draft.
* Added new alpha diversity formulas to the ``skbio.math.diversity.alpha`` documentation.

## Version 0.1.3 (2014-06-12)

This is a pre-alpha release. At this stage, major backwards-incompatible API changes can and will happen.

### Features

* Added ``enforce_qual_range`` parameter to ``parse_fastq`` (on by default, maintaining backward compatibility). This allows disabling of the quality score range-checking.
* Added ``skbio.core.tree.nj``, which applies neighbor-joining for phylogenetic reconstruction.
* Added ``bioenv``, ``mantel``, and ``pwmantel`` distance-based statistics to ``skbio.math.stats.distance`` subpackage.
* Added ``skbio.math.stats.misc`` module for miscellaneous stats utility functions.
* IDs are now optional when constructing a ``DissimilarityMatrix`` or ``DistanceMatrix`` (monotonically-increasing integers cast as strings are automatically used).
* Added ``DistanceMatrix.permute`` method for randomly permuting rows and columns of a distance matrix.
* Added the following methods to ``DissimilarityMatrix``: ``filter``, ``index``, and ``__contains__`` for ID-based filtering, index lookup, and membership testing, respectively.
* Added ``ignore_comment`` parameter to ``parse_fasta`` (off by default, maintaining backward compatibility). This handles stripping the comment field from the header line (i.e., all characters beginning with the first space) before returning the label.
* Added imports of ``BiologicalSequence``, ``NucleotideSequence``, ``DNA``, ``DNASequence``, ``RNA``, ``RNASequence``, ``Protein``, ``ProteinSequence``, ``DistanceMatrix``, ``align_striped_smith_waterman``, `` SequenceCollection``, ``Alignment``, ``TreeNode``, ``nj``, ``parse_fasta``, ``parse_fastq``, ``parse_qual``, ``FastaIterator``, ``FastqIterator``, ``SequenceIterator`` in ``skbio/__init__.py`` for convenient importing. For example, it's now possible to ``from skbio import Alignment``, rather than ``from skbio.core.alignment import Alignment``.

### Bug fixes

* Fixed a couple of unit tests that could fail stochastically.
* Added missing ``__init__.py`` files to a couple of test directories so that these tests won't be skipped.
* ``parse_fastq`` now raises an error on dangling records.
* Fixed several warnings that were raised while running the test suite with Python 3.4.

### Backward-incompatible changes

* Functionality imported from ``skbio.core.ssw`` must now be imported from ``skbio.core.alignment`` instead.

### Miscellaneous

* Code is now flake8-compliant; added flake8 checking to Travis build.
* Various additions and improvements to documentation (API, installation instructions, developer instructions, etc.).
* ``__future__`` imports are now standardized across the codebase.
* New website front page and styling changes throughout. Moved docs site to its own versioned subdirectories.
* Reorganized alignment data structures and algorithms (e.g., SSW code, ``Alignment`` class, etc.) into an ``skbio.core.alignment`` subpackage.

## Version 0.1.1 (2014-05-16)

Fixes to setup.py. This is a pre-alpha release. At this stage, major backwards-incompatible API changes can and will happen.

## Version 0.1.0 (2014-05-15)

Initial pre-alpha release. At this stage, major backwards-incompatible API changes can and will happen.<|MERGE_RESOLUTION|>--- conflicted
+++ resolved
@@ -4,13 +4,10 @@
 
 ### Features
 
-<<<<<<< HEAD
 * Added support for reading and writing a binary distance matrix object format. ([#1716](https://github.com/biocore/scikit-bio/pull/1716))
-=======
 * Added support for `np.float32` with `DissimilarityMatrix` objects.
 * Added support for method and number_of_dimensions to permdisp reducing the runtime by 100x at 4000 samples, [issue #1769](https://github.com/biocore/scikit-bio/pull/1769).
 * OrdinationResults object is now accepted as input for permdisp.
->>>>>>> c4eb978e
 
 ### Backward-incompatible changes [stable]
 
