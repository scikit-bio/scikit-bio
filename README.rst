
.. image:: http://scikit-bio.org/assets/logo.svg
   :target: http://scikit-bio.org
   :alt: scikit-bio logo

|Build Status| |Coverage Status| |ASV Benchmarks| |Gitter Badge| |Depsy Badge| |Anaconda Cloud Build| |Anaconda Cloud| |License| |Downloads| |Install|

scikit-bio is an open-source, BSD-licensed Python 3 package providing data structures, algorithms and educational resources for bioinformatics.

To view scikit-bio's documentation, visit `scikit-bio.org
<http://scikit-bio.org>`__.

**Note:** scikit-bio is no longer compatible with Python 2. scikit-bio is compatible with Python 3.4 and later.

scikit-bio is currently in beta. We are very actively developing it, and **backward-incompatible interface changes can and will arise**. To avoid these types of changes being a surprise to our users, our public APIs are decorated to make it clear to users when an API can be relied upon (stable) and when it may be subject to change (experimental). See the `API stability docs <https://github.com/biocore/scikit-bio/blob/master/doc/source/user/api_stability.rst>`_ for more details, including what we mean by *stable* and *experimental* in this context.

Installing
----------

The recommended way to install scikit-bio is via the ``conda`` package manager available in `Anaconda <http://continuum.io/downloads>`_ or `miniconda <http://conda.pydata.org/miniconda.html>`_.

To install the latest release of scikit-bio::

<<<<<<< HEAD
Some plotting features require extra dependencies, and an
``ImportError`` will be raised if you try to use them without them.
Thus, you may want to install the following optional packages:

    * matplotlib (>= 1.1.0)

for example, by running::

    pip install scikit-bio[plot]

Equivalently, you can use the ``conda`` package manager available in `Anaconda <http://continuum.io/downloads>`_ or `miniconda <http://conda.pydata.org/miniconda.html>`_ to install scikit-bio and all its dependencies, without having to compile them::
=======
    conda install -c https://conda.anaconda.org/biocore scikit-bio
>>>>>>> cd272507

Alternatively, you can install scikit-bio using ``pip``::

    pip install numpy
    pip install scikit-bio

You can verify your installation by running the scikit-bio unit tests::

    python -m skbio.test

For users of Debian, ``skbio`` is in the Debian software distribution and may
be installed using::

    sudo apt-get install python3-skbio python-skbio-doc


Getting help
------------

To get help with scikit-bio, you should use the `skbio <http://stackoverflow.com/questions/tagged/skbio>`_ tag on StackOverflow (SO). Before posting a question, check out SO's guide on how to `ask a question <http://stackoverflow.com/questions/how-to-ask>`_. The scikit-bio developers regularly monitor the ``skbio`` SO tag.

Projects using scikit-bio
-------------------------

Some of the projects that we know of that are using scikit-bio are:

- `QIIME <http://qiime.org/>`__
- `Emperor <http://biocore.github.io/emperor/>`__
- `An Introduction to Applied
  Bioinformatics <http://readIAB.org>`__
- `tax2tree <https://github.com/biocore/tax2tree>`__
- `Qiita <http://qiita.microbio.me>`__
- `ghost-tree <https://github.com/JTFouquier/ghost-tree>`__
- `Platypus-Conquistador <https://github.com/biocore/Platypus-Conquistador>`__

If you're using scikit-bio in your own projects, feel free to issue a pull request to add them to this list.

scikit-bio development
----------------------

If you're interested in getting involved in scikit-bio development, see `CONTRIBUTING.md <https://github.com/biocore/scikit-bio/blob/master/CONTRIBUTING.md>`__.

See the list of `scikit-bio's contributors
<https://github.com/biocore/scikit-bio/graphs/contributors>`__.

Licensing
---------

scikit-bio is available under the new BSD license. See
`COPYING.txt <https://github.com/biocore/scikit-bio/blob/master/COPYING.txt>`__ for scikit-bio's license, and the
`licenses directory <https://github.com/biocore/scikit-bio/tree/master/licenses>`_ for the licenses of third-party software that is
(either partially or entirely) distributed with scikit-bio.

The pre-history of scikit-bio
-----------------------------

scikit-bio began from code derived from `PyCogent
<http://www.pycogent.org>`__ and `QIIME <http://www.qiime.org>`__, and
the contributors and/or copyright holders have agreed to make the code
they wrote for PyCogent and/or QIIME available under the BSD
license. The contributors to PyCogent and/or QIIME modules that have
been ported to scikit-bio are: Rob Knight (`@rob-knight
<https://github.com/rob-knight>`__), Gavin Huttley (`@gavin-huttley
<https://github.com/gavin-huttley>`__), Daniel McDonald (`@wasade
<https://github.com/wasade>`__), Micah Hamady, Antonio Gonzalez
(`@antgonza <https://github.com/antgonza>`__), Sandra Smit, Greg
Caporaso (`@gregcaporaso <https://github.com/gregcaporaso>`__), Jai
Ram Rideout (`@jairideout <https://github.com/jairideout>`__),
Cathy Lozupone (`@clozupone <https://github.com/clozupone>`__), Mike Robeson
(`@mikerobeson <https://github.com/mikerobeson>`__), Marcin Cieslik,
Peter Maxwell, Jeremy Widmann, Zongzhi Liu, Michael Dwan, Logan Knecht
(`@loganknecht <https://github.com/loganknecht>`__), Andrew Cochran,
Jose Carlos Clemente (`@cleme <https://github.com/cleme>`__), Damien
Coy, Levi McCracken, Andrew Butterfield, Will Van Treuren (`@wdwvt1
<https://github.com/wdwvt1>`__), Justin Kuczynski (`@justin212k
<https://github.com/justin212k>`__), Jose Antonio Navas Molina
(`@josenavas <https://github.com/josenavas>`__), Matthew Wakefield
(`@genomematt <https://github.com/genomematt>`__) and Jens Reeder
(`@jensreeder <https://github.com/jensreeder>`__).

Logo
----

scikit-bio's logo was created by `Alina Prassas <http://cargocollective.com/alinaprassas>`_.

.. |Build Status| image:: https://travis-ci.org/biocore/scikit-bio.svg?branch=master
   :target: https://travis-ci.org/biocore/scikit-bio
.. |Coverage Status| image:: https://coveralls.io/repos/biocore/scikit-bio/badge.png
   :target: https://coveralls.io/r/biocore/scikit-bio
.. |ASV Benchmarks| image:: http://img.shields.io/badge/benchmarked%20by-asv-green.svg?style=flat
   :target: https://s3-us-west-2.amazonaws.com/scikit-bio.org/benchmarks/master/index.html
.. |Gitter Badge| image:: https://badges.gitter.im/Join%20Chat.svg
   :alt: Join the chat at https://gitter.im/biocore/scikit-bio
   :target: https://gitter.im/biocore/scikit-bio?utm_source=badge&utm_medium=badge&utm_campaign=pr-badge&utm_content=badge
.. |Depsy Badge| image:: http://depsy.org/api/package/pypi/scikit-bio/badge.svg
   :target: http://depsy.org/package/python/scikit-bio
.. |Anaconda Cloud Build| image:: https://anaconda.org/biocore/scikit-bio/badges/build.svg
   :target: https://anaconda.org/biocore/scikit-bio/builds
.. |Anaconda Cloud| image:: https://anaconda.org/biocore/scikit-bio/badges/version.svg
   :target: https://anaconda.org/biocore/scikit-bio
.. |License| image:: https://anaconda.org/biocore/scikit-bio/badges/license.svg
   :target: https://anaconda.org/biocore/scikit-bio
.. |Downloads| image:: https://anaconda.org/biocore/scikit-bio/badges/downloads.svg
   :target: https://anaconda.org/biocore/scikit-bio
.. |Install| image:: https://anaconda.org/biocore/scikit-bio/badges/installer/conda.svg
   :target: https://conda.anaconda.org/biocore<|MERGE_RESOLUTION|>--- conflicted
+++ resolved
@@ -19,23 +19,19 @@
 
 The recommended way to install scikit-bio is via the ``conda`` package manager available in `Anaconda <http://continuum.io/downloads>`_ or `miniconda <http://conda.pydata.org/miniconda.html>`_.
 
-To install the latest release of scikit-bio::
-
-<<<<<<< HEAD
 Some plotting features require extra dependencies, and an
 ``ImportError`` will be raised if you try to use them without them.
 Thus, you may want to install the following optional packages:
 
-    * matplotlib (>= 1.1.0)
+    * matplotlib (>= 1.5.0)
 
 for example, by running::
 
     pip install scikit-bio[plot]
 
 Equivalently, you can use the ``conda`` package manager available in `Anaconda <http://continuum.io/downloads>`_ or `miniconda <http://conda.pydata.org/miniconda.html>`_ to install scikit-bio and all its dependencies, without having to compile them::
-=======
+
     conda install -c https://conda.anaconda.org/biocore scikit-bio
->>>>>>> cd272507
 
 Alternatively, you can install scikit-bio using ``pip``::
 
