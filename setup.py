#!/usr/bin/env python

# ----------------------------------------------------------------------------
# Copyright (c) 2013--, scikit-bio development team.
#
# Distributed under the terms of the Modified BSD License.
#
# The full license is in the file COPYING.txt, distributed with this software.
# ----------------------------------------------------------------------------

import os
import platform
import re
import ast
import sys

from setuptools import find_packages, setup
from setuptools.extension import Extension

import numpy as np


if sys.version_info.major != 3:
    sys.exit("scikit-bio can only be used with Python 3. You are currently "
             "running Python %d." % sys.version_info.major)

# version parsing from __init__ pulled from Flask's setup.py
# https://github.com/mitsuhiko/flask/blob/master/setup.py
_version_re = re.compile(r'__version__\s+=\s+(.*)')

with open('skbio/__init__.py', 'rb') as f:
    hit = _version_re.search(f.read().decode('utf-8')).group(1)
    version = str(ast.literal_eval(hit))

classes = """
    Development Status :: 4 - Beta
    License :: OSI Approved :: BSD License
    Topic :: Software Development :: Libraries
    Topic :: Scientific/Engineering
    Topic :: Scientific/Engineering :: Bio-Informatics
    Programming Language :: Python :: 3
    Programming Language :: Python :: 3 :: Only
    Programming Language :: Python :: 3.4
    Programming Language :: Python :: 3.5
    Operating System :: Unix
    Operating System :: POSIX
    Operating System :: MacOS :: MacOS X
"""
classifiers = [s.strip() for s in classes.split('\n') if s]

description = ('Data structures, algorithms and educational '
               'resources for bioinformatics.')

with open('README.rst') as f:
    long_description = f.read()

# Dealing with Cython
USE_CYTHON = os.environ.get('USE_CYTHON', False)
ext = '.pyx' if USE_CYTHON else '.c'

# There's a bug in some versions of Python 3.4 that propagates
# -Werror=declaration-after-statement to extensions, instead of just affecting
# the compilation of the interpreter. See http://bugs.python.org/issue21121 for
# details. This acts as a workaround until the next Python 3 release -- thanks
# Wolfgang Maier (wolma) for the workaround!
ssw_extra_compile_args = ['-Wno-error=declaration-after-statement']
if sys.platform == 'win32':
    ssw_extra_compile_args = []

# Users with i686 architectures have reported that adding this flag allows
# SSW to be compiled. See https://github.com/biocore/scikit-bio/issues/409 and
# http://stackoverflow.com/q/26211814/3776794 for details.
if platform.machine() == 'i686':
    ssw_extra_compile_args.append('-msse2')

extensions = [
    Extension("skbio.metadata._intersection",
              ["skbio/metadata/_intersection" + ext]),
    Extension("skbio.stats.__subsample",
              ["skbio/stats/__subsample" + ext],
              include_dirs=[np.get_include()]),
    Extension("skbio.alignment._ssw_wrapper",
              ["skbio/alignment/_ssw_wrapper" + ext,
               "skbio/alignment/_lib/ssw.c"],
              extra_compile_args=ssw_extra_compile_args,
              include_dirs=[np.get_include()]),
    Extension("skbio.diversity._phylogenetic",
              ["skbio/diversity/_phylogenetic" + ext],
              include_dirs=[np.get_include()])
]

if USE_CYTHON:
    from Cython.Build import cythonize
    extensions = cythonize(extensions)

setup(name='scikit-bio',
      version=version,
      license='BSD-3-Clause',
      description=description,
      long_description=long_description,
      author="scikit-bio development team",
      author_email="gregcaporaso@gmail.com",
      maintainer="scikit-bio development team",
      maintainer_email="gregcaporaso@gmail.com",
      url='http://scikit-bio.org',
      packages=find_packages(),
      ext_modules=extensions,
<<<<<<< HEAD
      cmdclass={'build_ext': build_ext},
      setup_requires=['numpy >= 1.7'],
      install_requires=['numpy >= 1.7', 'scipy >= 0.13.0', 'pandas', 'future',
                        'six', 'natsort', 'IPython'],
      extras_require={'test': ["nose >= 0.10.1", "pep8", "flake8",
                               "python-dateutil"],
                      'doc': ["Sphinx == 1.2.2", "sphinx-bootstrap-theme"],
                      'plot': ['matplotlib >= 1.1.0']},
=======
      include_dirs=[np.get_include()],
      setup_requires=['nose >= 1.3.7'],
      install_requires=[
          'lockfile >= 0.10.2',  # req'd for our usage of CacheControl
          'CacheControl >= 0.11.5',
          'decorator >= 3.4.2',
          'IPython >= 3.2.0',
          'matplotlib >= 1.4.3',
          'natsort >= 4.0.3',
          # numpy array repr changed in 1.14.0 to use less whitespace, which
          # breaks the doctests. The doctests can't be updated to match the new
          # arrray repr because we still support Python 3.4, which doesn't have
          # a numpy 1.14.0 conda package on `defaults` or `conda-forge`
          # channels.
          'numpy >= 1.9.2, < 1.14.0',
          'pandas >= 0.19.2',
          'scipy >= 0.15.1',
          'nose >= 1.3.7'
      ],
      test_suite='nose.collector',
>>>>>>> cd272507
      classifiers=classifiers,
      package_data={
          'skbio.diversity.alpha.tests': ['data/qiime-191-tt/*'],
          'skbio.diversity.beta.tests': ['data/qiime-191-tt/*'],
          'skbio.io.tests': ['data/*'],
          'skbio.io.format.tests': ['data/*'],
          'skbio.stats.tests': ['data/*'],
          'skbio.stats.distance.tests': ['data/*'],
          'skbio.stats.ordination.tests': ['data/*']
          }
      )<|MERGE_RESOLUTION|>--- conflicted
+++ resolved
@@ -105,16 +105,6 @@
       url='http://scikit-bio.org',
       packages=find_packages(),
       ext_modules=extensions,
-<<<<<<< HEAD
-      cmdclass={'build_ext': build_ext},
-      setup_requires=['numpy >= 1.7'],
-      install_requires=['numpy >= 1.7', 'scipy >= 0.13.0', 'pandas', 'future',
-                        'six', 'natsort', 'IPython'],
-      extras_require={'test': ["nose >= 0.10.1", "pep8", "flake8",
-                               "python-dateutil"],
-                      'doc': ["Sphinx == 1.2.2", "sphinx-bootstrap-theme"],
-                      'plot': ['matplotlib >= 1.1.0']},
-=======
       include_dirs=[np.get_include()],
       setup_requires=['nose >= 1.3.7'],
       install_requires=[
@@ -122,7 +112,7 @@
           'CacheControl >= 0.11.5',
           'decorator >= 3.4.2',
           'IPython >= 3.2.0',
-          'matplotlib >= 1.4.3',
+          # 'matplotlib >= 1.4.3',
           'natsort >= 4.0.3',
           # numpy array repr changed in 1.14.0 to use less whitespace, which
           # breaks the doctests. The doctests can't be updated to match the new
@@ -135,7 +125,6 @@
           'nose >= 1.3.7'
       ],
       test_suite='nose.collector',
->>>>>>> cd272507
       classifiers=classifiers,
       package_data={
           'skbio.diversity.alpha.tests': ['data/qiime-191-tt/*'],
