#!/usr/bin/env python

"""Setup script for scikit-bio installation.

----------------------------------------------------------------------------
Copyright (c) 2013--, scikit-bio development team.

Distributed under the terms of the Modified BSD License.

The full license is in the file LICENSE.txt, distributed with this software.
----------------------------------------------------------------------------
"""

import os
import platform
import re
import ast
import sys
import sysconfig
import subprocess

from setuptools import find_packages, setup
from setuptools.extension import Extension

import numpy as np
from Cython.Build import cythonize


if sys.version_info.major != 3:
    sys.exit(
        "scikit-bio can only be used with Python 3. You are currently "
        "running Python %d." % sys.version_info.major
    )


def check_bin(ccbin, source, allow_dash):
    """Check if a given compiler matches the specified name."""
    # remove any parameters (e.g. gcc -I /a/b/c -> gcc)
    source0 = source.split()[0]
    # remove any path
    bsource = os.path.basename(source0)
    # now let's go search for ccbin
    if allow_dash:
        found = False
        # allow for the ccbin to be between - (e.g. gcc-1.2)
        for el in bsource.split("-"):
            if el == ccbin:
                found = True
                break
    else:
        found = bsource == ccbin
    return found


# Note: We are looking for Apple/MacOS clang, which does not support omp
#       Will treat "real clang" (e.g. llvm based) same as gcc
clang = False

# icc uses slightly different omp cmdline arguments
icc = False

# Are we using the default gcc as the compiler?
gcc = True
try:
    if os.environ["CC"] == "gcc":
        gcc = True
    elif os.environ["CC"] != "":
        gcc = False
except KeyError:
    pass


if not gcc:
    try:
        if check_bin("clang", os.environ["CC"], False):
            # note, the conda provideed clang is not detected here
            # and this is on purpose, as MacOS clang is very different
            # than conda-provised one (which is llvm based)
            # so do not look for substrings
            # (e.g. do not match x86_64-apple-darwin13.4.0-clang)
            clang = True
        elif check_bin("icc", os.environ["CC"], True):
            icc = True
    except KeyError:
        pass
else:
    try:
        if check_bin("clang", sysconfig.get_config_vars()["CC"], False):
            # as above
            clang = True
            gcc = False
        elif check_bin("icc", sysconfig.get_config_vars()["CC"], True):
            icc = True
            gcc = False
    except KeyError:
        pass

if gcc:
    # check if the default gcc is just a wrapper around clang
    try:
        if (
            subprocess.check_output(["gcc", "--version"], universal_newlines=True).find(
                "clang"
            )
            != -1
        ):
            clang = True
    except (subprocess.CalledProcessError, FileNotFoundError):
        pass

# version parsing from __init__ pulled from Flask's setup.py
# https://github.com/mitsuhiko/flask/blob/master/setup.py
_version_re = re.compile(r"__version__\s+=\s+(.*)")

with open("skbio/__init__.py", "rb") as f:
    hit = _version_re.search(f.read().decode("utf-8")).group(1)
    version = str(ast.literal_eval(hit))

classes = """
    Development Status :: 4 - Beta
    License :: OSI Approved :: BSD License
    Topic :: Software Development :: Libraries
    Topic :: Scientific/Engineering
    Topic :: Scientific/Engineering :: Bio-Informatics
    Programming Language :: Python :: 3
    Programming Language :: Python :: 3 :: Only
    Programming Language :: Python :: 3.9
    Programming Language :: Python :: 3.10
    Programming Language :: Python :: 3.11
    Programming Language :: Python :: 3.12
    Programming Language :: Python :: 3.13
    Operating System :: Unix
    Operating System :: POSIX
    Operating System :: MacOS :: MacOS X
    Operating System :: Microsoft :: Windows
"""
classifiers = [s.strip() for s in classes.split("\n") if s]

description = (
    "Data structures, algorithms and educational " "resources for bioinformatics."
)

with open("README.rst") as f:
    long_description = f.read()


# Compile SSW module
ssw_extra_compile_args = ["-I."]

if platform.system() != "Windows":
    if icc:
        ssw_extra_compile_args.extend(["-qopenmp-simd", "-DSIMDE_ENABLE_OPENMP"])
    elif not clang:
        ssw_extra_compile_args.extend(["-fopenmp-simd", "-DSIMDE_ENABLE_OPENMP"])
elif platform.system() == "Windows":
    ssw_extra_compile_args.extend(["-openmp:experimental"])

stats_extra_compile_args = [] + ssw_extra_compile_args
stats_extra_link_args = []
if platform.system() != "Windows":
    if icc:
        stats_extra_compile_args.extend(["-qopenmp"])
        stats_extra_link_args.extend(["-qopenmp"])
    elif not clang:
        stats_extra_compile_args.extend(["-fopenmp"])
        stats_extra_link_args.extend(["-fopenmp"])

# Users with i686 architectures have reported that adding this flag allows
# SSW to be compiled. See https://github.com/scikit-bio/scikit-bio/issues/409
# and http://stackoverflow.com/q/26211814/3776794 for details.
if platform.machine() == "i686":
    ssw_extra_compile_args.append("-msse2")


# Cython modules (*.pyx). They will be compiled into C code (*.c) during build.
ext = ".pyx"
extensions = [
    Extension("skbio.metadata._intersection", ["skbio/metadata/_intersection" + ext]),
    Extension(
        "skbio.alignment._ssw_wrapper",
        ["skbio/alignment/_ssw_wrapper" + ext, "skbio/alignment/_lib/ssw.c"],
        extra_compile_args=ssw_extra_compile_args,
        include_dirs=[np.get_include()],
    ),
    Extension(
        "skbio.tree._c_nj",
        ["skbio/tree/_c_nj" + ext],
        extra_compile_args=stats_extra_compile_args,
        extra_link_args=stats_extra_link_args,
    ),
    Extension(
        "skbio.tree._c_me",
        ["skbio/tree/_c_me" + ext],
        extra_compile_args=stats_extra_compile_args,
        extra_link_args=stats_extra_link_args,
    ),
    Extension(
        "skbio.diversity._phylogenetic",
        ["skbio/diversity/_phylogenetic" + ext],
        include_dirs=[np.get_include()],
    ),
    Extension(
        "skbio.stats.ordination._cutils",
        ["skbio/stats/ordination/_cutils" + ext],
        extra_compile_args=stats_extra_compile_args,
        extra_link_args=stats_extra_link_args,
    ),
    Extension(
        "skbio.stats.distance._cutils",
        ["skbio/stats/distance/_cutils" + ext],
        extra_compile_args=stats_extra_compile_args,
        extra_link_args=stats_extra_link_args,
    ),
    Extension(
<<<<<<< HEAD
        "skbio.alignment._c_score",
        ["skbio/alignment/_c_score" + ext],
=======
        "skbio.alignment._align",
        ["skbio/alignment/_align" + ext],
>>>>>>> 045e47a1
        extra_compile_args=stats_extra_compile_args,
        extra_link_args=stats_extra_link_args,
        include_dirs=[np.get_include()],
    ),
]

extensions = cythonize(extensions, force=True)


setup(
    name="scikit-bio",
    version=version,
    license="BSD-3-Clause",
    description=description,
    long_description=long_description,
    author="scikit-bio development team",
    author_email="qiyunzhu@gmail.com",
    maintainer="scikit-bio development team",
    maintainer_email="qiyunzhu@gmail.com",
    url="https://scikit.bio",
    packages=find_packages(),
    ext_modules=extensions,
    include_dirs=[np.get_include()],
    tests_require=["pytest", "coverage"],
    install_requires=[
        "requests >= 2.20.0",
        "decorator >= 3.4.2",
        "natsort >= 4.0.3",
        "numpy >= 1.17.0",
        "pandas >= 1.5.0",
        "scipy >= 1.9.0",
        "h5py >= 3.6.0",
        "biom-format >= 2.1.16",
        "statsmodels >= 0.14.0",
        "patsy >= 0.5.0",
    ],
    classifiers=classifiers,
    package_data={
        "skbio.alignment.tests": ["data/*"],
        "skbio.diversity.alpha.tests": ["data/qiime-191-tt/*"],
        "skbio.diversity.beta.tests": ["data/qiime-191-tt/*"],
        "skbio.io.tests": ["data/*"],
        "skbio.io.format.tests": ["data/*"],
        "skbio.stats.tests": ["data/*"],
        "skbio.stats.distance.tests": ["data/*"],
        "skbio.stats.ordination.tests": ["data/*"],
        "skbio.metadata.tests": ["data/invalid/*", "data/valid/*"],
        "skbio.embedding.tests": ["data/*"],
    },
)<|MERGE_RESOLUTION|>--- conflicted
+++ resolved
@@ -212,13 +212,10 @@
         extra_link_args=stats_extra_link_args,
     ),
     Extension(
-<<<<<<< HEAD
         "skbio.alignment._c_score",
         ["skbio/alignment/_c_score" + ext],
-=======
         "skbio.alignment._align",
         ["skbio/alignment/_align" + ext],
->>>>>>> 045e47a1
         extra_compile_args=stats_extra_compile_args,
         extra_link_args=stats_extra_link_args,
         include_dirs=[np.get_include()],
