#!/usr/bin/env python

# ----------------------------------------------------------------------------
# Copyright (c) 2013--, scikit-bio development team.
#
# Distributed under the terms of the Modified BSD License.
#
# The full license is in the file LICENSE.txt, distributed with this software.
# ----------------------------------------------------------------------------

import os
import platform
import re
import ast
import sys
import sysconfig
import subprocess

from setuptools import find_packages, setup
from setuptools.extension import Extension

import numpy as np


if sys.version_info.major != 3:
    sys.exit("scikit-bio can only be used with Python 3. You are currently "
             "running Python %d." % sys.version_info.major)

clang = False
icc = False
try:
    if os.environ['CC'] == "clang":
        clang = True
except KeyError:
    pass

if not clang:
    try:
        if subprocess.check_output(
                ["gcc", "--version"],
                universal_newlines=True).find("clang") != -1:
            clang = True
    except (subprocess.CalledProcessError, FileNotFoundError):
        pass

try:
    if os.environ['CC'] == "icc":
        icc = True
except KeyError:
    pass

# version parsing from __init__ pulled from Flask's setup.py
# https://github.com/mitsuhiko/flask/blob/master/setup.py
_version_re = re.compile(r'__version__\s+=\s+(.*)')

with open('skbio/__init__.py', 'rb') as f:
    hit = _version_re.search(f.read().decode('utf-8')).group(1)
    version = str(ast.literal_eval(hit))

classes = """
    Development Status :: 4 - Beta
    License :: OSI Approved :: BSD License
    Topic :: Software Development :: Libraries
    Topic :: Scientific/Engineering
    Topic :: Scientific/Engineering :: Bio-Informatics
    Programming Language :: Python :: 3
    Programming Language :: Python :: 3 :: Only
    Programming Language :: Python :: 3.8
    Programming Language :: Python :: 3.9
    Programming Language :: Python :: 3.10
    Programming Language :: Python :: 3.11
    Operating System :: Unix
    Operating System :: POSIX
    Operating System :: MacOS :: MacOS X
"""
classifiers = [s.strip() for s in classes.split('\n') if s]

description = ('Data structures, algorithms and educational '
               'resources for bioinformatics.')

with open('README.rst') as f:
    long_description = f.read()

# Dealing with Cython
USE_CYTHON = os.environ.get('USE_CYTHON')
if USE_CYTHON is None or USE_CYTHON.lower() in {'false', 'no'}:
    USE_CYTHON = False
else:
    USE_CYTHON = True

ext = '.pyx' if USE_CYTHON else '.c'

ssw_extra_compile_args = ['-I.']

if platform.system() != 'Windows':
    if icc or sysconfig.get_config_vars()['CC'] == 'icc':
        ssw_extra_compile_args.extend(['-qopenmp-simd',
                                       '-DSIMDE_ENABLE_OPENMP'])
    elif not (clang or sysconfig.get_config_vars()['CC'] == 'clang'):
        ssw_extra_compile_args.extend(['-fopenmp-simd',
                                       '-DSIMDE_ENABLE_OPENMP'])
elif platform.system() == 'Windows':
    ssw_extra_compile_args.extend(['-openmp:experimental'])

# Users with i686 architectures have reported that adding this flag allows
# SSW to be compiled. See https://github.com/biocore/scikit-bio/issues/409 and
# http://stackoverflow.com/q/26211814/3776794 for details.
if platform.machine() == 'i686':
    ssw_extra_compile_args.append('-msse2')

extensions = [
    Extension("skbio.metadata._intersection",
              ["skbio/metadata/_intersection" + ext]),
    Extension("skbio.stats.__subsample",
              ["skbio/stats/__subsample" + ext],
              include_dirs=[np.get_include()]),
    Extension("skbio.alignment._ssw_wrapper",
              ["skbio/alignment/_ssw_wrapper" + ext,
               "skbio/alignment/_lib/ssw.c"],
              extra_compile_args=ssw_extra_compile_args,
              include_dirs=[np.get_include()]),
    Extension("skbio.diversity._phylogenetic",
              ["skbio/diversity/_phylogenetic" + ext],
              include_dirs=[np.get_include()]),
    Extension("skbio.stats.ordination._cutils",
              ["skbio/stats/ordination/_cutils" + ext],
              extra_compile_args=ssw_extra_compile_args),
    Extension("skbio.stats.distance._cutils",
              ["skbio/stats/distance/_cutils" + ext],
              extra_compile_args=ssw_extra_compile_args),
]

if USE_CYTHON:
    from Cython.Build import cythonize
    # Always recompile the pyx files to C if USE_CYTHON is set.
    extensions = cythonize(extensions, force=True)

setup(name='scikit-bio',
      version=version,
      license='BSD-3-Clause',
      description=description,
      long_description=long_description,
      author="scikit-bio development team",
      author_email="gregcaporaso@gmail.com",
      maintainer="scikit-bio development team",
      maintainer_email="gregcaporaso@gmail.com",
      url='http://scikit-bio.org',
      packages=find_packages(),
      ext_modules=extensions,
      include_dirs=[np.get_include()],
      tests_require=['pytest', 'coverage'],
      install_requires=[
<<<<<<< HEAD
          'filelock >= 3.8.0',  # req'd for our usage of CacheControl
          'CacheControl >= 0.13.0',
=======
          'requests >= 2.20.0',
>>>>>>> e4561aee
          'decorator >= 3.4.2',
          'IPython >= 3.2.0',
          'matplotlib >= 1.4.3',
          'natsort >= 4.0.3',
          'numpy >= 1.9.2',
          'pandas >= 1.5.0',
          'scipy >= 1.9.0',
          'h5py >= 3.6.0',
          'hdmedians >= 0.14.1',
      ],
      classifiers=classifiers,
      package_data={
          'skbio.diversity.alpha.tests': ['data/qiime-191-tt/*'],
          'skbio.diversity.beta.tests': ['data/qiime-191-tt/*'],
          'skbio.io.tests': ['data/*'],
          'skbio.io.format.tests': ['data/*'],
          'skbio.stats.tests': ['data/*'],
          'skbio.stats.distance.tests': ['data/*'],
          'skbio.stats.ordination.tests': ['data/*']
          }
      )<|MERGE_RESOLUTION|>--- conflicted
+++ resolved
@@ -150,12 +150,7 @@
       include_dirs=[np.get_include()],
       tests_require=['pytest', 'coverage'],
       install_requires=[
-<<<<<<< HEAD
-          'filelock >= 3.8.0',  # req'd for our usage of CacheControl
-          'CacheControl >= 0.13.0',
-=======
           'requests >= 2.20.0',
->>>>>>> e4561aee
           'decorator >= 3.4.2',
           'IPython >= 3.2.0',
           'matplotlib >= 1.4.3',
