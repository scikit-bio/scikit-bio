name: Website

on:
  push:
    branches: [ main ]
    paths: [ "web/**", "!**.md" ]
  pull_request:
    branches: [ main ]
    paths: [ "web/**", "!**.md" ]

env:
<<<<<<< HEAD
  latest_python: "3.13"
=======
  latest_python: "3.14"
>>>>>>> cc01ea6c

jobs:

  build:
    name: Build website
    runs-on: ubuntu-latest
    defaults:
      run:
        shell: bash -l {0}
    steps:
      - name: Check out repo
        uses: actions/checkout@v4

      - name: Set up conda
        uses: conda-incubator/setup-miniconda@v3
        with:
          auto-update-conda: true
          python-version: ${{ env.latest_python }}

      - name: Install dependencies
        run: pip install -r ci/requirements.doc.txt

      - name: Make website
        run: make web

      - name: Substitute URLs
        if: github.event_name == 'push'
        run: python web/suburl.py

      - name: Add version list
        if: github.event_name == 'push'
        run: cp web/versions.json web/_build/html/

      - name: Save website package
        if: github.event_name == 'push'
        uses: actions/upload-artifact@v4
        with:
          name: webpack
          path: web/_build/html/

  deploy:
    name: Deploy website
    if: github.event_name == 'push'
    needs: build
    runs-on: ubuntu-latest
    defaults:
      run:
        shell: bash -l {0}
    steps:
      - name: Check out repo
        uses: actions/checkout@v4

      - name: Load website package
        uses: actions/download-artifact@v4
        with:
          name: webpack
          path: webpack

      - name: Check out website repo
        uses: actions/checkout@v4
        with:
          repository: scikit-bio/scikit-bio.github.io
          path: website
          ssh-key: ${{ secrets.SSH_DEPLOY_KEY }}

      - name: Update website
        run: rsync -av --delete --exclude-from web/.exclude webpack/ website

      - name: Push website
        run: |
          cd website
          git config user.name "${{ github.actor }}"
          git config user.email "${{ github.actor_id }}+${{ github.actor }}@users.noreply.github.com"
          git add -A
          git commit -m "Update from ${{ github.server_url }}/${{ github.repository }}/commit/${{ github.sha }}"
          git push<|MERGE_RESOLUTION|>--- conflicted
+++ resolved
@@ -9,11 +9,7 @@
     paths: [ "web/**", "!**.md" ]
 
 env:
-<<<<<<< HEAD
-  latest_python: "3.13"
-=======
   latest_python: "3.14"
->>>>>>> cc01ea6c
 
 jobs:
 
