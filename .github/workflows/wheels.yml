--- conflicted
+++ resolved
@@ -63,11 +63,7 @@
       - name: Set up Python
         uses: actions/setup-python@v5
         with:
-<<<<<<< HEAD
-          python-version: '3.10'
-=======
           python-version: ${{ env.latest_python }}
->>>>>>> cc01ea6c
 
       - name: Install build dependencies
         run: |
