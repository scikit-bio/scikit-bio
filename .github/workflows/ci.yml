--- conflicted
+++ resolved
@@ -9,13 +9,8 @@
     paths-ignore: ["web/**", "**.md", "README.rst"]
 
 env:
-<<<<<<< HEAD
-  latest_python: "3.13"
-  supported_pythons: '["3.9", "3.10", "3.11", "3.12", "3.13"]'
-=======
   latest_python: "3.14"
   supported_pythons: '["3.10", "3.11", "3.12", "3.13", "3.14"]'
->>>>>>> cc01ea6c
 
 jobs:
   conf:
