<<<<<<< HEAD
filelock >= 3.8.0
cachecontrol >= 0.13.0
=======
requests >= 2.20.0
>>>>>>> e4561aee
decorator >= 3.4.2
ipython >= 3.2.0
matplotlib >= 1.4.3
natsort >= 4.0.3
numpy >= 1.9.2
pandas >= 1.5.0
scipy >= 1.9.0
h5py >= 3.6.0<|MERGE_RESOLUTION|>--- conflicted
+++ resolved
@@ -1,9 +1,4 @@
-<<<<<<< HEAD
-filelock >= 3.8.0
-cachecontrol >= 0.13.0
-=======
 requests >= 2.20.0
->>>>>>> e4561aee
 decorator >= 3.4.2
 ipython >= 3.2.0
 matplotlib >= 1.4.3
