[build-system]
requires = ["setuptools", "wheel", "numpy", "cython"]
build-backend = "setuptools.build_meta"

[project]
name = "scikit-bio"
dynamic = ["version"]
description = "Data structures, algorithms and educational resources for bioinformatics."
readme = "README.rst"
<<<<<<< HEAD
requires-python = ">=3.9"
=======
requires-python = ">=3.10"
>>>>>>> cc01ea6c
license = "BSD-3-Clause"
license-files = ["LICENSE.txt"]
authors = [
    {name = "scikit-bio development team", email = "qiyunzhu@gmail.com"}
]
maintainers = [
    {name = "scikit-bio development team", email = "qiyunzhu@gmail.com"}
]
classifiers = [
    "Development Status :: 4 - Beta",
    "Topic :: Software Development :: Libraries",
    "Topic :: Scientific/Engineering",
    "Topic :: Scientific/Engineering :: Bio-Informatics",
    "Programming Language :: Python :: 3",
    "Programming Language :: Python :: 3 :: Only",
<<<<<<< HEAD
    "Programming Language :: Python :: 3.9",
=======
>>>>>>> cc01ea6c
    "Programming Language :: Python :: 3.10",
    "Programming Language :: Python :: 3.11",
    "Programming Language :: Python :: 3.12",
    "Programming Language :: Python :: 3.13",
<<<<<<< HEAD
=======
    "Programming Language :: Python :: 3.14",
>>>>>>> cc01ea6c
    "Operating System :: Unix",
    "Operating System :: POSIX",
    "Operating System :: MacOS :: MacOS X",
    "Operating System :: Microsoft :: Windows"
]
dependencies = [
    "requests >= 2.20.0",
    "decorator >= 3.4.2",
    "natsort >= 4.0.3",
    "numpy >= 1.17.0",
    "pandas >= 1.5.0",
    "scipy >= 1.9.0",
    "h5py>=3.6.0,<3.15.0",
    "biom-format >= 2.1.16",
    "statsmodels >= 0.14.0",
    "patsy >= 0.5.0",
    "array-api-compat >= 1.3"
]

[project.urls]
Homepage = "https://scikit.bio"
Documentation = "https://scikit.bio/docs/latest/"
Repository = "https://github.com/scikit-bio/scikit-bio"
Issues = "https://github.com/scikit-bio/scikit-bio/issues"

[project.optional-dependencies]
test = [
    "pytest",
    "coverage",
    "responses",
    "matplotlib"
]
docs = [
    "sphinx",
    "sphinx-design",
    "sphinx-copybutton",
    "pydata-sphinx-theme",
    "sphinxcontrib-youtube",
    "sphinx-sitemap",
    "numpydoc",
    "matplotlib",
    "statsmodels",
    "patsy"
]
lint = [
    "check-manifest",
    "python-dateutil",
    "numpy",
    "ruff",
    "pre-commit"
]
dev = [
    "pytest",
    "coverage",
    "responses",
    "matplotlib",
    "sphinx",
    "sphinx-design",
    "sphinx-copybutton",
    "pydata-sphinx-theme",
    "sphinxcontrib-youtube",
    "sphinx-sitemap",
    "numpydoc",
    "statsmodels",
    "patsy",
    "check-manifest",
    "python-dateutil",
    "numpy",
    "ruff",
    "pre-commit"
]

[tool.setuptools.dynamic]
version = {attr = "skbio.__version__"}

[tool.setuptools]
packages = ["skbio"]

[tool.setuptools.package-data]
"skbio.alignment.tests" = ["data/*"]
"skbio.diversity.alpha.tests" = ["data/qiime-191-tt/*"]
"skbio.diversity.beta.tests" = ["data/qiime-191-tt/*"]
"skbio.io.tests" = ["data/*"]
"skbio.io.format.tests" = ["data/*"]
"skbio.stats.tests" = ["data/*"]
"skbio.stats.distance.tests" = ["data/*"]
"skbio.stats.ordination.tests" = ["data/*"]
"skbio.metadata.tests" = ["data/invalid/*", "data/valid/*"]
"skbio.embedding.tests" = ["data/*"]

[tool.cibuildwheel]
# Skip 32-bit builds, PyPy, and musllinux
skip = ["*-win32", "*-manylinux_i686", "pp*", "*-musllinux*"]

# Python versions to build
build = "cp39-* cp310-* cp311-* cp312-* cp313-*"

# Test dependencies
test-requires = ["pytest", "coverage", "responses"]

# Install dependencies before building
before-build = "pip install numpy cython"

[tool.cibuildwheel.linux]
# Use manylinux2014 for better compatibility
manylinux-x86_64-image = "manylinux2014"
manylinux-aarch64-image = "manylinux2014"

[tool.pytest.ini_options]
addopts = [
    "--doctest-modules",
    "--doctest-glob",
    "*.pyx",
]
doctest_optionflags = [
    "NORMALIZE_WHITESPACE",
    "IGNORE_EXCEPTION_DETAIL",
]

[tool.check-manifest]
ignore = [
    ".coveragerc",
    ".dockerignore",
    ".editorconfig",
    "checklist.py",
    # created by conda-incubator/setup-miniconda@v3 action
    "ci/setup-miniconda-patched-conda_host_env.yml",
]

# Basic configurations for Ruff.
# See https://docs.astral.sh/ruff/configuration/
[tool.ruff]
target-version = "py310"
exclude = [
    "skbio/**/tests/*",  # ignoring to be able to implement pydocstyle
    "doc/**",  # documentation
    "web/**",  # website
]

[tool.ruff.lint]
select = ["E", "W"]  # pycodestyle (E, W)
ignore = [
    "D203",  # puts a space before class docstrings
    "D213",  # puts summary on second line
    "D400",  # redundant with D415 in place
    "D301",  # forces raw string literals
]<|MERGE_RESOLUTION|>--- conflicted
+++ resolved
@@ -7,11 +7,7 @@
 dynamic = ["version"]
 description = "Data structures, algorithms and educational resources for bioinformatics."
 readme = "README.rst"
-<<<<<<< HEAD
-requires-python = ">=3.9"
-=======
 requires-python = ">=3.10"
->>>>>>> cc01ea6c
 license = "BSD-3-Clause"
 license-files = ["LICENSE.txt"]
 authors = [
@@ -27,18 +23,11 @@
     "Topic :: Scientific/Engineering :: Bio-Informatics",
     "Programming Language :: Python :: 3",
     "Programming Language :: Python :: 3 :: Only",
-<<<<<<< HEAD
-    "Programming Language :: Python :: 3.9",
-=======
->>>>>>> cc01ea6c
     "Programming Language :: Python :: 3.10",
     "Programming Language :: Python :: 3.11",
     "Programming Language :: Python :: 3.12",
     "Programming Language :: Python :: 3.13",
-<<<<<<< HEAD
-=======
     "Programming Language :: Python :: 3.14",
->>>>>>> cc01ea6c
     "Operating System :: Unix",
     "Operating System :: POSIX",
     "Operating System :: MacOS :: MacOS X",
