[build-system]
requires = ["setuptools", "wheel", "numpy", "cython"]
build-backend = "setuptools.build_meta"

[project]
name = "scikit-bio"
dynamic = ["version"]
description = "Data structures, algorithms and educational resources for bioinformatics."
readme = "README.rst"
requires-python = ">=3.10"
license = "BSD-3-Clause"
license-files = ["LICENSE.txt"]
authors = [
    {name = "scikit-bio development team", email = "qiyunzhu@gmail.com"}
]
maintainers = [
    {name = "scikit-bio development team", email = "qiyunzhu@gmail.com"}
]
classifiers = [
    "Development Status :: 4 - Beta",
    "Topic :: Software Development :: Libraries",
    "Topic :: Scientific/Engineering",
    "Topic :: Scientific/Engineering :: Bio-Informatics",
    "Programming Language :: Python :: 3",
    "Programming Language :: Python :: 3 :: Only",
    "Programming Language :: Python :: 3.10",
    "Programming Language :: Python :: 3.11",
    "Programming Language :: Python :: 3.12",
    "Programming Language :: Python :: 3.13",
    "Programming Language :: Python :: 3.14",
    "Operating System :: Unix",
    "Operating System :: POSIX",
    "Operating System :: MacOS :: MacOS X",
    "Operating System :: Microsoft :: Windows"
]
dependencies = [
    "requests >= 2.20.0",
    "decorator >= 3.4.2",
    "natsort >= 4.0.3",
    "numpy >= 2.0",
    "pandas >= 1.5.0",
    "scipy >= 1.9.0",
    "h5py>=3.6.0",
    "biom-format >= 2.1.16",
    "statsmodels >= 0.14.0",
    "patsy >= 0.5.0",
    "array-api-compat >= 1.3"
]

[project.urls]
Homepage = "https://scikit.bio"
Documentation = "https://scikit.bio/docs/latest/"
Repository = "https://github.com/scikit-bio/scikit-bio"
Issues = "https://github.com/scikit-bio/scikit-bio/issues"

[project.optional-dependencies]
test = [
    "pytest",
    "coverage",
    "responses",
    "matplotlib"
]
docs = [
    "sphinx",
    "sphinx-design",
    "sphinx-copybutton",
    "pydata-sphinx-theme",
    "sphinxcontrib-youtube",
    "sphinx-sitemap",
    "numpydoc",
    "matplotlib",
    "statsmodels",
    "patsy"
]
lint = [
    "check-manifest",
    "python-dateutil",
    "numpy",
    "ruff",
    "pre-commit"
]
dev = [
    "pytest",
    "coverage",
    "responses",
    "matplotlib",
    "sphinx",
    "sphinx-design",
    "sphinx-copybutton",
    "pydata-sphinx-theme",
    "sphinxcontrib-youtube",
    "sphinx-sitemap",
    "numpydoc",
    "statsmodels",
    "patsy",
    "check-manifest",
    "python-dateutil",
    "numpy",
    "ruff",
    "pre-commit"
]

[tool.setuptools.dynamic]
version = {attr = "skbio.__version__"}

[tool.setuptools]
packages = ["skbio"]

[tool.setuptools.package-data]
"skbio.alignment.tests" = ["data/*"]
"skbio.diversity.alpha.tests" = ["data/qiime-191-tt/*"]
"skbio.diversity.beta.tests" = ["data/qiime-191-tt/*"]
"skbio.io.tests" = ["data/*"]
"skbio.io.format.tests" = ["data/*"]
"skbio.stats.tests" = ["data/*"]
"skbio.stats.distance.tests" = ["data/*"]
"skbio.stats.ordination.tests" = ["data/*"]
"skbio.metadata.tests" = ["data/invalid/*", "data/valid/*"]
"skbio.embedding.tests" = ["data/*"]

[tool.cibuildwheel]
# Skip 32-bit builds, PyPy, musllinux and unavailble Win-ARM64 Python builds
skip = ["*-win32", "*-manylinux_i686", "pp*", "*-musllinux*", "cp39-win_arm64", "cp310-win_arm64"]

# Python versions to build
<<<<<<< HEAD
=======
# Make sure to update this before release
>>>>>>> a4c26d0d
build = "cp310-* cp311-* cp312-* cp313-* cp314-*"

# Test dependencies
test-requires = ["pytest", "coverage", "responses"]

# Install dependencies before building
before-build = "pip install numpy cython"

[tool.cibuildwheel.linux]
# Updated to be compatible with Python 3.14
manylinux-x86_64-image = "manylinux_2_28"
manylinux-aarch64-image = "manylinux_2_28"

[tool.pytest.ini_options]
addopts = [
    "--doctest-modules",
    "--doctest-glob",
    "*.pyx",
]
doctest_optionflags = [
    "NORMALIZE_WHITESPACE",
    "IGNORE_EXCEPTION_DETAIL",
]

[tool.check-manifest]
ignore = [
    ".coveragerc",
    ".dockerignore",
    ".editorconfig",
    "checklist.py",
    # created by conda-incubator/setup-miniconda@v3 action
    "ci/setup-miniconda-patched-conda_host_env.yml",
]

# Basic configurations for Ruff.
# See https://docs.astral.sh/ruff/configuration/
[tool.ruff]
target-version = "py310"
exclude = [
    "skbio/**/tests/*",  # ignoring to be able to implement pydocstyle
    "doc/**",  # documentation
    "web/**",  # website
]

[tool.ruff.lint]
select = ["E", "W"]  # pycodestyle (E, W)
ignore = [
    "D203",  # puts a space before class docstrings
    "D213",  # puts summary on second line
    "D400",  # redundant with D415 in place
    "D301",  # forces raw string literals
]<|MERGE_RESOLUTION|>--- conflicted
+++ resolved
@@ -123,10 +123,7 @@
 skip = ["*-win32", "*-manylinux_i686", "pp*", "*-musllinux*", "cp39-win_arm64", "cp310-win_arm64"]
 
 # Python versions to build
-<<<<<<< HEAD
-=======
 # Make sure to update this before release
->>>>>>> a4c26d0d
 build = "cp310-* cp311-* cp312-* cp313-* cp314-*"
 
 # Test dependencies
