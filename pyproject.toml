--- conflicted
+++ resolved
@@ -29,14 +29,9 @@
 ]
 
 [tool.ruff.lint]
-<<<<<<< HEAD
-select = ['E', 'W', 'D']  # pycodestyle (E, W)
-ignore = ['D203', 'D213', 'D400']
-=======
 select = ['E', 'W']  # pycodestyle (E, W), pydocstyle (D)
 ignore = [
     'D203',   # puts a space before class docstrings
     'D213',   # puts summary on second line
     'D400'    # is redundant with D415 in place
-] 
->>>>>>> 5b1f14aa
+] 