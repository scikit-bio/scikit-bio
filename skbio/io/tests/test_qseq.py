--- conflicted
+++ resolved
@@ -348,13 +348,8 @@
             for valid, kwargs, components in self.valid_files:
                 for observed_kwargs in kwargs:
                     expected_kwargs = {}
-<<<<<<< HEAD
-                    # Currently not validating the alphabet for fastq
-                    # files that are read in.
-=======
                     # Currently not validating the alphabet for qseq
                     # files that are read in for this test.
->>>>>>> e0f3e54a
                     if hasattr(constructor, 'alphabet'):
                         observed_kwargs['validate'] = False
                         expected_kwargs['validate'] = False
@@ -374,11 +369,7 @@
                                   'index': c['index'],
                                   'read_number': c['read_number']},
                         positional_metadata={
-<<<<<<< HEAD
                             'quality': np.array(c['quality'], np.uint8)},
-=======
-                            'quality': np.array(c[2], np.uint8)},
->>>>>>> e0f3e54a
                         **expected_kwargs)
 
                     observed = read(valid, into=constructor,
