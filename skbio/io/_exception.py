--- conflicted
+++ resolved
@@ -39,7 +39,11 @@
     pass
 
 
-<<<<<<< HEAD
+class NewickFormatError(FileFormatError):
+    """Raised when a ``newick`` formatted file cannot be parsed."""
+    pass
+
+
 class PhylipFormatError(FileFormatError):
     """Raised when a ``phylip`` formatted file cannot be parsed.
 
@@ -47,10 +51,6 @@
     in ``phylip`` format.
 
     """
-=======
-class NewickFormatError(FileFormatError):
-    """Raised when a ``newick`` formatted file cannot be parsed."""
->>>>>>> afe04386
     pass
 
 
