--- conflicted
+++ resolved
@@ -81,13 +81,8 @@
     >>> ids = list('abcde')
     >>> dm = DistanceMatrix(data, ids)
 
-<<<<<<< HEAD
-    Contstruct the neighbor joining tree representing the relationship between
+    Construct the neighbor joining tree representing the relationship between
     those taxa. This is returned as a TreeNode object.
-=======
-    Construct the neighbor joining tree representing the relationship between
-    those OTUs. This is returned as a TreeNode object.
->>>>>>> c79ac049
 
     >>> tree = nj(dm)
     >>> print(tree.ascii_art())
