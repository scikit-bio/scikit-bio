--- conflicted
+++ resolved
@@ -86,11 +86,6 @@
         bootstrap value, posterior probability, or other measures of the confidence or
         frequency of this branch.
     parent : TreeNode or None
-<<<<<<< HEAD
-        Connect this node to a parent
-    children : list of TreeNode or None
-        Connect this node to existing children
-=======
         Parent node to which this node is connected. A node without a parent is the
         root of the tree.
     children : list of TreeNode or None
@@ -115,7 +110,6 @@
     The underlying data structure of a tree composed of ``TreeNode`` objects is an
     ordered, rooted tree. However, the ``TreeNode`` class has the flexibility to handle
     unrooted and unordered trees as well, which are common in phylogenetics.
->>>>>>> 8f1b84eb
 
     """
 
@@ -169,30 +163,7 @@
         )
 
     def __str__(self):
-<<<<<<< HEAD
-        r"""Return string version of self, with names and distances.
-
-        Returns
-        -------
-        str
-            Returns a Newick representation of the tree
-
-        See Also
-        --------
-        read
-        write
-
-        Examples
-        --------
-        >>> from skbio import TreeNode
-        >>> tree = TreeNode.read(["((a,b)c);"])
-        >>> str(tree)
-        '((a,b)c);\n'
-
-        """
-=======
         r"""Return a Newick string of self, with names and distances."""
->>>>>>> 8f1b84eb
         return str("".join(self.write([])))
 
     def __iter__(self):
