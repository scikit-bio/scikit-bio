--- conflicted
+++ resolved
@@ -1745,26 +1745,11 @@
         Parameters
         ----------
         self_before : bool, optional
-<<<<<<< HEAD
-            Includes each node before its descendants if True (default).
-        self_after : bool, optional
-            Includes each node after its descendants if True. Default is False.
-        include_self : bool, optional
-            Include the initial node if True (default).
-
-
-        `self_before` and `self_after` are independent. If neither is `True`,
-        only terminal nodes will be returned.
-
-        Note that if self is terminal, it will only be included once even if
-        `self_before` and `self_after` are both `True`.
-=======
             Whether include each node before its descendants (default: ``True``).
         self_after : bool, optional
             Whether include each node after its descendants (default: ``False``).
         include_self : bool, optional
             Include the initial node if ``True`` (default).
->>>>>>> 32b17ade
 
         Yields
         ------
@@ -1834,11 +1819,7 @@
         Parameters
         ----------
         include_self : bool, optional
-<<<<<<< HEAD
             Include the initial node if True (default).
-=======
-            Include the initial node if ``True`` (default).
->>>>>>> 32b17ade
 
         Yields
         ------
@@ -1897,11 +1878,7 @@
         Parameters
         ----------
         include_self : bool, optional
-<<<<<<< HEAD
             Include the initial node if True (default).
-=======
-            Include the initial node if ``True`` (default).
->>>>>>> 32b17ade
 
         Yields
         ------
@@ -1990,11 +1967,7 @@
         Parameters
         ----------
         include_self : bool, optional
-<<<<<<< HEAD
             Include the initial node if True (default).
-=======
-            Include the initial node if ``True`` (default).
->>>>>>> 32b17ade
 
         Yields
         ------
@@ -2088,11 +2061,7 @@
         Parameters
         ----------
         include_self : bool, optional
-<<<<<<< HEAD
             Include the initial node if True (default).
-=======
-            Include the initial node if ``True`` (default).
->>>>>>> 32b17ade
 
         Yields
         ------
@@ -2150,11 +2119,7 @@
         Parameters
         ----------
         include_self : bool, optional
-<<<<<<< HEAD
-            Include the initial node if True. Default is False.
-=======
-            Whether include the initial node if a tip (default: ``False``).
->>>>>>> 32b17ade
+            Whether include the initial node if it is a tip (default: False).
 
         Yields
         ------
@@ -2202,11 +2167,7 @@
         Parameters
         ----------
         include_self : bool, optional
-<<<<<<< HEAD
-            Include the initial node if True. Default is False.
-=======
-            Whether include the initial node if not a tip (default: ``False``).
->>>>>>> 32b17ade
+            Whether include the initial node if it is not a tip (default: False).
 
         Yields
         ------
