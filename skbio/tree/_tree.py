# ----------------------------------------------------------------------------
# Copyright (c) 2013--, scikit-bio development team.
#
# Distributed under the terms of the Modified BSD License.
#
# The full license is in the file LICENSE.txt, distributed with this software.
# ----------------------------------------------------------------------------

from warnings import warn, simplefilter
from operator import ne, gt, itemgetter
from copy import copy, deepcopy
from itertools import chain, combinations
from collections import defaultdict, deque

import numpy as np
import pandas as pd
import scipy.spatial.distance as spdist

from skbio._base import SkbioObject
from skbio.stats.distance import DistanceMatrix
from skbio.tree._exception import (
    NoLengthError,
    DuplicateNodeError,
    NoParentError,
    MissingNodeError,
    TreeError,
)
from skbio.util import get_rng
from skbio.util._decorator import classonlymethod
from skbio.util._warning import _warn_deprecated
from skbio.io.registry import Read, Write


# ----------------------------------------------------------------------------
# Important note: The TreeNode class has a large number of methods. They are
# organized under several categories, which are defined in this script as well
# as in `doc/source/_templates/TreeNode.rst`, which is a template file for the
# documentation. When methods are added, removed or re-organized, one needs to
# edit the template file to reflect the changes.
# ----------------------------------------------------------------------------


class TreeNode(SkbioObject):
    r"""Represent a node within a tree.

    A ``TreeNode`` instance stores links from a node to its parent node and optionally
    child nodes. In addition, it can represent the length of the branch connecting
    itself and its parent, and the support of this branch.

    Parameters
    ----------
    name : str or None
        Name of the node. It is common for tips in particular to have names, for
        instance, in a phylogenetic tree where the tips correspond to taxa. Internal
        nodes and the root may also have names.
    length : float, int, or None
        Length of the branch connecting this node to its parent. Can represent
        ellapsed time, amount of mutations, or other measures of evolutionary
        distance.
    support : float, int, or None
        Support value of the branch connecting this node to its parent. Can be
        bootstrap value, posterior probability, or other measures of the confidence or
        frequency of this branch.
    parent : TreeNode or None
        Parent node to which this node is connected. A node without a parent is the
        root of the tree.
    children : list of TreeNode or None
        Child nodes to which this node is connected. A node without any children is a
        tip (leaf) of the tree.

    Notes
    -----
    A tree is a graph in which any two nodes (vertices) are connected by exactly one
    path. The ``TreeNode`` class is capable of representing various tree structures,
    including binary trees, phylogenetic trees, and other hierarchical systems such as
    taxonomies and ontologies. While the class is versatile, many of its terms and
    methods are specifically designed for phylogenetic analysis.

    In scikit-bio, trees are modeled as a collection of interconnected ``TreeNode``
    objects, each representing a single node in the tree. There is no explicit class
    for the entire tree, a clade, or a branch (edge). Instead, a tree is implicitly
    defined by its root node, from which the entire tree can be traversed. Starting
    from any node, one can navigate up to its parent and ancestors, down to its
    children and descendants, or sideways to its siblings.

    The underlying data structure of a tree composed of ``TreeNode`` objects is an
    ordered, rooted tree. However, the ``TreeNode`` class has the flexibility to handle
    unrooted and unordered trees as well, which are common in phylogenetics.

    """

    default_write_format = "newick"

    read = Read()
    write = Write()

    def __init__(
        self, name=None, length=None, support=None, parent=None, children=None
    ):
        self.name = name
        self.length = length
        self.support = support
        self.parent = parent
        self.children = []

        # TODO: `id` doesn't need to be a default attribute.
        self.id = None

        # TODO: This could skip cache clearing.
        if children is not None:
            self.extend(children)

    def __repr__(self):
        r"""Return summary of the tree.

        Returns
        -------
        str
            A summary of this node and all descendants

        Notes
        -----
        This method returns the name of the node and a count of tips and the
        number of internal nodes in the tree.

        Examples
        --------
        >>> from skbio import TreeNode
        >>> tree = TreeNode.read(["((a,b)c, d)root;"])
        >>> repr(tree)
        '<TreeNode, name: root, internal node count: 1, tips count: 3>'

        """
        nodes = [n for n in self.traverse(include_self=False)]
        n_tips = sum([n.is_tip() for n in nodes])
        n_nontips = len(nodes) - n_tips
        classname = self.__class__.__name__
        name = self.name if self.name is not None else "unnamed"

        return "<%s, name: %s, internal node count: %d, tips count: %d>" % (
            classname,
            name,
            n_nontips,
            n_tips,
        )

    def __str__(self):
        r"""Return a Newick string of self, with names and distances."""
        return str("".join(self.write([])))

    def __iter__(self):
        r"""Iterate over the children of self."""
        return iter(self.children)

    def __len__(self):
        """Return the number of children of self."""
        return len(self.children)

    def __getitem__(self, i):
        r"""Slice the children of self."""
        return self.children[i]

    # ------------------------------------------------
    # Tree copying
    # ------------------------------------------------

    # node attributes that should not be copied
    _exclude_from_copy = {
        "name",
        "length",
        "support",
        "parent",
        "children",
        "id",
        "_tip_cache",
        "_non_tip_cache",
        "_registered_caches",
    }

    def _copy(self, deep, memo):
        """Return a copy of self."""

        # decide deep or shallow copy
        _copy = deepcopy if deep else copy
        _args = [memo] if deep else []

        # node attributes to exclude during copying
        # add any custom attributes that were registered as caches
        exclude_attrs = self._exclude_from_copy
        if hasattr((root := self.root()), "_registered_caches"):
            exclude_attrs = exclude_attrs | root._registered_caches

        # exclude dynamically generated methods
        exclude_attrs = exclude_attrs | {"_write_method"}

        # tree node class (default is TreeNode)
        # this is _possibly_ dangerous, we're assuming the node to copy is
        # of the same class as self, and has the same exclusion criteria.
        # however, it is potentially dangerous to mix TreeNode subclasses
        # within a tree, so...
        treenode = self.__class__

        def __copy_node(node, parent=None):
            """Copy a node."""

            # create a new instance by transferring built-in attributes, which can be
            # directly assigned
            res = treenode(
                name=node.name,
                length=node.length,
                support=node.support,
                parent=parent,
                children=None,
            )
            res.id = node.id

            # copy custom attributes, which may be compound objects therefore need to
            # be copied
            # this method of iteration is slightly faster than
            # `for key in node.__dict__.keys() - exclude_attrs:`
            for key in node.__dict__:
                if key not in exclude_attrs:
                    res.__dict__[key] = _copy(node.__dict__[key], *_args)
            return res

        # start with a copy of self, which will become the root (no parent)
        root = __copy_node(self)
        stack = [[root, self, len(self.children)]]
        stack_append = stack.append

        while stack:
            # check the top node, any children left unvisited?
            top = stack[-1]
            new_top_node, old_top_node, unvisited_children = top

            if unvisited_children:
                top[2] -= 1
                old_child = old_top_node.children[-unvisited_children]
                new_child = __copy_node(old_child, new_top_node)
                new_top_node.children.append(new_child)
                stack_append([new_child, old_child, len(old_child.children)])
            else:
                del stack[-1]
        return root

    def __copy__(self):
        """Return a shallow copy."""
        return self._copy(False, {})

    def __deepcopy__(self, memo):
        """Return a deep copy."""
        return self._copy(True, memo)

    def copy(self, deep=True):
        r"""Return a copy of self using an iterative approach.

        Parameters
        ----------
        deep : bool, optional
            Whether to perform a deep (True, default) or shallow (False) copy of node
            attributes.

            .. versionadded:: 0.6.2

            .. note:: The default value will be changed to False in 0.7.0.

        Returns
        -------
        TreeNode
            A new copy of self.

        .. versionchanged:: 0.6.3
            Node attribute caches will not be copied.

        See Also
        --------
        unrooted_copy

        Notes
        -----
        This method iteratively copies the current node and its descendants. That is,
        if the current node is not the root of the tree, only the subtree below the
        node, instead of the entire tree, will be copied.

        All nodes and their attributes except for caches will be copied. The copies are
        new objects rather than references to the original objects. The distinction
        between deep and shallow copies only applies to each node attribute.

        Examples
        --------
        >>> from skbio import TreeNode
        >>> tree = TreeNode.read(["((a,b)c,(d,e)f)root;"])
        >>> tree_copy = tree.copy()
        >>> tree_nodes = set([id(n) for n in tree.traverse()])
        >>> tree_copy_nodes = set([id(n) for n in tree_copy.traverse()])
        >>> print(len(tree_nodes.intersection(tree_copy_nodes)))
        0

        """
        return self._copy(deep, {})

    def deepcopy(self):
        r"""Return a deep copy of self using an iterative approach.

        .. deprecated:: 0.6.2
            Use :meth:`copy` instead.

        Returns
        -------
        TreeNode
            A new deep copy of self.

        See Also
        --------
        copy

        Notes
        -----
        ``deepcopy`` is equivalent to ``copy`` with ``deep=True``, which is
        currently the default behavior of the latter.

        """
        msg = "Use copy instead."
        _warn_deprecated(self.__class__.deepcopy, "0.6.2", msg)

        return self._copy(True, {})

    def subtree(self, tip_list=None):
        r"""Make a copy of the subtree.

        .. deprecated:: 0.6.3
            This method will be removed in version 0.7.0. It was never implemented, and
            its goal can be achieved by :meth:`copy`.

        """
        raise NotImplementedError()

    # ------------------------------------------------
    # Tree navigation
    # ------------------------------------------------

    def is_tip(self):
        r"""Check if the current node is a tip of a tree.

        Returns
        -------
        bool
            Whether the node is a tip.

        See Also
        --------
        is_root
        has_children

        Examples
        --------
        >>> from skbio import TreeNode
        >>> tree = TreeNode.read(["((a,b)c);"])
        >>> print(tree.is_tip())
        False
        >>> print(tree.find('a').is_tip())
        True

        """
        return not self.children

    def is_root(self):
        r"""Check if the current node is the root of a tree.

        Returns
        -------
        bool
            Whether the node is the root.

        See Also
        --------
        is_tip
        has_children

        Notes
        -----
        A root is defined as a node that has no ``parent``. A tree has exactly one
        root.

        Examples
        --------
        >>> from skbio import TreeNode
        >>> tree = TreeNode.read(["((a,b)c);"])
        >>> print(tree.is_root())
        True
        >>> print(tree.find('a').is_root())
        False

        """
        return self.parent is None

    def has_children(self):
        r"""Check if the current node has any children.

        Returns
        -------
        bool
            Whether the node has at least one child.

        See Also
        --------
        is_tip
        is_root

        Examples
        --------
        >>> from skbio import TreeNode
        >>> tree = TreeNode.read(["((a,b)c);"])
        >>> print(tree.has_children())
        True
        >>> print(tree.find('a').has_children())
        False

        """
        return not self.is_tip()

    def root(self):
        r"""Return root of the tree which contains `self`.

        Returns
        -------
        TreeNode
            The root of the tree

        Examples
        --------
        >>> from skbio import TreeNode
        >>> tree = TreeNode.read(["((a,b)c,(d,e)f)root;"])
        >>> tip_a = tree.find('a')
        >>> root = tip_a.root()
        >>> root == tree
        True

        """
        curr = self
        while not curr.is_root():
            curr = curr.parent
        return curr

    def ancestors(self, include_self=False):
        r"""Return all ancestral nodes from self back to the root.

        Parameters
        ----------
        include_self : bool, optional
            Whether to include the initial node in the path (default: False).

        Returns
        -------
        list of TreeNode
            The path from self toward the root.

        Examples
        --------
        >>> from skbio import TreeNode
        >>> tree = TreeNode.read(["((a,b)c,(d,e)f)g;"])
        >>> print(tree.ascii_art())
                            /-a
                  /c-------|
                 |          \-b
        -g-------|
                 |          /-d
                  \f-------|
                            \-e

        >>> tip = tree.find('a')
        >>> [node.name for node in tip.ancestors()]
        ['c', 'g']
        >>> [node.name for node in tip.ancestors(include_self=True)]
        ['a', 'c', 'g']

        """
        curr = self
        result = [curr] if include_self else []
        result_append = result.append
        while (curr := curr.parent) is not None:
            result_append(curr)
        return result

    def siblings(self):
        r"""Return all nodes that are siblings of the current node.

        Siblings are nodes that are children of the current node's parent, except for
        the current node itself.

        Returns
        -------
        list of TreeNode
            The list of sibling nodes relative to self.

        See Also
        --------
        neighbors

        Examples
        --------
        >>> from skbio import TreeNode
        >>> tree = TreeNode.read(["((a,b)c,(d,e,f)g)root;"])
        >>> tip_e = tree.find('e')
        >>> [n.name for n in tip_e.siblings()]
        ['d', 'f']

        """
        try:
            return [x for x in self.parent.children if x is not self]
        except AttributeError:
            return []

    def neighbors(self, ignore=None):
        r"""Return all nodes that are neighbors of the current node.

        Neighbors are nodes that are directly connected to the current node by one
        branch. They usually include parent and children of the current node, if
        present. One may optionally ignore one node from the result.

        Parameters
        ----------
        ignore : TreeNode, optional
            A node to ignore.

        Returns
        -------
        list of TreeNode
            The list of all nodes that are connected to self.

        Examples
        --------
        >>> from skbio import TreeNode
        >>> tree = TreeNode.read(["((a,b)c,(d,e)f)root;"])
        >>> node_c = tree.find('c')
        >>> [n.name for n in node_c.neighbors()]
        ['a', 'b', 'root']

        """
        if (parent := self.parent) is not None:
            nodes = self.children + [parent]
        else:
            nodes = self.children[:]
        if ignore is None:
            return nodes
        else:
            return [n for n in nodes if n is not ignore]

    def lowest_common_ancestor(self, nodes=None, **kwargs):
        r"""Find the lowest common ancestor of a list of nodes.

        Parameters
        ----------
        nodes : iterable of TreeNode or str
            Instances or names of the nodes of interest.

            .. versionchanged:: 0.6.3
                Renamed from ``tipnames``. The old name is preserved as an alias.

        Returns
        -------
        TreeNode
            The lowest common ancestor of the nodes.

        Raises
        ------
        MissingNodeError
            If some nodes cannot be found in the tree.

        Notes
        -----
        Both tips and internal nodes may be provided in ``nodes``. If internal node
        names are provided, it is the user's responsibility to ensure that they are
        unique in the tree.

        This method considers the entire tree rather than the subtree below self.
        Therefore, if some nodes are not descendants of self, the LCA of nodes will be
        ancestral to self.

        Examples
        --------
        >>> from skbio import TreeNode
        >>> tree = TreeNode.read(["((a,b)c,(d,e)f)root;"])
        >>> nodes = [tree.find('a'), tree.find('b')]
        >>> lca = tree.lowest_common_ancestor(nodes)
        >>> print(lca.name)
        c
        >>> nodes = [tree.find('a'), tree.find('e')]
        >>> lca = tree.lca(nodes)  # lca is an alias for convience
        >>> print(lca.name)
        root

        """
<<<<<<< HEAD
        if kwargs and "tipnames" in kwargs:
=======
        if nodes is None and kwargs and "tipnames" in kwargs:
>>>>>>> dfdf30b9
            nodes = kwargs["tipnames"]
        if not nodes:
            raise ValueError("No node is specified.")
        nodes = [self.find(x) for x in nodes]
        if len(nodes) == 1:
            return nodes[0]
<<<<<<< HEAD

        # Keep a record of visited nodes, such that the temporary attribute assigned
        # to each node can be cleared after getting LCA.
=======
>>>>>>> dfdf30b9
        visited = []
        visited_append = visited.append

        # Path of the first node to root. LCA must be in this path.
        # A temporary attribute "prev" will be assigned to visited nodes. It represents
        # the previous node in the upward path.
        curr = next(nodes := iter(nodes))
        prev = None
        while curr is not None:
            visited_append(curr)
            curr._prev = prev
            prev = curr
            curr = curr.parent

        # Paths of other nodes to root.
        # The prev attribute no longer needs to record the previous node. It is
        # uniformly set as None. When the path hits a previously visited node, it will
        # stop. If the node is in the first path, its prev becomes None, indicating
        # that it has been visited more than once.
        for curr in nodes:
            while not hasattr(curr, "_prev"):
                visited_append(curr)
                curr._prev = None
                curr = curr.parent
            curr._prev = None

        # walk down from root until a node with prev as None
        curr = prev
        while (prev := curr._prev) is not None:
            curr = prev

        # clear temporary attribute
        for node in visited:
            del node._prev

        return curr

    lca = lowest_common_ancestor  # for convenience

    def _path(self, other):
        r"""Return the path from self to other.

        Parameters
        ----------
        other : TreeNode
            Target node.

        Returns
        -------
        TreeNode
            LCA of self and other.
        list of TreeNode
            self (inclusive) to LCA (exclusive).
        list of TreeNode
            other (inclusive) to LCA (exclusive).

        Notes
        -----
        This algorithm is optimized for finding the LCA of two nodes. Instead, `lca`
        is optimized for finding the LCA of multiple nodes.

        """
        anc1 = self.ancestors(include_self=True)
        anc2 = other.ancestors(include_self=True)

        # find lowest common ancestor of the two by iterating down from root and
        # stopping at divergence
        # pos is lca's index from root + 1
        lca, pos = None, None
        for i, (n1, n2) in enumerate(zip(reversed(anc1), reversed(anc2))):
            if n1 is n2:
                lca = n1
            else:
                pos = i
                break
        if lca is None:
            raise TreeError("Could not find a path between self and other.")
        if pos is None:
            pos = i + 1

        return lca, anc1[: len(anc1) - pos], anc2[: len(anc2) - pos]

    def path(self, other, include_ends=False):
        r"""Return the list of nodes in the path from self to another node.

        .. versionadded:: 0.6.3

        Parameters
        ----------
        other : TreeNode
            Final node of path.
        include_ends: bool, optional
            Whether to include the initial (self) and final (other) nodes in the list.
            Default is False.

        Returns
        -------
        list
            List of TreeNode objects.

        See Also
        --------
        distance

        Examples
        --------
        >>> from skbio import TreeNode
        >>> tree = TreeNode.read(["((a,b)c,(d,e)f)root;"])
        >>> print(tree.ascii_art())
                            /-a
                  /c-------|
                 |          \-b
        -root----|
                 |          /-d
                  \f-------|
                            \-e

        >>> node_1, node_2 = tree.find('a'), tree.find('d')
        >>> path = node_1.path(node_2)
        >>> print(len(path))
        3
        >>> print('-'.join(x.name for x in path))
        c-root-f
        >>> path_2 = node_1.path(node_2, include_ends=True)
        >>> print(len(path_2))
        5
        >>> print('-'.join(x.name for x in path_2))
        a-c-root-f-d

        """
        lca, self_path, other_path = self._path(other)
        path = self_path + [lca] + other_path[::-1]

        # remove initial and final nodes if desired
        if include_ends is False:
            path = path[1:-1]

        return path

    # ------------------------------------------------
    # Tree traversal
    # ------------------------------------------------

    def traverse(self, self_before=True, self_after=False, include_self=True):
        r"""Traverse over tree.

        Parameters
        ----------
        self_before : bool, optional
            Whether to include each node before its descendants (default: True).
        self_after : bool, optional
            Whether to include each node after its descendants (default: False).
        include_self : bool, optional
            Include the initial node if True (default).

        Yields
        ------
        TreeNode
            Visited node.

        See Also
        --------
        preorder
        postorder
        pre_and_postorder
        levelorder
        tips
        non_tips

        Notes
        -----
        This is a depth-first search (DFS). ``self_before`` and ``self_after``
        determine whether a node should be visited before and after traversing its
        children. They are independent. If both True, each internal node (and root)
        will be visited twice. If neither is True, only tips will be returned.

        This method is a generalization of :meth:`preorder`, :meth:`postorder`,
        :meth:`pre_and_postorder` and :meth:`tips`. The default mode
        (``self_before=True, self_after=False``) is equivalent to preorder
        traversal.

        Examples
        --------
        >>> from skbio import TreeNode
        >>> tree = TreeNode.read(["((a,b)c,(d,e)f)g;"])
        >>> print(tree.ascii_art())
                            /-a
                  /c-------|
                 |          \-b
        -g-------|
                 |          /-d
                  \f-------|
                            \-e

        >>> for node in tree.traverse():
        ...     print(node.name)
        g
        c
        a
        b
        f
        d
        e

        """
        if self_before:
            if self_after:
                return self.pre_and_postorder(include_self=include_self)
            else:
                return self.preorder(include_self=include_self)
        else:
            if self_after:
                return self.postorder(include_self=include_self)
            else:
                return self.tips(include_self=include_self)

    def preorder(self, include_self=True):
        r"""Perform preorder traversal over tree.

        Parameters
        ----------
        include_self : bool, optional
            Include the initial node if True (default).

        Yields
        ------
        TreeNode
            Visited node.

        See Also
        --------
        traverse
        postorder
        pre_and_postorder
        levelorder

        Notes
        -----
        Preorder traversal visits each node followed by traversing each of its
        children in order. It is also known as NLR (node - left - right). It is
        a depth-first search (DFS). The overall direction of traversal is from
        root to tips.

        Examples
        --------
        >>> from skbio import TreeNode
        >>> tree = TreeNode.read(["((a,b)c,(d,e)f)g;"])
        >>> print(tree.ascii_art())
                            /-a
                  /c-------|
                 |          \-b
        -g-------|
                 |          /-d
                  \f-------|
                            \-e

        >>> for node in tree.preorder():
        ...     print(node.name)
        g
        c
        a
        b
        f
        d
        e

        """
        stack = [self] if include_self else self.children[::-1]
        stack_pop = stack.pop
        stack_extend = stack.extend
        while stack:
            yield (curr := stack_pop())
            if curr.children:
                stack_extend(curr.children[::-1])

    def postorder(self, include_self=True):
        r"""Perform postorder traversal over tree.

        Parameters
        ----------
        include_self : bool, optional
            Include the initial node if True (default).

        Yields
        ------
        TreeNode
            Visited node.

        See Also
        --------
        traverse
        preorder
        pre_and_postorder
        levelorder

        Notes
        -----
        Postorder traversal traverses all children of a node in order before
        visiting the parent node. It is also known as LRN (left - right -
        node). It is a depth-first search (DFS). The overall direction of
        traversal is from tips to root.

        Examples
        --------
        >>> from skbio import TreeNode
        >>> tree = TreeNode.read(["((a,b)c,(d,e)f)g;"])
        >>> print(tree.ascii_art())
                            /-a
                  /c-------|
                 |          \-b
        -g-------|
                 |          /-d
                  \f-------|
                            \-e

        >>> for node in tree.postorder():
        ...     print(node.name)
        a
        b
        c
        d
        e
        f
        g

        """
        # This is somewhat inelegant compared to saving the node and its index
        # on the stack, but is 30% faster in the average case and 3x faster in
        # the worst case (for a comb tree).
        child_index_stack = [0]
        child_index_stack_append = child_index_stack.append
        child_index_stack_pop = child_index_stack.pop
        curr = self
        curr_children = self.children
        curr_children_len = len(curr_children)
        while True:
            curr_index = child_index_stack[-1]
            # if there are children left, process them
            if curr_index < curr_children_len:
                curr_child = curr_children[curr_index]
                # if the current child has children, go there
                if curr_child.children:
                    child_index_stack_append(0)
                    curr = curr_child
                    curr_children = curr.children
                    curr_children_len = len(curr_children)
                    curr_index = 0
                # otherwise, yield that child
                else:
                    yield curr_child
                    child_index_stack[-1] += 1
            # if there are no children left, return self, and move to
            # self's parent
            else:
                if include_self or (curr is not self):
                    yield curr
                if curr is self:
                    break
                curr = curr.parent
                curr_children = curr.children
                curr_children_len = len(curr_children)
                child_index_stack_pop()
                child_index_stack[-1] += 1

    def pre_and_postorder(self, include_self=True):
        r"""Perform traversal over tree, visiting nodes before and after.

        Parameters
        ----------
        include_self : bool, optional
            Include the initial node if True (default).

        Yields
        ------
        TreeNode
            Visited node.

        See Also
        --------
        traverse
        postorder
        preorder
        levelorder

        Notes
        -----
        Pre- and post-order traversal visits each node before and after
        traversing all children of the node. Therefore, each internal node (and
        root) is visited twice. It is a depth-first search (DFS). The overall
        direction of traversal is from root to tips then back to root.

        Examples
        --------
        >>> from skbio import TreeNode
        >>> tree = TreeNode.read(["((a,b)c,(d,e)f)g;"])
        >>> print(tree.ascii_art())
                            /-a
                  /c-------|
                 |          \-b
        -g-------|
                 |          /-d
                  \f-------|
                            \-e

        >>> for node in tree.pre_and_postorder():
        ...     print(node.name)
        g
        c
        a
        b
        c
        f
        d
        e
        f
        g

        """
        # handle simple case first
        if not self.children:
            if include_self:
                yield self
            return
        child_index_stack = [0]
        child_index_stack_append = child_index_stack.append
        child_index_stack_pop = child_index_stack.pop
        curr = self
        curr_children = self.children
        while True:
            curr_index = child_index_stack[-1]
            if not curr_index:
                if include_self or (curr is not self):
                    yield curr
            # if there are children left, process them
            if curr_index < len(curr_children):
                curr_child = curr_children[curr_index]
                # if the current child has children, go there
                if curr_child.children:
                    child_index_stack_append(0)
                    curr = curr_child
                    curr_children = curr.children
                    curr_index = 0
                # otherwise, yield that child
                else:
                    yield curr_child
                    child_index_stack[-1] += 1
            # if there are no children left, return self, and move to
            # self's parent
            else:
                if include_self or (curr is not self):
                    yield curr
                if curr is self:
                    break
                curr = curr.parent
                curr_children = curr.children
                child_index_stack_pop()
                child_index_stack[-1] += 1

    def levelorder(self, include_self=True):
        r"""Perform level order traversal over tree.

        Parameters
        ----------
        include_self : bool, optional
            Include the initial node if True (default).

        Yields
        ------
        TreeNode
            Visited node.

        See Also
        --------
        postorder
        preorder
        pre_and_postorder
        traverse

        Notes
        -----
        Level order traversal visits all nodes at each depth from the root
        before visiting nodes at the next depth. It is a breadth-first search
        (BFS). The overall direction of traversal is from root to tips.

        Examples
        --------
        >>> from skbio import TreeNode
        >>> tree = TreeNode.read(["((a,b)c,(d,e)f)g;"])
        >>> print(tree.ascii_art())
                            /-a
                  /c-------|
                 |          \-b
        -g-------|
                 |          /-d
                  \f-------|
                            \-e

        >>> for node in tree.levelorder():
        ...     print(node.name)
        g
        c
        f
        a
        b
        d
        e

        """
        queue = deque([self]) if include_self else deque(self.children)
        queue_popleft = queue.popleft
        queue_extend = queue.extend
        while queue:
            yield (curr := queue_popleft())
            if curr.children:
                queue_extend(curr.children)

    def tips(self, include_self=False):
        r"""Iterate over tips descended from the current node.

        Parameters
        ----------
        include_self : bool, optional
            Whether to include the initial node if it is a tip (default: False).

        Yields
        ------
        TreeNode
            Visited tip.

        See Also
        --------
        non_tips
        postorder

        Notes
        -----
        Nodes are ordered by a postorder traversal of the tree. The order is
        consistent between calls.

        If self is a tip, it won't be yieled unless `include_self` is True.

        Examples
        --------
        >>> from skbio import TreeNode
        >>> tree = TreeNode.read(["((a,b)c,(d,e)f);"])
        >>> print(tree.ascii_art())
                            /-a
                  /c-------|
                 |          \-b
        ---------|
                 |          /-d
                  \f-------|
                            \-e

        >>> for node in tree.tips():
        ...     print(node.name)
        a
        b
        d
        e

        """
        for node in self.postorder(include_self=include_self):
            if not node.children:
                yield node

    def non_tips(self, include_self=False):
        r"""Iterate over non-tip nodes descended from the current node.

        Parameters
        ----------
        include_self : bool, optional
            Whether to include the initial node if it is not a tip (default: False).

        Yields
        ------
        TreeNode
            Visited non-tip node.

        See Also
        --------
        tips
        postorder

        Notes
        -----
        Nodes are ordered by a postorder traversal of the tree. The order is
        consistent between calls.

        Examples
        --------
        >>> from skbio import TreeNode
        >>> tree = TreeNode.read(["((a,b)c,(d,e)f);"])
        >>> print(tree.ascii_art())
                            /-a
                  /c-------|
                 |          \-b
        ---------|
                 |          /-d
                  \f-------|
                            \-e

        >>> for node in tree.non_tips():
        ...     print(node.name)
        c
        f

        """
        for node in self.postorder(include_self):
            if node.children:
                yield node

    # ------------------------------------------------
    # Tree manipulation
    # ------------------------------------------------

    def append(self, node, uncache=True):
        r"""Add a node to self's children.

        Parameters
        ----------
        node : TreeNode
            Node to add as a child.
        uncache : bool, optional
            Whether to clear caches of the tree if present (default: True). See
            :meth:`details <has_caches>`.

            .. versionadded:: 0.6.3

        See Also
        --------
        extend

        Notes
        -----
        This method will add the node to the end of self's children. If the incoming
        node is within another tree, it will be disconnected from its original parent,
        if any, but its children will be preserved. Therefore, this method is able to
        move an entire clade.

        The ``uncache`` parameter applies to both donor and recipient trees.

        Examples
        --------
        >>> from skbio import TreeNode
        >>> root = TreeNode(name="root")
        >>> child1 = TreeNode(name="child1")
        >>> child2 = TreeNode(name="child2")
        >>> root.append(child1)
        >>> root.append(child2)
        >>> print(root)
        (child1,child2)root;
        <BLANKLINE>

        """
        if uncache:
            self.clear_caches()
            node.clear_caches()

        # reconnect the node from its original parent to self
        # this code is similar to `remove`, but it does not return a value
        if node.parent is not None:
            for i, curr_node in enumerate((children := node.parent.children)):
                if curr_node is node:
                    del children[i]
                    break
        node.parent = self
        self.children.append(node)

    def extend(self, nodes, uncache=True):
        r"""Add a list of nodes to self's children.

        Parameters
        ----------
        nodes : iterable of TreeNode
            Nodes to add as children.

            .. versionchanged:: 0.6.2

                Can accept any iterable type in addition to list as input.

        uncache : bool, optional
            Whether to clear caches of the tree if present (default: True). See
            :meth:`details <has_caches>`.

            .. versionadded:: 0.6.3

        See Also
        --------
        append

        Notes
        -----
        This method will remove existing parents of the nodes if they have any, set
        their parents to self, and add the nodes to the end of self's children.

        The ``uncache`` parameter applies to both donor and recipient trees.

        Examples
        --------
        >>> from skbio import TreeNode
        >>> root = TreeNode(name="root")
        >>> root.extend([TreeNode(name="child1"), TreeNode(name="child2")])
        >>> print(root)
        (child1,child2)root;
        <BLANKLINE>

        """
        # make a shallow copy of nodes, which is necessary for working with iterators
        # and containers that are mutable during reconnection (like `children`)
        nodes = list(nodes)
        if uncache:
            self.clear_caches()
            for node in nodes:
                node.clear_caches()

        # reconnect each node from original parent to self; see `append`
        for node in nodes:
            if node.parent is not None:
                for i, curr_node in enumerate((children := node.parent.children)):
                    if curr_node is node:
                        del children[i]
                        break
            node.parent = self
        self.children.extend(nodes)

    def insert(self, node, distance=None, branch_attrs=[], uncache=True):
        r"""Insert a node into the branch connecting self and its parent.

        .. versionadded:: 0.6.2

        Parameters
        ----------
        node : TreeNode
            Node to insert.
        distance : float, int or None, optional
            Distance between self and the insertion point. Must not exceed ``length``
            of self. If None whereas ``length`` is not None, will insert at the
            midpoint of the branch.
        branch_attrs : iterable of str, optional
            Attributes of self that should be transferred to the inserted node
            as they are considered as attributes of the branch. ``support``
            will be automatically included as it is always a branch attribute.
        uncache : bool, optional
            Whether to clear caches of the tree if present (default: True). See
            :meth:`details <has_caches>`.

            .. versionadded:: 0.6.3

        Raises
        ------
        NoParentError
            If self has no parent.
        ValueError
            If distance is specified but branch has no length.
        ValueError
            If distance exceeds branch length.

        See Also
        --------
        append

        Notes
        -----
        This method will remove the existing parent of the node if any, set its parent
        as self's parent, and set self's parent as the incoming node. The node's index
        position in the parent's children is consistent with that of self prior to
        insertion.

        The ``uncache`` parameter applies to both donor and recipient trees.

        Examples
        --------
        >>> from skbio import TreeNode
        >>> tree = TreeNode.read(["((a:1,b:2)c:4,d:5)e;"])
        >>> print(tree.ascii_art())
                            /-a
                  /c-------|
        -e-------|          \-b
                 |
                  \-d

        >>> tree.find("c").insert(TreeNode("x"))
        >>> print(tree.ascii_art())
                                      /-a
                  /x------- /c-------|
        -e-------|                    \-b
                 |
                  \-d
        >>> tree.find("c").length
        2.0
        >>> tree.find("x").length
        2.0

        """
        if (parent := self.parent) is None:
            raise NoParentError("Self has no parent.")
        if uncache:
            self.clear_caches()

        # detach node from original tree if applicable
        if node.parent is not None:
            node.parent.remove(node, uncache)

        # replace self with node in the parent's list of children
        node.parent = parent
        for i, curr_node in enumerate(parent.children):
            if curr_node is self:
                parent.children[i] = node

        # add self to the beginning of the node's list of children
        self.parent = node
        node.children.insert(0, self)

        # transfer branch attributes to new node
        branch_attrs = set(branch_attrs)
        branch_attrs.add("support")
        branch_attrs.discard("length")
        for attr in branch_attrs:
            setattr(node, attr, getattr(self, attr, None))

        # determine insertion point
        if distance is None:
            if self.length is None:
                node.length = None
            else:
                self.length *= 0.5
                node.length = self.length
        else:
            if self.length is None:
                raise ValueError("Distance is provided but branch has no length.")
            elif distance > self.length:
                raise ValueError("Distance cannot exceed branch length.")
            node.length = self.length - distance
            self.length = distance

    def pop(self, index=-1, uncache=True):
        r"""Remove and return a child node by index position from self.

        Parameters
        ----------
        index : int, optional
            The index position in ``children`` to pop.
        uncache : bool, optional
            Whether to clear caches of the tree if present (default: True). See
            :meth:`details <has_caches>`.

            .. versionadded:: 0.6.3

        Returns
        -------
        TreeNode
            The popped child node.

        Raises
        ------
        IndexError
            If the index position does not exist.

        See Also
        --------
        remove
        remove_by_func

        Notes
        -----
        The parent of the popped node will be set to ``None``.

        Examples
        --------
        >>> from skbio import TreeNode
        >>> tree = TreeNode.read(["(a,b)c;"])
        >>> print(tree.pop(0))
        a;
        <BLANKLINE>

        """
        if uncache:
            self.clear_caches()
        node = self.children.pop(index)
        node.parent = None
        return node

    def remove(self, node, uncache=True):
        r"""Remove a child node by identity from self.

        Parameters
        ----------
        node : TreeNode
            The node to remove from self's children.
        uncache : bool, optional
            Whether to clear caches of the tree if present (default: True). See
            :meth:`details <has_caches>`.

            .. versionadded:: 0.6.3

        Returns
        -------
        bool
            True if the node was removed. False if the node is not a child of self.

        See Also
        --------
        pop
        remove_by_func

        Notes
        -----
        The parent of the removed node will be set to None. The removed node and its
        children (if any) still exist, but are disconnected from the tree. Therefore,
        this method is useful for detaching a clade from a tree.

        Examples
        --------
        >>> from skbio import TreeNode
        >>> tree = TreeNode.read(["(a,b)c;"])
        >>> tree.remove(tree.children[0])
        True

        """
        if uncache:
            self.clear_caches()

        # it is necessary to perform removal by identity (`is`), instead of removal by
        # equality (e.g., `self.children.remove(node)`), therefore:
        for i, curr_node in enumerate(self.children):
            if curr_node is node:
                curr_node.parent = None
                del self.children[i]
                return True
        return False

    def remove_by_func(self, func, uncache=True):
        r"""Remove nodes of a tree that meet certain criteria.

        .. versionchanged:: 0.6.3
            Renamed from ``remove_deleted``. The old name is kept as an alias. But it
            may be removed in a future version.

        Parameters
        ----------
        func : callable
            A function that accepts a ``TreeNode`` and returns True or False, where
            True indicates the node is to be deleted.
        uncache : bool, optional
            Whether to clear caches of the tree if present (default: True). See
            :meth:`details <has_caches>`.

            .. versionadded:: 0.6.3

        See Also
        --------
        pop
        remove

        Notes
        -----
        This method has the potential to drop entire clades. That is, if an internal
        node is removed, all its descendants are no longer connected to the tree, even
        if they are not explicitly removed.

        This method has the potential to leave single-child internal nodes in the tree,
        which can be further collapsed by :meth:`prune`.

        Examples
        --------
        >>> from skbio import TreeNode
        >>> tree = TreeNode.read(["(a,b)c;"])
        >>> tree.remove_by_func(lambda x: x.name == 'b')
        >>> print(tree)
        (a)c;
        <BLANKLINE>

        """
        if uncache:
            self.clear_caches()
        for node in self.traverse(include_self=False):
            if func(node):
                node.parent.remove(node, uncache=False)

    remove_deleted = remove_by_func  # alias; to be removed in a future version

    def prune(self, uncache=True):
        r"""Collapse single-child nodes in the tree.

        Internal nodes with only one child will be removed, and direct connections will
        be made from the parent to the child. The branch length of the node will be
        added to the child. The name and properties of the child will override those of
        the parent following the operation.

        Parameters
        ----------
        uncache : bool, optional
            Whether to clear caches of the tree if present (default: True). See
            :meth:`details <has_caches>`.

            .. versionadded:: 0.6.3

        See Also
        --------
        shear
        pop
        remove
        remove_by_func

        Notes
        -----
        This method is useful for cleaning up single-child nodes after some nodes were
        removed from a tree.

        If called from an internal node of the tree, only the clade below the node will
        be pruned.

        Examples
        --------
        >>> from skbio import TreeNode
        >>> tree = TreeNode.read(["(((a,b)c,(d)e)g,((h,i)j)k)root;"])
        >>> print(tree.ascii_art())
                                      /-a
                            /c-------|
                  /g-------|          \-b
                 |         |
        -root----|          \e------- /-d
                 |
                 |                    /-h
                  \k------- /j-------|
                                      \-i

        >>> tree.prune()
        >>> print(tree.ascii_art())
                                      /-a
                            /c-------|
                  /g-------|          \-b
                 |         |
        -root----|          \-d
                 |
                 |          /-h
                  \j-------|
                            \-i

        """
        if uncache:
            self.clear_caches()

        # build up the list of nodes to remove so the topology is not altered
        # while traversing
        nodes_to_remove = []
        nodes_to_remove_append = nodes_to_remove.append
        for node in self.traverse(include_self=False):
            if len(node.children) == 1:
                nodes_to_remove_append(node)

        # clean up the single children nodes
        for node in nodes_to_remove:
            child = node.children[0]
            if child.length is None or node.length is None:
                child.length = child.length or node.length
            else:
                child.length += node.length
            if (parent := node.parent) is not None:
                # TODO: replace the original node's index position, rather than append
                # to the end.
                parent.append(child, uncache=False)
                parent.remove(node, uncache=False)

        # If there is a single descendent from the root, the root will adopt the
        # child's properties. We can't "delete" the root as that would be deleting
        # self.
        if len(self.children) == 1:
            child = self.children[0]
            if child.length is None or self.length is None:
                self.length = self.length or child.length
            else:
                self.length += child.length
            for key, value in child.__dict__.items():
                if key not in ("length", "parent", "children"):
                    self.__dict__[key] = value
            self.remove(child, uncache=False)
            self.extend(child.children, uncache=False)

    def shear(self, names, strict=True, prune=True, inplace=False, uncache=True):
        r"""Refine a tree such that it just has the desired tip names.

        Parameters
        ----------
        names : iterable of str
            The tip names on the tree to keep.
        strict : bool, optional
            In case some names are not found in the tree, whether to raise an error
            (True, default) or to refine the tree to the found names only (False).

            .. versionadded:: 0.6.3

        prune : bool, optional
            Whether to collapse single-child nodes after shearing by calling
            :meth:`prune` (default: True).

            .. versionadded:: 0.6.3

        inplace : bool, optional
            Whether to modify the tree in place (True) or to create a modified copy of
            the tree (False, default).

            .. versionadded:: 0.6.3

        uncache : bool, optional
            Whether to clear caches of the tree if present (default: True). See
            :meth:`details <has_caches>`. Only applicable when ``inplace`` is True.

            .. versionadded:: 0.6.3

        Returns
        -------
        TreeNode, optional
            The resulting tree (if ``inplace`` is False).

        Raises
        ------
        ValueError
            If one or more names do not exist in the tree and ``strict`` is True.

        See Also
        --------
        prune
        remove
        remove_by_func

        Notes
        -----
        This method is useful for reducing a large tree to a relevant subset of taxa.

        If called from an internal node of the tree, only the clade below the node will
        be refined, and the copy of the tree (when ``inplace`` is False) will only
        include the clade.

        Examples
        --------
        >>> from skbio import TreeNode
        >>> tree = TreeNode.read(["(((a,b)c,(d,e)f)g,(h,i)j)root;"])
        >>> print(tree.ascii_art())
                                      /-a
                            /c-------|
                           |          \-b
                  /g-------|
                 |         |          /-d
                 |          \f-------|
        -root----|                    \-e
                 |
                 |          /-h
                  \j-------|
                            \-i

        >>> sheared = tree.shear(['a', 'd', 'h'])
        >>> print(sheared.ascii_art())
                            /-a
                  /g-------|
        -root----|          \-d
                 |
                  \-h

        """
        names = set(names)
        if strict and not names.issubset(self.subset()):
            raise ValueError("Names are not a subset of the tree.")

        # modify (sub)tree in place
        if inplace:
            tree = self
            if uncache:
                tree.clear_caches()

            # temporarily disconnect subtree from parent
            curr_parent = tree.parent
            tree.parent = None

        # make a copy of (sub)tree
        else:
            tree = self.copy()

        # mark desired tips and their ancestors
        marked = set()
        marked_add = marked.add
        for tip in tree.tips():
            if tip.name in names:
                marked_add(tip)

                # see also `tip.ancestors`, but the following code stops early if it
                # doesn't need to reach root
                anc = tip.parent
                while anc is not None:
                    if anc in marked:
                        break
                    marked_add(anc)
                    anc = anc.parent

        # TODO: This `list` can potentially be removed to save unnecessary removals
        # within clades that are already removed
        for node in list(tree.traverse()):
            if node not in marked:
                node.parent.remove(node, uncache=False)

        # remove single-child nodes
        if prune:
            tree.prune(uncache=False)

        # reconnect subtree to parent
        if inplace:
            tree.parent = curr_parent
        else:
            return tree

    def unpack(self, uncache=True):
        """Unpack an internal node in place.

        Parameters
        ----------
        uncache : bool, optional
            Whether to clear caches of the tree if present (default: True). See
            :meth:`details <has_caches>`.

            .. versionadded:: 0.6.3

        Notes
        -----
        This method sequentially: 1) elongates child nodes by branch length
        of self (omit if there is no branch length), 2) removes self from
        parent node, and 3) grafts child nodes to parent node.

        Raises
        ------
        ValueError
            If input node is root or tip.

        See Also
        --------
        unpack_by_func
        prune

        Examples
        --------
        >>> from skbio import TreeNode
        >>> tree = TreeNode.read(['((c:2.0,d:3.0)a:1.0,(e:2.0,f:1.0)b:2.0);'])
        >>> tree.find('b').unpack()
        >>> print(tree)
        ((c:2.0,d:3.0)a:1.0,e:4.0,f:3.0);
        <BLANKLINE>

        """
        if self.is_root():
            raise TreeError("Cannot unpack root.")
        if self.is_tip():
            raise TreeError("Cannot unpack tip.")
        if uncache:
            self.clear_caches()
        parent = self.parent
        blen = self.length or 0.0
        for child in self.children:
            clen = child.length or 0.0
            child.length = clen + blen or None
        parent.remove(self, uncache=False)
        parent.extend(self.children, uncache=False)

    def unpack_by_func(self, func, uncache=True):
        """Unpack internal nodes of a tree that meet certain criteria.

        Parameters
        ----------
        func : callable
            A function that accepts a ``TreeNode`` and returns True or False, where
            True indicates the node is to be unpacked.
        uncache : bool, optional
            Whether to clear caches of the tree if present (default: True). See
            :meth:`details <has_caches>`.

            .. versionadded:: 0.6.3

        See Also
        --------
        unpack
        prune

        Examples
        --------
        >>> from skbio import TreeNode
        >>> tree = TreeNode.read(['((c:2,d:3)a:1,(e:1,f:2)b:2);'])
        >>> tree.unpack_by_func(lambda x: x.length <= 1)
        >>> print(tree)
        ((e:1.0,f:2.0)b:2.0,c:3.0,d:4.0);
        <BLANKLINE>
        >>> tree = TreeNode.read(['(((a,b)85,(c,d)78)75,(e,(f,g)64)80);'])
        >>> tree.assign_supports()
        >>> tree.unpack_by_func(lambda x: x.support < 75)
        >>> print(tree)
        (((a,b)85,(c,d)78)75,(e,f,g)80);
        <BLANKLINE>

        """
        if uncache:
            self.clear_caches()
        nodes_to_unpack = []
        nodes_to_unpack_append = nodes_to_unpack.append
        for node in self.non_tips(include_self=False):
            if func(node):
                nodes_to_unpack_append(node)
        for node in nodes_to_unpack:
            node.unpack(uncache=False)

    def bifurcate(self, insert_length=None, uncache=True):
        r"""Convert the tree into a bifurcating tree.

        All nodes that have more than two children will have additional intermediate
        nodes inserted to ensure that every node has only two children.

        Parameters
        ----------
        insert_length : int, optional
            The branch length assigned to all inserted nodes.
        uncache : bool, optional
            Whether to clear caches of the tree if present (default: True). See
            :meth:`details <has_caches>`.

            .. versionadded:: 0.6.3

        See Also
        --------
        prune
        is_bifurcating

        Notes
        -----
        This method does not modify single-child nodes. These nodes can be collapsed
        using :meth:`prune` prior to this method to create a strictly bifurcating tree.

        This method modifies the subtree under the current node.

        Examples
        --------
        >>> from skbio import TreeNode
        >>> tree = TreeNode.read(["((a,b,g,h)c,(d,e)f)root;"])
        >>> print(tree.ascii_art())
                            /-a
                           |
                           |--b
                  /c-------|
                 |         |--g
                 |         |
        -root----|          \-h
                 |
                 |          /-d
                  \f-------|
                            \-e

        >>> tree.bifurcate()
        >>> print(tree.ascii_art())
                            /-h
                  /c-------|
                 |         |          /-g
                 |          \--------|
                 |                   |          /-a
        -root----|                    \--------|
                 |                              \-b
                 |
                 |          /-d
                  \f-------|
                            \-e

        """
        if uncache:
            self.clear_caches()
        treenode = self.__class__
        for node in self.traverse(include_self=True):
            if len(node.children) > 2:
                stack = node.children
                while len(stack) > 2:
                    ind = stack.pop()
                    interm = treenode(length=insert_length, children=stack[:])
                    node.append(interm, uncache=False)
                    for child in stack:
                        node.remove(child, uncache=False)
                    node.extend([ind, interm], uncache=False)

    def shuffle(self, k=None, names=None, shuffle_f=None, n=1):
        r"""Shuffled tip names of the tree.

        Parameters
        ----------
        k : int, optional
            The number of tips to shuffle. If provided, this number of tips will be
            randomly selected by ``shuffle_f``, and only those names will be shuffled.
            Conflicts with ``names``.
        names : list, optional
            The specific tip names to shuffle. Conflicts with ``k``.
        shuffle_f : int, np.random.Generator or callable, optional
            Shuffling function, which must accept a list and modify in place. Default
            is the :meth:`shuffle <numpy.random.Generator.shuffle>` method of a NumPy
            random generator. If an integer is provided, a random generator will be
            constructed using this number as the seed.

            .. versionchanged:: 0.6.3
                Switched to NumPy's new random generator. Can accept a random seed or
                random generator instance.

        n : int, optional
            The number of iterations to perform. Must be a positive integer. Default
            is 1. If None or ``np.inf``, iterations will be infinite.

            .. versionchanged:: 0.6.3
                Can accept None.

        Yields
        ------
        TreeNode
            Tree with shuffled tip names.

        Raises
        ------
        ValueError
            If ``k`` < 2 or ``n`` < 1.
        ValueError
            If both ``k`` and ``names`` are specified.
        MissingNodeError
            If ``names`` is specified but one of the names cannot be found.

        See Also
        --------
        numpy.random.Generator.shuffle

        Notes
        -----
        This method does not create copies of the tree. Instead, tip names are shuffled
        in place in the original tree and the tree is yielded prior to the next round
        of shuffling. Tree caches will be cleared prior to shuffling.

        ``k`` and ``names`` cannot be specified at the same time. If neither ``k`` nor
        ``names`` are provided, all tips will be shuffled.

        Examples
        --------
        Shuffle the names of a 4-tip tree for 5 times:

        >>> from skbio import TreeNode
        >>> tree = TreeNode.read(["((a,b),(c,d));"])
        >>> for shuffled in tree.shuffle(shuffle_f=42, n=5):
        ...     print(shuffled)
        ((d,c),(b,a));
        <BLANKLINE>
        ((a,b),(d,c));
        <BLANKLINE>
        ((a,c),(d,b));
        <BLANKLINE>
        ((d,b),(a,c));
        <BLANKLINE>
        ((a,c),(d,b));
        <BLANKLINE>

        """
        if k is not None:
            if k < 2:
                raise ValueError("k must be None or >= 2.")
            if names is not None:
                raise ValueError("k and names cannot be specified at the same time.")
        if n is None:
            n = np.inf
        elif n < 1:
            raise ValueError("n must be > 0.")

        # determine shuffling function
        if not callable(shuffle_f):
            shuffle_f = get_rng(shuffle_f).shuffle

        # determine tip names to shuffle
        if names is not None:
            tips = [self.find(x) for x in names]
        else:
            tips = list(self.tips())
            if k is not None:
                shuffle_f(tips)
                tips = tips[:k]
            names = [x.name for x in tips]

        # since the names are being shuffled, the caches are no longer reliable
        self.clear_caches()

        # iteratively shuffle tip names and yield tree
        counter = 0
        while counter < n:
            shuffle_f(names)
            for tip, name in zip(tips, names):
                tip.name = name
            yield self
            counter += 1

    # ------------------------------------------------
    # Tree rerooting
    # ------------------------------------------------

    def unroot(self, side=None, uncache=True):
        r"""Convert a rooted tree into unrooted.

        .. versionadded:: 0.6.2

        Parameters
        ----------
        side : int, optional
            Which basal node (i.e., children of root) will be elevated to root. Must be
            0 or 1. If not provided, will elevate the first basal node that is not a
            tip.
        uncache : bool, optional
            Whether to clear caches of the tree if present (default: True). See
            :meth:`details <has_caches>`.

            .. versionadded:: 0.6.3

        See Also
        --------
        root
        root_at

        Notes
        -----
        In scikit-bio, every tree has a root node. A tree is considered as
        "rooted" if its root node has exactly two children. In contrast, an
        "unrooted" tree may have three (the most common case), one, or more
        than three children attached to its root node. This method will not
        modify the tree if it is already unrooted.

        This method unroots a tree by trifucating its root. Specifically, it
        removes one of the two basal nodes of the tree (i.e., children of the
        root), transfers the name of the removed node to the root, and
        re-attaches the removed node's children to the root. Additionally, the
        removed node's branch length, if available, will be added to the other
        basal node's branch. The outcome appears as if the root is removed
        and the two basal nodes are directly connected.

        The choice of the basal node to be elevated affects the positioning of
        the resulting tree, but does not affect its topology from a
        phylogenetic perspective, as it is considered as unrooted.

        This method manipulates the tree in place. There is no return value.

        .. note:: In the case where the basal node has just one child, the
            resulting tree will still appear rooted as it has two basal nodes.
            To avoid this scenario, call :meth:`prune` to remove all one-child
            internal nodes.

        Examples
        --------
        >>> from skbio import TreeNode
        >>> tree = TreeNode.read(['(((a,b)c,(d,e)f)g,(h,i)j)k;'])
        >>> print(tree.ascii_art())
                                      /-a
                            /c-------|
                           |          \-b
                  /g-------|
                 |         |          /-d
                 |          \f-------|
        -k-------|                    \-e
                 |
                 |          /-h
                  \j-------|
                            \-i

        >>> tree.unroot()
        >>> print(tree.ascii_art())
                            /-a
                  /c-------|
                 |          \-b
                 |
                 |          /-d
        -g-------|-f-------|
                 |          \-e
                 |
                 |          /-h
                  \j-------|
                            \-i

        """
        # return original tree if already unrooted
        root = self.root()
        if len(bases := root.children) != 2:
            return root

        if uncache:
            root.clear_caches()

        # choose a basal node to elevate
        if side is None:
            side = 1 if (bases[0].is_tip() and not bases[1].is_tip()) else 0
        chosen, other = bases[side], bases[1 - side]

        # remove chosen node and re-attach its children to root
        chosen.parent = None
        for child in chosen.children:
            child.parent = root
        if side:
            root.children = [other] + chosen.children
        else:
            root.children = chosen.children + [other]

        # transfer basal node's attributes to root
        for key, value in chosen.__dict__.items():
            if key not in ("length", "support", "parent", "children"):
                root.__dict__[key] = value

        # add branch length to the other basal node
        if (L := chosen.length) is not None:
            if other.length is not None:
                other.length += L
            else:
                other.length = L

    def unrooted_copy(
        self,
        parent=None,
        branch_attrs={"name", "length", "support"},
        root_name="root",
        deep=False,
        exclude_attrs=None,
    ):
        r"""Walk the tree unrooted-style and return a copy.

        Parameters
        ----------
        parent : TreeNode or None
            Direction of walking (from parent to self). If specified, walking to the
            parent will be prohibited.

        branch_attrs : set of str, optional
            Attributes of ``TreeNode`` objects that should be considered as branch
            attributes during the operation.

            .. versionadded:: 0.6.2

            .. note:: ``name`` will be removed from the default in 0.7.0, as it is
                usually considered as an attribute of the node instead of the branch.

        root_name : str or None, optional
            Name for the new root node, if it doesn't have one.

            .. versionadded:: 0.6.2

            .. note:: This parameter will be removed in 0.7.0, and the root node will
                not be renamed.

        deep : bool, optional
            Whether to perform a shallow (False, default) or deep (True) copy of node
            attributes.

            .. versionadded:: 0.6.2

        exclude_attrs : set, optional
            Node attributes that should not be copied. If None (default), the caches
            will be excluded. This parameter keeps a memo during recursive copying for
            efficiency. It should not be customized by the user unless absolutely
            needed.

            .. versionadded:: 0.6.3

        Returns
        -------
        TreeNode
            A new copy of the tree rooted at the given node.

            .. versionchanged:: 0.6.2

                Node attributes other than name and length will also be copied.

        Warnings
        --------
        The default behavior of ``unrooted_copy`` is subject to change in 0.7.0. The
        new default behavior can be achieved by specifying
        ``branch_attrs={"length", "support"}, root_name=None``.

        See Also
        --------
        copy
        unrooted_move

        Notes
        -----
        This method recursively walks a tree from a given node in an unrooted style
        (i.e., directions of branches are not assumed), and copies each node it
        visits, such that the copy of the given node becomes the root node of a new
        tree and the copies of all other nodes are re-positioned accordingly, whereas
        the topology of the new tree will be identical to the existing one.

        Nodes attributes except for caches will be copied to the new tree. Attributes
        in ``branch_attrs`` will be transferred to the node at the other end of a
        branch if the branch is flipped in the new tree.

        Examples
        --------
        >>> from skbio import TreeNode
        >>> tree = TreeNode.read(["((a,(b,c)d)e,(f,g)h)i;"])
        >>> new_tree = tree.find('d').unrooted_copy()
        >>> print(new_tree)
        (b,c,(a,((f,g)h)e)d)root;
        <BLANKLINE>

        """
        # future warning
        if branch_attrs == {"name", "length", "support"} and root_name == "root":
            func = self.__class__.unrooted_copy
            if not hasattr(func, "warned"):
                simplefilter("once", FutureWarning)
                warn(
                    "The default behavior of `unrooted_copy` is subject to change in "
                    "0.7.0. The new default behavior can be achieved by specifying "
                    '`branch_attrs={"length", "support"}, root_name=None`.',
                    FutureWarning,
                )
                func.warned = True

        # determine copy mode
        _copy = deepcopy if deep else copy

        # determine node attributes to exclude
        if exclude_attrs is None:
            exclude_attrs = self._exclude_from_copy
            if hasattr((root := self.root()), "_registered_caches"):
                exclude_attrs = exclude_attrs | root._registered_caches

        # identify neighbors (adjacent nodes) of self, excluding the incoming node
        neighbors = self.neighbors(ignore=parent)

        # recursively copy each neighbor; they will become outgoing nodes (children)
        children = [
            c.unrooted_copy(
                parent=self,
                branch_attrs=branch_attrs,
                root_name=root_name,
                deep=deep,
                exclude_attrs=exclude_attrs,
            )
            for c in neighbors
        ]

        # identify node from which branch attributes should be transferred
        # 1. starting point (becomes root)
        if parent is None:
            other = None
        # 2. walk up (parent becomes child)
        elif parent.parent is self:
            other = parent
        # 3. walk down (retain the same order)
        else:
            other = self

        # create a new node and attach children to it, see also `copy`
        attrs = {
            x: (
                (None if other is None else getattr(other, x))
                if x in branch_attrs
                else getattr(self, x)
            )
            for x in ("name", "length", "support")
        }
        result = self.__class__(**attrs, children=children)

        # transfer attributes to the new node, see also `copy`
        for key in self.__dict__:
            if key not in exclude_attrs:
                source = other if key in branch_attrs else self
                if source is not None and key in source.__dict__:
                    result.__dict__[key] = _copy(source.__dict__[key])

        # name the new root
        if root_name and parent is None and result.name is None:
            result.name = root_name

        return result

    def unrooted_deepcopy(self, parent=None):
        r"""Walk the tree unrooted-style and returns a new deepcopy.

        .. deprecated:: 0.6.2
            This function is deprecated as it generates a redundant copy of the tree.
            Use :meth:`unrooted_copy` instead.

        Parameters
        ----------
        parent : TreeNode or None
            Direction of walking (from parent to self). If specified, walking
            to the parent will be prohibited.

        Returns
        -------
        TreeNode
            A new copy of the tree rooted at the given node.

        See Also
        --------
        copy
        unrooted_copy
        root_at

        Notes
        -----
        Perform a deepcopy of self and return a new copy of the tree as an
        unrooted copy. This is useful for defining a new root of the tree.

        This method calls :meth:`unrooted_copy` which is recursive.

        """
        msg = "Use unrooted_copy instead."
        _warn_deprecated(self.__class__.unrooted_deepcopy, "0.6.2", msg)

        root = self.root()
        root.assign_ids()

        new_tree = root.copy()
        new_tree.assign_ids()

        new_tree_self = new_tree.find_by_id(self.id)
        return new_tree_self.unrooted_copy(parent, deep=True)

    def unrooted_move(
        self,
        parent=None,
        branch_attrs={"length", "support"},
        uncache=True,
    ):
        r"""Walk the tree unrooted-style and rearrange it.

        .. versionadded:: 0.6.2

        Parameters
        ----------
        parent : TreeNode or None
            Direction of walking (from parent to self). If specified, walking
            to the parent will be prohibited.
        branch_attrs : set of str, optional
            Attributes of ``TreeNode`` objects that should be considered as
            branch attributes during the operation.
        uncache : bool, optional
            Whether to clear caches of the tree if present (default: True). See
            :meth:`details <has_caches>`.

            .. versionadded:: 0.6.3

        See Also
        --------
        root_at
        unrooted_copy

        Notes
        -----
        This method recursively walks a tree from a given node in an unrooted
        style (i.e., directions of branches are not assumed). It rerranges the
        tree such that the given node becomes the root node and all other nodes
        are re-positioned accordingly, whereas the topology remains the same.

        This method manipulates the tree in place. There is no return value.
        The new tree should be referred to by the node where the operation
        started, as it has become the new root node.

        Examples
        --------
        >>> from skbio import TreeNode
        >>> tree = TreeNode.read(["((a,(b,c)d)e,(f,g)h)i;"])
        >>> new_root = tree.find('d')
        >>> new_root.unrooted_move()
        >>> print(new_root)
        (b,c,(a,((f,g)h)i)e)d;
        <BLANKLINE>

        """
        if uncache:
            self.clear_caches()

        # recursively add parent to children
        children = self.children
        if (old_parent := self.parent) is not None:
            children.append(old_parent)
            old_parent.unrooted_move(
                parent=self, branch_attrs=branch_attrs, uncache=False
            )

        # 1. starting point (becomes root)
        if parent is None:
            self.parent = None
            for attr in branch_attrs:
                setattr(self, attr, None)

        # 2. walk up (parent becomes child)
        else:
            for i, child in enumerate(children):
                if child is parent:
                    children.pop(i)
                    break
            self.parent = parent
            for attr in branch_attrs:
                setattr(self, attr, getattr(parent, attr, None))

    def root_at(
        self,
        node=None,
        above=False,
        reset=False,
        branch_attrs=["name"],
        root_name="root",
        inplace=False,
    ):
        r"""Reroot the tree at the provided node.

        This is useful for positioning a tree with an orientation that reflects
        knowledge of the true root location.

        Parameters
        ----------
        node : TreeNode or str, optional
            The node to root at. Can either be a node object or the name of the node.
            If not provided, will root at self. If a root node provided, will return
            the original tree.

            .. versionchanged:: 0.6.2

                Becomes optional.

        above : bool, float, or int, optional
            Whether and where to insert a new root node. If False (default), the target
            node will serve as the root node. If True, a new root node will be created
            and inserted at the midpoint of the branch connecting the target node and
            its parent. If a number, the new root will be inserted at this distance
            from the target node. The number ranges between 0 and branch length.

            .. versionadded:: 0.6.2

        reset : bool, optional
            Whether to remove the original root of a rooted tree before performing the
            rerooting operation. Default is False.

            .. versionadded:: 0.6.2

            .. note:: The default value will be set as True in 0.7.0.

        branch_attrs : iterable of str, optional
            Attributes of each node that should be considered as attributes of the
            branch connecting the node to its parent. This is important for the correct
            rerooting operation. "length" and "support" will be automatically included
            as they are always branch attributes.

            .. versionadded:: 0.6.2

            .. note:: ``name`` will be removed from the default in 0.7.0, as it is
                usually considered as an attribute of the node instead of the branch.

        root_name : str or None, optional
            Name for the root node, if it doesn't already have one.

            .. versionadded:: 0.6.2

            .. note:: The default value will be set as ``None`` in 0.7.0.

        inplace : bool, optional
            Whether to reroot the tree in place (True) or to create a rerooted copy of
            the tree (False, default).

            .. versionadded:: 0.6.3

        Returns
        -------
        TreeNode
            A tree rooted at the give node.

        Warnings
        --------
        The default behavior of ``root_at`` is subject to change in 0.7.0. The
        new default behavior can be achieved by specifying ``reset=True,
        branch_attrs=[], root_name=None``.

        See Also
        --------
        unrooted_copy
        unrooted_move
        unroot

        Notes
        -----
        The specified node will be come the root of the new tree.

        Tree caches (see :meth:`details <has_caches>`) will not be retained in the
        returned tree. In in-place mode, they will be cleared prior to rerooting. In
        copying mode, they will not be copied to the new tree.

        Examples
        --------
        >>> from skbio import TreeNode
        >>> tree = TreeNode.read(["(((a,b)c,(d,e)f)g,h)i;"])
        >>> print(tree.ascii_art())
                                      /-a
                            /c-------|
                           |          \-b
                  /g-------|
                 |         |          /-d
        -i-------|          \f-------|
                 |                    \-e
                 |
                  \-h

        Use the given node as the root node. This will typically create an
        unrooted tree (i.e., root node has three children).

        >>> t1 = tree.root_at("c", branch_attrs=[])
        >>> print(t1)
        (a,b,((d,e)f,(h)i)g)c;
        <BLANKLINE>
        >>> print(t1.ascii_art())
                  /-a
                 |
                 |--b
        -c-------|
                 |                    /-d
                 |          /f-------|
                  \g-------|          \-e
                           |
                            \i------- /-h

        Insert a new root node into the branch above the given node. This will
        create a rooted tree (i.e., root node has two children).

        >>> t2 = tree.root_at("c", above=True, branch_attrs=[])
        >>> print(t2)
        ((a,b)c,((d,e)f,(h)i)g)root;
        <BLANKLINE>
        >>> print(t2.ascii_art())
                            /-a
                  /c-------|
                 |          \-b
        -root----|
                 |                    /-d
                 |          /f-------|
                  \g-------|          \-e
                           |
                            \i------- /-h

        """
        # future warning
        if reset is False and branch_attrs == ["name"] and root_name == "root":
            func = self.__class__.root_at
            if not hasattr(func, "warned"):
                simplefilter("once", FutureWarning)
                warn(
                    "The default behavior of `root_at` is subject to change in 0.7.0. "
                    "The new default behavior can be achieved by specifying "
                    "`reset=True, branch_attrs=[], root_name=None`.",
                    FutureWarning,
                )
                func.warned = True

        # locate to-be root node
        tree = self.root()
        if node is None:
            node = self
        elif isinstance(node, str):
            node = tree.find(node)

        # return if already rooted
        if node.is_root():
            return node.copy()

        # check if tree is rooted
        if reset and len(tree.children) != 2:
            reset = False

        # Prior to rerooting, the tree may need to be manipulated to remove the
        # original root and/or to insert a new root node

        # For optimal performance (copying the tree only once), the following code
        # considers three scenarios:
        # 1. In-place mode: Just manipulate the tree if needed, then call
        #    `unrooted_move`.
        # 2. Copying mode, tree doesn't need to be manipulated: directly call
        #    `unrooted_copy`
        # 3. Copying mode, tree needs to be manipulated: Make a copy of the
        #    tree, manipulate, then call `unrooted_move`.

        to_copy = False
        if not inplace:
            if reset or above is not False:
                tree.assign_ids()
                new_tree = tree.copy()
                new_tree.assign_ids()
                node = new_tree.find_by_id(node.id)
                tree = new_tree
            else:
                to_copy = True

        # Clear caches, since root node will be different and caches are going to be
        # useless regardless.
        else:
            tree.clear_caches()

        # Remove original root. We need to make sure the node itself is not the basal
        # node that gets removed.
        if reset:
            side = None
            for i, base in enumerate(tree.children):
                if node is base:
                    side = 1 - i
                    break
            tree.unroot(side)

        # insert a new root node into the branch above
        if above is not False:
            to_insert = node.__class__()
            distance = None if above is True else above
            node.insert(to_insert, distance, branch_attrs, uncache=False)
            node = to_insert

        branch_attrs = set(branch_attrs)
        branch_attrs.update(["length", "support"])

        # rotate the tree to position the new root
        if to_copy:
            return node.unrooted_copy(branch_attrs=branch_attrs, root_name=root_name)
        else:
            node.unrooted_move(branch_attrs=branch_attrs, uncache=False)
            if root_name and node.name is None:
                node.name = root_name
            return node

    def root_at_midpoint(
        self, reset=False, branch_attrs=["name"], root_name="root", inplace=False
    ):
        r"""Reroot the tree at the midpoint of the two tips farthest apart.

        Parameters
        ----------
        reset : bool, optional
            Whether to remove the original root of a rooted tree before performing
            the rerooting operation. Default is False.

            .. versionadded:: 0.6.2

            .. note:: The default value will be set as True in 0.7.0.

        branch_attrs : iterable of str, optional
            Attributes of each node that should be considered as attributes of
            the branch connecting the node to its parent. This is important for
            the correct rerooting operation. "length" and "support" will be
            automatically included as they are always branch attributes.

            .. versionadded:: 0.6.2

            .. note:: ``name`` will be removed from the default in 0.7.0, as
                it is usually considered as an attribute of the node instead of
                the branch.

        root_name : str or None, optional
            Name for the new root node, if it doesn't have one.

            .. versionadded:: 0.6.2

            .. note:: The default value will be set as ``None`` in 0.7.0.

        inplace : bool, optional
            Whether to reroot the tree in place (True) or to create a rerooted copy of
            the tree (False, default).

            .. versionadded:: 0.6.3

        Returns
        -------
        TreeNode
            A tree rooted at its midpoint.

        Raises
        ------
        TreeError
            If a tip ends up being the mid point.
        LengthError
            Midpoint rooting requires `length` and will raise (indirectly) if
            evaluated nodes don't have length.

        Warnings
        --------
        The default behavior of ``root_at_midpoint`` is subject to change in
        0.7.0. The new default behavior can be achieved by specifying
        ``reset=True, branch_attrs=[], root_name=None``.

        See Also
        --------
        root_at
        unrooted_copy

        Notes
        -----
        The midpoint rooting (MPR) method was originally described in [1]_.

        Tree caches (see :meth:`details <has_caches>`) will not be retained in the
        returned tree. In in-place mode, they will be cleared prior to rerooting. In
        copying mode, they will not be copied to the new tree.

        References
        ----------
        .. [1] Farris, J. S. (1972). Estimating phylogenetic trees from
           distance matrices. The American Naturalist, 106(951), 645-668.

        Examples
        --------
        >>> from skbio import TreeNode
        >>> tree = TreeNode.read(["((a:1,b:1)c:2,(d:3,e:4)f:5,g:1)h;"])
        >>> print(tree.ascii_art())
                            /-a
                  /c-------|
                 |          \-b
                 |
        -h-------|          /-d
                 |-f-------|
                 |          \-e
                 |
                  \-g

        >>> t = tree.root_at_midpoint(branch_attrs=[])
        >>> print(t)
        ((d:3.0,e:4.0)f:2.0,((a:1.0,b:1.0)c:2.0,g:1.0)h:3.0)root;
        <BLANKLINE>
        >>> print(t.ascii_art())
                            /-d
                  /f-------|
                 |          \-e
        -root----|
                 |                    /-a
                 |          /c-------|
                  \h-------|          \-b
                           |
                            \-g

        """
        # future warning
        if reset is False and branch_attrs == ["name"] and root_name == "root":
            func = self.__class__.root_at_midpoint
            if not hasattr(func, "warned"):
                simplefilter("once", FutureWarning)
                warn(
                    "The default behavior of `root_at_midpoint` is subject to change "
                    "in 0.7.0. The new default behavior can be achieved by specifying "
                    "`reset=True, branch_attrs=[], root_name=None`.",
                    FutureWarning,
                )
                func.warned = True

        tree = self.root()
        if inplace:
            tree.clear_caches()
        else:
            tree = tree.copy()

        if reset:
            tree.unroot(uncache=False)

        max_dist, tips = tree.maxdist()
        half_max_dist = max_dist / 2.0

        if max_dist == 0.0:
            return tree

        tip1 = tree.find(tips[0])
        tip2 = tree.find(tips[1])
        lca = tree.lowest_common_ancestor([tip1, tip2])

        if tip1.depth(lca) > half_max_dist:
            climb_node = tip1
        else:
            climb_node = tip2

        dist_climbed = 0.0
        while dist_climbed + climb_node.length < half_max_dist:
            dist_climbed += climb_node.length
            climb_node = climb_node.parent

        # case 1: midpoint is at the climb node's parent
        # make the parent node as the new root
        if dist_climbed + climb_node.length == half_max_dist:
            new_root = climb_node.parent

        # case 2: midpoint is on the climb node's branch to its parent
        # insert a new root node into the branch
        else:
            new_root = tree.__class__()
            climb_node.insert(new_root, half_max_dist - dist_climbed, uncache=False)
            # TODO: Here, `branch_attrs` should be added to `insert`. However, this
            # will cause a backward-incompatible behavior. This change will be made
            # in version 0.7.0, along with the removal of `name` from the default of
            # `branch_attrs`.

        branch_attrs = set(branch_attrs)
        branch_attrs.update(["length", "support"])
        new_root.unrooted_move(branch_attrs=branch_attrs, uncache=False)
        if root_name and new_root.name is None:
            new_root.name = root_name
        return new_root

    def root_by_outgroup(
        self,
        outgroup,
        above=True,
        reset=True,
        branch_attrs=[],
        root_name=None,
        inplace=False,
    ):
        r"""Reroot the tree with a given set of taxa as outgroup.

        .. versionadded:: 0.6.2

        Parameters
        ----------
        outgroup : iterable of str
            Taxon set to serve as outgroup. Must be a proper subset of taxa in the
            tree. The tree will be rooted at the lowest common ancestor (LCA) of the
            outgroup.
        above : bool, float, or int, optional
            Whether and where to insert a new root node. If False, the LCA will serve
            as the root node. If True (default), a new root node will be created and
            inserted at the midpoint of the branch connecting the LCA and its parent
            (i.e., the midpoint between outgroup and ingroup). If a number between 0
            and branch length, the new root will be inserted at this distance from the
            LCA.
        reset : bool, optional
            Whether to remove the original root of a rooted tree before performing the
            rerooting operation. Default is True.
        branch_attrs : iterable of str, optional
            Attributes of each node that should be considered as attributes of the
            branch connecting the node to its parent. This is important for the correct
            rerooting operation. "length" and "support" will be automatically included
            as they are always branch attributes.
        root_name : str or None, optional
            Name for the root node, if it doesn't already have one.
        inplace : bool, optional
            Whether to reroot the tree in place (True) or to create a rerooted copy of
            the tree (False, default).

            .. versionadded:: 0.6.3

        Returns
        -------
        TreeNode
            A tree rooted by the outgroup.

        Raises
        ------
        TreeError
            Outgroup is not a proper subset of taxa in the tree.
        TreeError
            Outgroup is not monophyletic in the tree.

        Notes
        -----
        An outgroup is a subset of taxa that are usually distantly related from
        the remaining taxa (ingroup). The outgroup helps with locating the root
        of the ingroup, which are of interest in the study.

        This method reroots the tree at the lowest common ancestor (LCA) of the
        outgroup. By default, a new root will be placed at the midpoint between
        the LCA of outgroup and that of ingroup. But this behavior can be
        customized.

        This method requires the outgroup to be monophyletic, i.e., it forms a
        single clade in the tree. If the outgroup spans across the root of the
        tree, the method will reroot the tree within the ingroup such that the
        outgroup can form a clade in the rerooted tree, prior to rooting by
        outgroup.

        Tree caches (see :meth:`details <has_caches>`) will not be retained in the
        returned tree. In in-place mode, they will be cleared prior to rerooting. In
        copying mode, they will not be copied to the new tree.

        Examples
        --------
        >>> from skbio import TreeNode
        >>> tree = TreeNode.read(['((((a,b),(c,d)),(e,f)),g);'])
        >>> print(tree.ascii_art())
                                                /-a
                                      /--------|
                                     |          \-b
                            /--------|
                           |         |          /-c
                           |          \--------|
                  /--------|                    \-d
                 |         |
                 |         |          /-e
        ---------|          \--------|
                 |                    \-f
                 |
                  \-g

        >>> rooted = tree.root_by_outgroup(['a', 'b'])
        >>> print(rooted.ascii_art())
                            /-a
                  /--------|
                 |          \-b
                 |
        ---------|                    /-c
                 |          /--------|
                 |         |          \-d
                  \--------|
                           |                    /-e
                           |          /--------|
                            \--------|          \-f
                                     |
                                      \-g

        >>> rooted = tree.root_by_outgroup(['e', 'f', 'g'])
        >>> print(rooted.ascii_art())
                                      /-e
                            /--------|
                  /--------|          \-f
                 |         |
                 |          \-g
        ---------|
                 |                    /-c
                 |          /--------|
                 |         |          \-d
                  \--------|
                           |          /-b
                            \--------|
                                      \-a

        """
        outgroup = set(outgroup)

        if not outgroup < self.subset():
            raise TreeError("Outgroup is not a proper subset of taxa in the tree.")

        # locate the lowest common ancestor (LCA) of outgroup in the tree
        lca = self.lca(outgroup)

        # if LCA is root (i.e., outgroup is split across basal clades), root
        # the tree at a tip within the ingroup and locate LCA again
        if lca is self:
            for tip in self.tips():
                if tip.name not in outgroup:
                    tree = self.root_at(
                        tip, reset=reset, branch_attrs=branch_attrs, inplace=inplace
                    )
                    inplace = False  # no need to make copy again
                    break
            lca = tree.lca(outgroup)
        else:
            tree = self

        # test if outgroup is monophyletic
        if lca.count(tips=True) > len(outgroup):
            raise TreeError("Outgroup is not monophyletic in the tree.")

        # reroot the tree at LCA
        return tree.root_at(
            lca,
            above=above,
            reset=reset,
            branch_attrs=branch_attrs,
            root_name=root_name,
            inplace=inplace,
        )

    # ------------------------------------------------
    # Tree metrics
    # ------------------------------------------------

    def count(self, tips=False):
        r"""Get the count of nodes in the tree.

        Parameters
        ----------
        tips : bool, optional
            If True, only return the count of tips (default: False).

        Returns
        -------
        int
            The number of nodes.

        Examples
        --------
        >>> from skbio import TreeNode
        >>> tree = TreeNode.read(["((a,(b,c)d)e,(f,g)h)i;"])
        >>> print(tree.count())
        9
        >>> print(tree.count(tips=True))
        5

        """
        if tips:
            return len(list(self.tips()))
        else:
            return len(list(self.traverse(include_self=True)))

    def subset(self, include_self=False):
        r"""Return a subset of taxa descending from self.

        A subset can be considered as taxa (tip names) within a clade defined by the
        current node (branch), selected from all taxa within the tree.

        Parameters
        ----------
        include_self : bool, optional
            Whether to include the current node if it is a tip (default: False).

            .. versionadded:: 0.6.3

        Returns
        -------
        frozenset of str
            The set of names at the tips of the clade that descends from self.

        See Also
        --------
        tips
        subsets
        bipart

        Notes
        -----
        This is a convenient method to return all taxa (tip names) rather than the tip
        nodes themselves. Internal node names will not be included.

        The returned value (a frozenset) is unordered and hashable, therefore can be
        used to define clades, lineages and taxon groups for efficient lookup. For
        example, one can check whether a taxon exists in the current tree or clade.

        By default, if this method is applied to a tip, an empty set will be returned,
        because a tip does not have descendants. If `include_self` is True, a single-
        element set containing the name of the tip will be returned. This behavior can
        be considered as returning taxa descending from the branch connecting self
        and its parent.

        Applying this method to the root node of a tree will return all taxa in the
        tree.

        Examples
        --------
        >>> from skbio import TreeNode
        >>> tree = TreeNode.read(["((a,(b,c)d)e,(f,g)h)i;"])
        >>> print(tree.ascii_art())
                            /-a
                  /e-------|
                 |         |          /-b
                 |          \d-------|
        -i-------|                    \-c
                 |
                 |          /-f
                  \h-------|
                            \-g

        >>> sorted(tree.subset())
        ['a', 'b', 'c', 'f', 'g']

        >>> subset = tree.find('e').subset()
        >>> sorted(subset)
        ['a', 'b', 'c']

        >>> 'a' in subset
        True

        >>> 'f' in subset
        False

        """
        return frozenset({i.name for i in self.tips(include_self=include_self)})

    def subsets(
        self,
        within=None,
        include_full=False,
        include_single=False,
        map_to_length=False,
    ):
        r"""Return all subsets of taxa defined by nodes descending from self.

        Parameters
        ----------
        within : iterable of str, optional
            A custom set of taxa to refine the result. Only taxa within it will be
            considered. If None (default), all taxa in the tree will be considered.

            .. versionadded:: 0.6.3

        include_full : bool, optional
            Whether to include a set of all taxa in the result. Default is False, as
            such a set provides no topological information.

            .. versionadded:: 0.6.3

        include_single : bool, optional
            Whether to include subsets with only one taxon in the result. Default is
            False, as such sets provide no topological information.

            .. versionadded:: 0.6.3

        map_to_length : bool, optional
            If True, return a mapping of subsets to their branch lengths. Missing
            branch lengths will be replaced with 0. Default is False.

            .. versionadded:: 0.6.3

        Returns
        -------
        frozenset of frozenset of str, or
            All subsets of taxa defined by nodes descending from self. Returned if
            `map_to_length` is False.
        dict of {frozenset of str: float}
            Mapping of all subsets of taxa to their branch lengths. Returned if
            `map_to_length` is True.

        See Also
        --------
        subset
        compare_subsets
        biparts

        Notes
        -----
        The returned value represents the tree as a set of nested sets, each of which
        representing a clade in the tree. It is useful for assessing topological
        patterns of a tree.

        The returned value itself and each of its components (frozensets) are unordered
        and hashable, making it efficient for lookup and comparison. For example, one
        can check whether a group of taxa form a clade in the tree, regardless of its
        internal structure.

        This method can be applied to both rooted and unrooted trees. However, the
        underlying assumption is that the direction of descendance is from the current
        node to the tips below. That is, the root of the tree, even if not explicitly
        defined, should be at or above the current node. This should be considered when
        applying this method to an unrooted tree. If such an assumption is not present,
        one should consider using :meth:`biparts` instead.

        This method operates on the subtree below the current node.

        Examples
        --------
        >>> from skbio import TreeNode
        >>> tree = TreeNode.read(["((a,(b,c)d)e,(f,g)h)i;"])
        >>> print(tree.ascii_art())
                            /-a
                  /e-------|
                 |         |          /-b
                 |          \d-------|
        -i-------|                    \-c
                 |
                 |          /-f
                  \h-------|
                            \-g

        >>> subsets = tree.subsets()
        >>> for s in sorted(subsets, key=sorted):
        ...     print(sorted(s))
        ['a', 'b', 'c']
        ['b', 'c']
        ['f', 'g']

        >>> {'a', 'b', 'c'} in subsets
        True

        >>> {'a', 'b'} in subsets
        False

        """
        if within and not isinstance(within, (set, frozenset, dict)):
            within = frozenset(within)

        # initiate result
        subsets = []
        subsets_append = subsets.append
        if map_to_length:
            lengths = []
            lengths_append = lengths.append

        # If the current subset has been encountered during postorder traversal, it
        # must be the immediately previous subset. This happens when a single-child
        # node is encountered after refining taxa to the "within" set.
        last = None

        for node in self.postorder(include_self=True):
            # tip: create a one-taxon set
            if not node.children:
                if not within or node.name in within:
                    subset = frozenset([node.name])
                else:
                    subset = frozenset()

            # internal node: merge sets of children
            else:
                subset = frozenset()
                for child in node.children:
                    subset |= child._subset
                    del child._subset

            # add to result
            if subset and (include_single or len(subset) > 1):
                if subset != last:
                    subsets_append(last := subset)
                    if map_to_length:
                        lengths_append(node.length or 0.0)
                elif map_to_length:
                    lengths[-1] += node.length or 0.0

            node._subset = subset

        # final clean up
        del self._subset

        # remove the full set
        if not include_full:
            subsets = subsets[:-1]
            if map_to_length:
                lengths = lengths[:-1]

        if map_to_length:
            return dict(zip(subsets, lengths))
        else:
            return frozenset(subsets)

    def bipart(self):
        r"""Return a bipartition of the tree at the current branch.

        .. versionadded:: 0.6.3

        A bipartition, partition or split of a tree is the division of all taxa (tip
        names) into two complementary subsets, separated at a given branch. In this
        context, it is the branch connecting self and its parent. One subset consists
        of all taxa descending from self and the other consists of all remaining taxa.
        The smaller subset of the two is returned.

        Returns
        -------
        frozenset of str
            The set of names at the tips on the smaller side of the current branch.

        See Also
        --------
        subset
        biparts

        Notes
        -----
        A bipartition describes the topological placement of a branch regardless of
        other branches and the root of the tree.

        The returned value is a set of tip names on the smaller side of the branch, as
        determined by the number of tips. If a tie is observed, the tip names on both
        sides are sorted lexicographically and the first set is returned.

        The returned value (a frozenset) is unordered and hashable, making it efficient
        for lookup and comparison. For example, one can check whether two branches in
        two unrooted trees with the same taxa agree with each other.

        Rerooting a tree will not change the bipartition of a branch. However, one
        should be cautious because this method applies to a node, and rerooting may
        change the branch above the current node.

        Applying this method to a root node will return an empty set. Applying this
        method to a tip will return a single-element set containing the tip name. These
        two situations produce outputs independent of the topology of the tree.

        Examples
        --------
        >>> from skbio import TreeNode
        >>> tree = TreeNode.read(["(((a,(b,c)X)Y,d)Z,(e,f),g);"])
        >>> print(tree.ascii_art())
                                      /-a
                            /Y-------|
                           |         |          /-b
                  /Z-------|          \X-------|
                 |         |                    \-c
                 |         |
                 |          \-d
        ---------|
                 |          /-e
                 |---------|
                 |          \-f
                 |
                  \-g

        Clade has less than half taxa, return them.

        >>> sorted(tree.find('X').bipart())
        ['b', 'c']

        Clade has more than half taxa, return remaining taxa.

        >>> sorted(tree.find('Z').bipart())
        ['e', 'f', 'g']

        Clade has exactly half taxa, return the lexicographically smaller side.

        >>> sorted(tree.find('Y').bipart())
        ['a', 'b', 'c']

        A second tree with the same topology but different root position.

        >>> tree2 = TreeNode.read(["((c,b)X2,a,(((f,e),g)Y2,d));"])
        >>> print(tree2.ascii_art())
                            /-c
                  /X2------|
                 |          \-b
                 |
                 |--a
        ---------|
                 |                              /-f
                 |                    /--------|
                 |          /Y2------|          \-e
                 |         |         |
                  \--------|          \-g
                           |
                            \-d

        Although the tree has been re-positioned, the corresponding branches have the
        same bipartitions, whereas non-corresponding branches don't.

        >>> tree.find('X').bipart() == tree2.find('X2').bipart()
        True

        >>> tree.find('Y').bipart() == tree2.find('Y2').bipart()
        False

        """
        bipart = self.subset(include_self=True)
        full = self.root().subset(include_self=True)
        if (size := len(bipart)) > (th := len(full) * 0.5):
            bipart = full - bipart
        elif size == th:
            # sort the elements of each part by lexicographic order, then order the two
            # parts and pick the smaller part
            bipart, _ = sorted([bipart, full - bipart], key=sorted)
        return bipart

    def biparts(self, within=None, include_single=False, map_to_length=False):
        r"""Return all bipartitions within the tree under self.

        .. versionadded:: 0.6.3

        Parameters
        ----------
        within : iterable of str, optional
            A custom set of taxa to refine the result. Only taxa within it will be
            considered. If None (default), all taxa in the tree will be considered.
        include_single : bool, optional
            Whether to include bipartitions with only one taxon at either side.
            Default is False, as such bipartitions provide no topological
            information.
        map_to_length : bool, optional
            If True, return a mapping of subsets to their branch lengths. Missing
            branch lengths will be replaced with 0. Default is False.

        Returns
        -------
        frozenset of frozenset of str, or
            All sets of names at the tips on the smaller side of each branch. Returned
            if `map_to_length` is False.
        dict of {frozenset of str: float}
            Mapping of All sets of smaller-side tip names to branch lengths. Returned
            if `map_to_length` is True.

        See Also
        --------
        bipart
        subsets

        Notes
        -----
        The returned value represents the tree as a set of nested sets, each of which
        representing the position of a branch in the tree. It is useful for assessing
        topological patterns of a tree.

        The returned value itself and each of its components (frozensets) are unordered
        and hashable, making it efficient for lookup and comparison. For example, one
        can check whether the topologies of two trees are consistent, regardless of
        their root positions.

        This method can be applied to both rooted and unrooted trees. However, a rooted
        tree implies the direction of descendance, which may violate the purpose of
        bipartitioning a tree on arbitrary branches. If this is a concern, one should
        consider using :meth:`subsets` instead.

        This method operates on the subtree below the current node.

        Examples
        --------
        >>> from skbio import TreeNode
        >>> tree = TreeNode.read(["((a,(b,c)),(d,e),f);"])
        >>> print(tree.ascii_art())
                            /-a
                  /--------|
                 |         |          /-b
                 |          \--------|
                 |                    \-c
        ---------|
                 |          /-d
                 |---------|
                 |          \-e
                 |
                  \-f

        Return all bipartitions of an unrooted tree.

        >>> biparts = tree.biparts()
        >>> for s in sorted(biparts, key=sorted):
        ...     print(sorted(s))
        ['a', 'b', 'c']
        ['b', 'c']
        ['d', 'e']

        A second tree with the same topology but different root position.

        >>> tree2 = TreeNode.read(["(a,((b,c),((d,e),f)));"])
        >>> print(tree2.ascii_art())
                  /-a
                 |
        ---------|                    /-b
                 |          /--------|
                 |         |          \-c
                  \--------|
                           |                    /-d
                           |          /--------|
                            \--------|          \-e
                                     |
                                      \-f

        Although the tree has been re-positioned, the bipartitions remain the same.

        >>> biparts == tree2.biparts()
        True

        """
        # identify full set (universe)
        full = self.subset()
        if within:
            if not isinstance(within, (set, frozenset)):
                within = frozenset(within)
            full &= within
        th = len(full) * 0.5

        # initiate result
        if map_to_length:
            biparts = {}
            biparts_get = biparts.get
        else:
            biparts = []
            biparts_append = biparts.append

        for node in self.postorder(include_self=False):
            # tip: create a one-taxon set
            if not node.children:
                if not within or node.name in full:
                    bipart = frozenset([node.name])
                else:
                    bipart = frozenset()
                flip = False

            # internal node: merge sets of children
            # `_bipart` of a node is either the taxa below it, or, if the former has
            # reached half of the full set, it "flips" to the other half that is above
            # the node, and `_flip` will be set to True.
            # Taxa below should be united, whereas taxa above should be intersected.
            # If at least one child is already flipped, the current node should also be
            # flipped. Otherwise, the set will be compared to the half to determine the
            # flipping status.
            else:
                aboves, belows = [], []
                for child in node.children:
                    if child._flip:
                        aboves.append(child._bipart)
                    else:
                        belows.append(child._bipart)
                    del child._bipart
                    del child._flip

                if aboves:
                    bipart = frozenset.intersection(*aboves).difference(*belows)
                    flip = True
                else:
                    bipart = frozenset().union(*belows)
                    flip = False
                    if (size := len(bipart)) >= th:
                        other = full - bipart
                        if size > th or sorted(bipart) > sorted(other):
                            bipart = other
                            flip = True

            # add to result
            if bipart and (include_single or len(bipart) > 1):
                if map_to_length:
                    biparts[bipart] = biparts_get(bipart, 0.0) + (node.length or 0.0)
                else:
                    biparts_append(bipart)

            node._bipart = bipart
            node._flip = flip

        # final clean up
        for child in self.children:
            del child._bipart
            del child._flip

        return biparts if map_to_length else frozenset(biparts)

    def _extract_support(self):
        """Extract the support value from a node label, if available.

        Returns
        -------
        tuple of
            int, float or None
                The support value extracted from the node label.
            str or None
                The node label with the support value stripped.

        """
        support, label = None, None
        if self.name:
            # separate support value from node name by the first colon
            left, _, right = self.name.partition(":")
            try:
                support = int(left)
            except ValueError:
                try:
                    support = float(left)
                except ValueError:
                    pass
            # strip support value from node name
            label = right or None if support is not None else self.name
        return support, label

    def _node_label(self):
        """Generate a node label.

        The label will be in the format of "support:name" if both exist,
        or "support" or "name" if either exists.

        Returns
        -------
        str
            Generated node label.

        """
        lblst = []
        if self.support is not None:  # prevents support of NoneType
            lblst.append(str(self.support))
        if self.name:  # prevents name of NoneType
            lblst.append(self.name)
        return ":".join(lblst)

    def assign_supports(self):
        """Extract support values from internal node labels of a tree.

        Notes
        -----
        A "support value" measures the confidence or frequency of the incoming
        branch (the branch from parent to self) of an internal node in a tree.
        Roots and tips do not have support values. To extract a support value
        from a node label, this method reads from left and stops at the first
        ":" (if any), and attempts to convert it to a number.

        For examples: "(a,b)1.0", "(a,b)1.0:2.5", and "(a,b)'1.0:species_A'".
        In these cases the support values are all 1.0.

        For examples: "(a,b):1.0" and "(a,b)species_A". In these cases there
        are no support values.

        If a support value is successfully extracted, it will be stripped from
        the node label and assigned to the `support` property.

        .. note::
            Mathematically, "support value" is a property of a branch, not a
            node, although they are usually attached to nodes in tree file
            formats [1]_.

        References
        ----------
        .. [1] Czech, Lucas, Jaime Huerta-Cepas, and Alexandros Stamatakis. "A
           Critical Review on the Use of Support Values in Tree Viewers and
           Bioinformatics Toolkits." Molecular biology and evolution 34.6
           (2017): 1535-1542.

        Examples
        --------
        >>> from skbio import TreeNode
        >>> newick = "((a,b)95,(c,d):1.1,(e,f)'80:speciesA':1.0);"
        >>> tree = TreeNode.read([newick])
        >>> tree.assign_supports()
        >>> tree.lca(['a', 'b']).support
        95
        >>> tree.lca(['c', 'd']).support is None
        True
        >>> tree.lca(['e', 'f']).support
        80
        >>> tree.lca(['e', 'f']).name
        'speciesA'

        """
        for node in self.traverse():
            if node.is_root() or node.is_tip():
                node.support = None
            else:
                node.support, node.name = node._extract_support()

    def is_bifurcating(self, strict=False):
        r"""Check if the tree is bifurcating.

        .. versionadded:: 0.6.3

        Parameters
        ----------
        strict : bool, optional
            Whether to consider single-child nodes as violations of bifurcation.
            Default is False.

        See Also
        --------
        bifurcate
        prune

        Notes
        -----
        In a bifurcating tree (a.k.a. binary tree), every node has at most two
        children. The property of bifurcation is necessary for a wide range of tree
        analyses. In contrast, if a node has three or more children, it is considered
        as multifurcating, or polytomy in phylogenetics.

        In strict mode, every internal node (including root) has to have exactly two
        children in order for the tree to be bifurcating. Single-child nodes are
        considered as violations. These nodes can be collapsed by :meth:`prune`.

        This method operates on the subtree below the current node.

        Examples
        --------
        >>> from skbio import TreeNode
        >>> tree = TreeNode.read(["((a,b,c),(d,e))root;"])
        >>> tree.is_bifurcating()
        False

        """
        test = ne if strict else gt
        for node in self.traverse(include_self=True):
            if (children := node.children) and test(len(children), 2):
                return False
        return True

    def observed_node_counts(self, tip_counts):
        """Return counts of node observations from counts of tip observations.

        Parameters
        ----------
        tip_counts : dict of ints
            Counts of observations of tips. Keys correspond to tip names in
            ``self``, and counts are unsigned ints.

        Returns
        -------
        dict
            Counts of observations of nodes. Keys correspond to node names
            (internal nodes or tips), and counts are unsigned ints.

        Raises
        ------
        ValueError
            If a count less than one is observed.
        MissingNodeError
            If a count is provided for a tip not in the tree, or for an
            internal node.

        """
        result = defaultdict(int)
        for tip_name, count in tip_counts.items():
            if count < 1:
                raise ValueError("All tip counts must be greater than zero.")
            else:
                t = self.find(tip_name)
                if not t.is_tip():
                    raise MissingNodeError(
                        "Counts can only be for tips in the tree. %s is an "
                        "internal node." % t.name
                    )
                result[t] += count
                for internal_node in t.ancestors():
                    result[internal_node] += count
        return result

    def depth(
        self, ancestor=None, include_root=False, use_length=True, missing_as_zero=False
    ):
        r"""Calculate the depth of the current node.

        .. versionchanged:: 0.6.3
            Renamed from ``accumulate_to_ancestor``. The old name is kept as an alias.

        The **depth** of a node is the sum of branch lengths from it to the root of the
        tree.

        Parameters
        ----------
        ancestor : TreeNode, optional
            An ancestral node of self. If provided, the distance from self to this node
            instead of the root node will be calculated.

            .. versionchanged:: 0.6.3
                Becomes optional.

        include_root : bool, optional
            If True, the distance will include the length of the root node, or the
            given ancestral node if ``ancestor`` is provided. Default is False.

            .. versionadded:: 0.6.3

        use_length : bool, optional
            Whether to return the sum of branch lengths (True, default) or the number
            of branches (False) from self to root.

            .. versionadded:: 0.6.3

        missing_as_zero : bool, optional
            When a node without an associated branch length is encountered, raise an
            error (False, default) or use 0 (True). Applicable when ``use_length`` is
            True.

            .. versionadded:: 0.6.3

        Returns
        -------
        float
            The depth of self.

        Raises
        ------
        NoParentError
            If the given ancestral node is not an ancestor of self.
        NoLengthError
            If nodes without branch length are encountered, but ``missing_as_zero`` is
            False.

        See Also
        --------
        height
        distance

        Examples
        --------
        >>> from skbio import TreeNode
        >>> tree = TreeNode.read(["((a:1,b:2)c:3,(d:4,e:5)f:6)root;"])
        >>> tree.find('a').depth()
        4.0
        >>> tree.find('a').depth(tree.find('c'))
        1.0

        """
        curr = self
        path = [curr]
        path_append = path.append
        if ancestor is None:
            while (curr := curr.parent) is not None:
                path_append(curr)
        else:
            try:
                while curr is not ancestor:
                    path_append(curr := curr.parent)
            except AttributeError:
                raise NoParentError("Provided ancestor is not ancestral to self.")
        if not include_root:
            path = path[:-1]
        if not use_length:
            return float(len(path))
        if missing_as_zero:
            return sum(x.length or 0.0 for x in path)
        try:
            return sum(x.length for x in path)
        except TypeError:
            raise NoLengthError("Nodes without branch length are encountered.")

    accumulate_to_ancestor = depth

    def height(self, include_self=False, use_length=True, missing_as_zero=False):
        r"""Calculate the height of the current node.

        .. versionadded:: 0.6.3

<<<<<<< HEAD
        The **height** of a node is the maximum sum of branch lengths from it to any of
        its descending tips.

        Parameters
        ----------
        include_self : bool, optional
            If True, the height will include the length of the current node. Default
            is False.
        use_length : bool, optional
            Whether to return the sum of branch lengths (True, default) or the number
            of branches (False) from self to the most distant tip.
        missing_as_zero : bool, optional
            When a node without an associated branch length is encountered, raise an
            error (False, default) or use 0 (True). Applicable when ``use_length`` is
            True.
=======
    def total_length(
        self, nodes=None, include_stem=False, include_self=False, **kwargs
    ):
        r"""Calculate the total length of branches descending from self.

        .. versionchanged:: 0.6.3
            Renamed from ``descending_branch_length``. The old name is kept as an alias.

        Parameters
        ----------
        nodes : iterable of TreeNode or str, optional
            Instances or names of a subset of descending nodes to refine the result.
            If provided, the total length of branches connecting these nodes will be
            returned. Otherwise, the total branch length of the tree will be returned.

            .. versionchanged:: 0.6.3
                Renamed from ``tip_subset``. The old name is kept as an alias.
                Can accept TreeNode instances in addition to names.
                Can accept internal nodes in addition to tips.

        include_stem : bool, optional
            Whether to include the path from the lowest common ancestor (LCA) of the
            subset of nodes to self. Applicable when ``nodes`` is specified. Default is
            False.

            .. versionadded:: 0.6.3

        include_self : bool, optional
            Whether to include the length of self. When ``nodes`` is provided and
            ``include_stem`` is False, it is instead the LCA of the subset of nodes.
            Default is False.

            .. versionadded:: 0.6.3
>>>>>>> dfdf30b9

        Returns
        -------
        float
<<<<<<< HEAD
            The height of self.
        TreeNode
            The most distant descending tip from self.

        Raises
        ------
        NoLengthError
            If nodes without branch length are encountered, but ``missing_as_zero`` is
            False.

        See Also
        --------
        depth
        distance

        Notes
        -----
        When a tie is observed among multiple tips, only one of them will be returned.
        The choice is stable. This often happens when ``use_length=False``.

        Examples
        --------
        >>> from skbio import TreeNode
        >>> tree = TreeNode.read(["((a:1,b:2)c:3,(d:4,e:5)f:6)root;"])
        >>> dist, tip = tree.find('c').height()
        >>> dist
        2.0
        >>> tip.name
        'b'

        """
        errmsg = "Nodes without branch length are encountered."
        maxkey = itemgetter(0)
        for node in self.postorder(include_self=True):
            if not node.children:
                node._height = (0.0, node)
            else:
                heights = []
                for child in node.children:
                    H, tip = child._height
                    del child._height
                    if not use_length:
                        H += 1.0
                    elif (L := child.length) is not None:
                        H += L
                    elif not missing_as_zero:
                        raise NoLengthError(errmsg)
                    heights.append((H, tip))
                node._height = max(heights, key=maxkey)
        H, tip = self._height
        del self._height
        if include_self:
            if not use_length:
                H += 1.0
            elif (L := self.length) is not None:
                H += L
            elif not missing_as_zero:
                raise NoLengthError(errmsg)
        return H, tip

    def total_length(
        self, nodes=None, include_stem=False, include_self=False, **kwargs
    ):
        r"""Calculate the total length of branches descending from self.

        .. versionchanged:: 0.6.3
            Renamed from ``descending_branch_length``. The old name is kept as an alias.

        Parameters
        ----------
        nodes : iterable of TreeNode or str, optional
            Instances or names of a subset of descending nodes to refine the result.
            If provided, the total length of branches connecting these nodes will be
            returned. Otherwise, the total branch length of the tree will be returned.

            .. versionchanged:: 0.6.3
                Renamed from ``tip_subset``. The old name is kept as an alias.
                Can accept TreeNode instances in addition to names.
                Can accept internal nodes in addition to tips.

        include_stem : bool, optional
            Whether to include the path from the lowest common ancestor (LCA) of the
            subset of nodes to self. Applicable when ``nodes`` is specified. Default is
            False.

            .. versionadded:: 0.6.3

        include_self : bool, optional
            Whether to include the length of self. When ``nodes`` is provided and
            ``include_stem`` is False, it is instead the LCA of the subset of nodes.
            Default is False.

            .. versionadded:: 0.6.3

        Returns
        -------
        float
            The total descending branch length.

        Raises
        ------
        MissingNodeError
            If some nodes are not found in the tree or are not descendants of self.

        Notes
        -----
        The metric can be considered as the total amount of evolutionary change across
        all lineages in the tree.

        This metric is closely related to phylogenetic diversity (PD) in community
        ecology. When ``include_stem`` is True, it is equivalent to Faith's PD (see
        :func:`~skbio.diversity.alpha.faith_pd`). However, this method is optimized
        to handle a single set of nodes, whereas the referred function is optimized
        to simultaneously calculate for multiple taxon sets (i.e., communities).

=======
            The total descending branch length.

        Raises
        ------
        MissingNodeError
            If some nodes are not found in the tree or are not descendants of self.

        Notes
        -----
        The metric can be considered as the total amount of evolutionary change across
        all lineages in the tree.

        This metric is closely related to phylogenetic diversity (PD) in community
        ecology. When ``include_stem`` is True, it is equivalent to Faith's PD (see
        :func:`~skbio.diversity.alpha.faith_pd`). However, this method is optimized
        to handle a single set of nodes, whereas the referred function is optimized
        to simultaneously calculate for multiple taxon sets (i.e., communities).

>>>>>>> dfdf30b9
        Missing branch lengths will be replaced with 0.

        Examples
        --------
        >>> from skbio import TreeNode
        >>> tree = TreeNode.read([
        ...     "(((A:.1,B:1.2)C:.6,(D:.9,E:.6)F:.9)G:2.4,(H:.4,I:.5)J:1.3)K;"])
        >>> print(tree.ascii_art())
                                      /-A
                            /C-------|
                           |          \-B
                  /G-------|
                 |         |          /-D
                 |          \F-------|
        -K-------|                    \-E
                 |
                 |          /-H
                  \J-------|
                            \-I

        Calculate the total branch length of the tree.

        >>> L = tree.total_length()
        >>> print(round(L, 1))
        8.9

        Calculate the total branch length connecting three taxa.

        >>> L = tree.total_length(['A', 'E', 'H'])
        >>> print(round(L, 1))
        6.3

        """
<<<<<<< HEAD
        if kwargs and "tip_subset" in kwargs:
=======
        if nodes is None and kwargs and "tip_subset" in kwargs:
>>>>>>> dfdf30b9
            nodes = kwargs["tip_subset"]

        ## shortcut for the entire subtree
        if not nodes:
            return sum(
                n.length or 0.0 for n in self.postorder(include_self=include_self)
            )

        nodes = [self.find(x) for x in nodes]

        # Identify all nodes that need to be visited during the navigation from all
        # tips to the root. This algorithm resembles that of `lca`. However, we will
        # separate the visited nodes of the first path and all other paths. Also, we
        # don't need to record the previous node. All we need is whether each node is
        # unique in all paths.
        first_path = []
        first_path_append = first_path.append
        curr = next(nodes := iter(nodes))
        while curr is not None:
            first_path_append(curr)
            curr._unique = True
            curr = curr.parent

        other_paths = []
        other_paths_append = other_paths.append
        for curr in nodes:
            while not hasattr(curr, "_unique"):
                other_paths_append(curr)
                curr._unique = True
                curr = curr.parent
            curr._unique = False

<<<<<<< HEAD
        # Iterate the first path in reverse order (from root to starting node) and find
        # the indices of self and LCA.
=======
        # Iterate over the first path in reverse order (from root to starting node) and
        # find the indices of self and LCA.
>>>>>>> dfdf30b9
        i_self, i_lca = None, 0
        for i in reversed(range(len(first_path))):
            if (node := first_path[i]) is self:
                i_self = i
            if node._unique is False:
                i_lca = i
                break

        # clear temporary attribute
        for node in first_path:
            del node._unique
        for node in other_paths:
            del node._unique

        # If all nodes are descendants of self, LCA must also be self or one of its
        # descendants, and self must be identified when iterating the first path.
        if i_self is None:
            raise MissingNodeError("Some nodes are not descendants of self.")

        # Identify the range of nodes to be included in calculation depending on the
<<<<<<< HEAD
        # parameter setting
=======
        # parameter setting.
>>>>>>> dfdf30b9
        stop = (i_self if include_stem else i_lca) + include_self

        # sum up branch lengths
        return (
            sum(n.length or 0.0 for n in chain(first_path[:stop], other_paths)) or 0.0
        )

    descending_branch_length = total_length

    def distance(self, other, use_length=True, missing_as_zero=False):
        r"""Calculate the distance between self and another node.

        Parameters
        ----------
        other : TreeNode
            The node to compute a distance to.
        use_length : bool, optional
            Whether to return the sum of branch lengths (True, default) or the number
            of branches (False) connecting self and other.

            .. versionadded:: 0.6.3

        missing_as_zero : bool, optional
            When a node without an associated branch length is encountered, raise an
            error (False, default) or use 0 (True). Applicable when ``use_length`` is
            True.

            .. versionadded:: 0.6.3

        Returns
        -------
        float
            The distance between two nodes.

        Raises
        ------
        NoLengthError
            If nodes without branch length are encountered, but ``missing_as_zero`` is
            False.

        See Also
        --------
        path
        cophenet
        compare_cophenet
        maxdist

        Notes
        -----
        The distance between two nodes is the length of the path (branches) connecting
        them. It is also known as the patristic distance [1]_.

        When `use_length=False`, it is the number of branches in the path.

        This method can be used to compute the distance between two given nodes.
        However, it is not optimized for computing all pairwise tip distances. Use
        :meth:`cophenet` instead for that purpose.

        References
        ----------
        .. [1] Fourment, M., & Gibbs, M. J. (2006). PATRISTIC: a program for
           calculating patristic distances and graphically comparing the components of
           genetic change. BMC evolutionary biology, 6, 1-5.

        Examples
        --------
        >>> from skbio import TreeNode
        >>> tree = TreeNode.read(["((a:1,b:2)c:3,(d:4,e:5)f:6)root;"])
        >>> tip_a = tree.find('a')
        >>> tip_d = tree.find('d')
        >>> tip_a.distance(tip_d)
        14.0
        >>> tip_a.distance(tip_d, use_length=False)
        4.0

        """
        _, self_path, other_path = self._path(other)
        if not use_length:
            return float(len(self_path) + len(other_path))
        if missing_as_zero:
            return sum(x.length or 0.0 for x in chain(self_path, other_path))
        try:
            return sum(x.length for x in chain(self_path, other_path))
        except TypeError:
            raise NoLengthError("Nodes without branch length are encountered.")

    def maxdist(self, use_length=True):
        r"""Return the maximum distance between any pair of tips in the tree.

        .. versionchanged:: 0.6.3
            Renamed from ``get_max_distance``. The old name is kept as an alias.

        This measure is also referred to as the **diameter** of a tree.

        Parameters
        ----------
        use_length : bool, optional
            Whether to return the sum of branch lengths (True, default) or the number
            of branches (False) connecting each pair of tips.

            .. versionadded:: 0.6.3

        Returns
        -------
        float
            The distance between the two most distant tips in the tree.
        tuple of (TreeNode, TreeNode)
            The two most distant tips in the tree.

        See Also
        --------
        distance
        cophenet
        scipy.cluster.hierarchy.maxdists

        Notes
        -----
        This method identifies the two furthest apart tips in a tree, as measured by
        the sum of branch lengths (i.e., patristic distance) connecting them. Missing
        branch lengths will be replaced with 0. When ``use_length=False``, the number
        of branches connecting two tips will be considered instead.

        When a tie is observed among more than one pair of tips, only one pair will be
        returned. The choice is stable. This often happens when ``use_length=False``.

        This method operates on the subtree below the current node.

        Examples
        --------
        >>> from skbio import TreeNode
        >>> tree = TreeNode.read(["((a:1,b:2)c:3,(d:4,e:5)f:6)root;"])
        >>> dist, tips = tree.maxdist()
        >>> dist
        16.0
        >>> [n.name for n in tips]
        ['e', 'b']

        """
        # The code performs a post-order traversal and appends two pieces of
        # information to each node:
        #   a: The maximum distance from the node to any descending tip.
        #   b: The maximum distance between any two descending tips.
        # The information is updated at each internal node:
        #   a becomes the maximum of any child's (a + length).
        #   b becomes the larger of the maximum of any b and the sum of the two
        # largest (a + length). The latter represents the new plausible maximum
        # distance that crosses the node.
        maxkey = itemgetter(0)
        for node in self.postorder():
            # initialize maximum at tip: (up_dist, up_tip, in_dist, in_tip1, in_tip2)
            if not node.children:
                node._maxdist = (0, node, 0, None, None)

            # internal node: update the maximum
            elif len(children := node.children) > 1:
                ups, ins = [], []
                for child in children:
                    up_dist, up_tip, in_dist, in_tip1, in_tip2 = child._maxdist
                    del child._maxdist
                    ups.append(
                        (up_dist + (child.length or 0.0 if use_length else 1), up_tip)
                    )
                    ins.append((in_dist, in_tip1, in_tip2))

                # compare the previous maximum with the distance between the two
                # longest descendants from any two child clades
                ups.sort(key=maxkey, reverse=True)
                (up_dist, up_tip), (up_dist2, up_tip2) = ups[:2]
                in_dist, in_tip1, in_tip2 = max(ins, key=maxkey)
                if (x_dist := up_dist + up_dist2) > in_dist:
                    node._maxdist = (up_dist, up_tip, x_dist, up_tip, up_tip2)
                else:
                    node._maxdist = (up_dist, up_tip, in_dist, in_tip1, in_tip2)

            # internal node with only one child: inherit the maximum
            else:
                (child,) = children
                up_dist, up_tip, in_dist, in_tip1, in_tip2 = child._maxdist
                del child._maxdist
                up_dist += child.length or 0.0 if use_length else 1
                node._maxdist = (up_dist, up_tip, in_dist, in_tip1, in_tip2)

        max_dist, max_tip1, max_tip2 = self._maxdist[2:]
        del self._maxdist
        if not use_length:
            max_dist = float(max_dist)
        return max_dist, (max_tip1, max_tip2)

    get_max_distance = maxdist

    def cophenet(self, endpoints=None, use_length=True):
        r"""Return a distance matrix between each pair of tips in the tree.

        .. versionchanged:: 0.6.3
            Renamed from ``tip_tip_distances``. The old name is kept as an alias.

        Parameters
        ----------
        endpoints : list of TreeNode or str, optional
            Tips or their names (i.e., taxa) to be included in the calculation. The
            returned distance matrix will use this order. If not specified, all tips
            will be included.
        use_length : bool, optional
            Whether to return the sum of branch lengths (True, default) or the number
            of branches (False) connecting each pair of tips.

            .. versionadded:: 0.6.3

        Returns
        -------
        DistanceMatrix
            The cophenetic distance matrix.

        Raises
        ------
        MissingNodeError
            If any of the specified ``endpoints`` are not found in the tree.
        DuplicateNodeError
            If the specified ``endpoints`` have duplicates.
        ValueError
            If any of the specified ``endpoints`` are not tips.

        See Also
        --------
        distance
        compare_cophenet
        scipy.cluster.hierarchy.cophenet

        Notes
        -----
        The cophenetic distance [1]_ between a pair of tips is essentially the sum of
        branch lengths connecting them (i.e., patristic distance [2]_, see
        :meth:`distance`). It measures the divergence between two taxa in evolution.

        This method calculates the cophenetic distances between all pairs of tips in a
        tree and returns a distance matrix. Missing branch lengths will be replaced with
        0's. If ``use_length`` is False, the method instead calculates the number of
        branches connecting each pair of tips. This method operates on the subtree below
        the current node.

        In hierarchical clustering, the cophenetic distance is commonly used to measure
        the dissimilarity between two objects before they are joined in a dendrogram.
        In that context, it is also defined as the height of the lowest common ancestor
        (LCA) from the surface of the tree. However, phylogenetic trees are usually
        non-ultrametric (e.g., :func:`~skbio.tree.nj`), and the two child clades of a
        node may have different heights. Therefore, the cophenetic distance is instead
        defined as the patristic distance between the two tips. For ultrametric trees
        (e.g., :func:`~skbio.tree.upgma`), this method's result should match SciPy's
        :func:`~scipy.cluster.hierarchy.cophenet`.

        One should also distinguish cophenetic distance from a related metric:
        cophenetic value [1]_, which is the patristic distance between the LCA of two
        tips and the root of the tree. It quantifies the shared evolutionary history
        between two taxa, as in contrast to the cophenetic distance.

        References
        ----------
        .. [1] Sokal, R. R., & Rohlf, F. J. (1962). The comparison of dendrograms by
           objective methods. Taxon, 33-40.

        .. [2] Fourment, M., & Gibbs, M. J. (2006). PATRISTIC: a program for
           calculating patristic distances and graphically comparing the components of
           genetic change. BMC evolutionary biology, 6, 1-5.

        Examples
        --------
        >>> from skbio import TreeNode
        >>> tree = TreeNode.read(["((a:1,b:2)c:3,(d:4,e:5)f:6)root;"])

        Calculate cophenetic distances as the sum of branch lengths (i.e., patristic
        distance).

        >>> mat = tree.cophenet()
        >>> print(mat)
        4x4 distance matrix
        IDs:
        'a', 'b', 'd', 'e'
        Data:
        [[  0.   3.  14.  15.]
         [  3.   0.  15.  16.]
         [ 14.  15.   0.   9.]
         [ 15.  16.   9.   0.]]

        Calculate cophenetic distances as the number of branches.

        >>> mat = tree.cophenet(use_length=False)
        >>> print(mat)
        4x4 distance matrix
        IDs:
        'a', 'b', 'd', 'e'
        Data:
        [[ 0.  2.  4.  4.]
         [ 2.  0.  4.  4.]
         [ 4.  4.  0.  2.]
         [ 4.  4.  2.  0.]]

        """
        taxa = []
        taxa_append = taxa.append

        # Include all tips.
        # `tips()` performs a postorder traversal, which guarantees the continuity
        # of tip indices within each node. A `_range` attribute is assigned to each
        # node, representing the range of tip indices.
        if not endpoints:
            for i, tip in enumerate(self.tips()):
                tip._range = (i, i + 1)
                taxa_append(tip.name)
            num_tips = len(taxa)

            # A tree could have duplicate taxa so this check is desired.
            if len(set(taxa)) < num_tips:
                raise DuplicateNodeError(f"Tree contains duplicate tip names.")

        # Include only selected tips in order.
        # Only selected tips are indexed, but the continuity of tip indices (see above)
        # is still ensured.
        else:
            idxmap = {}
            for i, tip in enumerate(endpoints):
                # The `find` call will raise if there are duplicate taxa in the tree.
                tip = self.find(tip)
                if tip.children:
                    raise ValueError(f"Node with name '{tip.name}' is not a tip.")
                taxa_append(name := tip.name)
                if name in idxmap:
                    raise DuplicateNodeError(f"Duplicate tip name '{name}' found.")
                idxmap[name] = i
            num_tips = len(taxa)

            # Create an index array to store the order of indices of original tips.
            order = np.empty(num_tips, dtype=int)
            i = 0
            for tip in self.tips():
                if (name := tip.name) in idxmap:
                    tip._range = (i, i + 1)
                    order[idxmap[name]] = i
                    i += 1

        # Initiate the resulting distance matrix.
        result = np.zeros((num_tips, num_tips))

        # An intermediate vector storing the accumulative distance from each tip to
        # the current node.
        depths = np.zeros(num_tips)

        # Traverse internal nodes.
        # This method involves two postorder traversals. Theoretically, one can perform
        # only one traversal, and store tip and internal node references into two lists
        # for use. However, this method isn't more efficient according to benchmarks.
        for node in self.postorder():
            if not node.children:
                continue

            # Record tip ranges of each child clade, and increment the tip depths.
            ranges = []
            for child in node.children:
                if not hasattr(child, "_range"):
                    continue
                ranges.append(range_ := slice(*child._range))
                depths[range_] += (child.length or 0.0) if use_length else 1
                del child._range

            # Calculate tip-to-tip distances between each pair of child clades, and
            # save the results to both upper and lower triangles of the resulting
            # distance matrix.
            # This is significantly faster than saving to only one triangle and doing
            # doing `result += result.T` after the iteration.
            for range1, range2 in combinations(ranges, 2):
                dists = depths[range1][:, np.newaxis] + depths[range2]
                result[range1, range2] = dists
                result[range2, range1] = dists.T

            # Due to the continuity of tip indices (see above), it is guaranteed that
            # the first child is the smallest and the last child is the largest.
            if ranges:
                node._range = (ranges[0].start, ranges[-1].stop)

        if hasattr(self, "_range"):
            del self._range

        # Reorder the distance matrix to reflect the given order of endpoints.
        if endpoints:
            result = result[order][:, order]

        # Skip validation as all items to validate are guaranteed.
        return DistanceMatrix(result, taxa, validate=False)

    tip_tip_distances = cophenet

    def _compare_topology(
        self,
        other,
        method="subsets",
        shared_only=True,
        proportion=False,
        symmetric=True,
        include_single=False,
        weighted=False,
        metric="euclidean",
    ):
        r"""Calculate the topological difference between self and other.

        This function calculates the Robinson-Foulds (RF) distance or its derivates.

        Parameters
        ----------
        other : TreeNode
            The other tree to compare with.
        method : str, optional
            Subsets or bipartitions.
        shared_only : bool, optional
            Refine to shared taxa.
        proportion : bool, optional
            Normalize to fraction.
        symmetric : bool, optional
            Symmetric difference.
        include_single : bool, optional
            Include singletons.
        weighted : bool, optional
            Weight by branch length.
        metric : str or callable, optional
            Pairwise distance metric.

        Returns
        -------
        float
            Difference between self and other.

        See Also
        --------
        compare_rfd
        compare_wrfd
        compare_subsets
        compare_biparts

        """
        topo1, topo2 = getattr(self, method), getattr(other, method)
        kwargs = dict(include_single=include_single, map_to_length=weighted)
        if shared_only:
            set1, set2 = self.subset(), other.subset()
            n_shared = len(shared := set1 & set2)
            if len(set1) > n_shared:
                sets1 = topo1(within=shared, **kwargs)
            else:
                sets1 = topo1(**kwargs)
            if len(set2) > n_shared:
                sets2 = topo2(within=shared, **kwargs)
            else:
                sets2 = topo2(**kwargs)
        else:
            sets1, sets2 = topo1(**kwargs), topo2(**kwargs)

        # unweighted (set difference)
        if not weighted:
            if symmetric:
                result = sets1.symmetric_difference(sets2)
            else:
                result = sets1.difference(sets2)
            result = len(result)

            # normalize result to unit range [0, 1]
            # if total is 0, return 1 (dist = 1 means saturation)
            if proportion:
                total = len(sets1) + (symmetric and len(sets2))
                result = result / total if total else 1.0

            # cast result to float
            else:
                result = float(result)

        # branch length weighted (vector distance)
        else:
            union = frozenset(sets1).union(sets2)
            L1 = [sets1.get(x, 0.0) for x in union]
            L2 = [sets2.get(x, 0.0) for x in union]
            if isinstance(metric, str):
                result = getattr(spdist, metric)(L1, L2)
            else:
                result = metric(L1, L2)

        return result

    def compare_subsets(
        self,
        other,
        shared_only=False,
        proportion=True,
        symmetric=True,
        exclude_absent_taxa=False,
    ):
        r"""Calculate the difference of subsets between two trees.

        Parameters
        ----------
        other : TreeNode
            The other tree to compare with.
        shared_only : bool, optional
            Only consider taxa shared with the other tree. Default is False.

            .. versionadded:: 0.6.3

        proportion : bool, optional
            Whether to return count (False) or proportion (True, default) of different
            subsets.

            .. versionadded:: 0.6.3

        symmetric : bool, optional
            Whether to calculate the symmetric difference between self and other (True,
            default), or only the difference from self to other (False).

            .. versionadded:: 0.6.3

        exclude_absent_taxa : bool, optional
            Alias of ``shared_only`` for backward compatibility. Deprecated and to be
            removed in a future release.

        Returns
        -------
        float
            The count or proportion of subsets that differ between the trees.

        See Also
        --------
        subsets
        compare_rfd
        compare_biparts

        Notes
        -----
        This metric is equivalent to the Robinson-Foulds distance on rooted trees.

        Examples
        --------
        >>> from skbio import TreeNode
        >>> tree1 = TreeNode.read(["((a,b),(c,d));"])
        >>> tree2 = TreeNode.read(["(((a,b),c),d);"])
        >>> tree1.compare_subsets(tree2)
        0.5

        """
        shared_only |= exclude_absent_taxa
        return self._compare_topology(
            other, "subsets", shared_only, proportion, symmetric
        )

    def compare_biparts(self, other, proportion=True, symmetric=True):
        r"""Calculate the difference of bipartitions between two trees.

        .. versionadded:: 0.6.3

        Parameters
        ----------
        other : TreeNode
            The other tree to compare with.
        proportion : bool, optional
            Whether to return count (False) or proportion (True, default) of different
            bipartitions.
        symmetric : bool, optional
            Whether to calculate the symmetric difference between self and other (True,
            default), or only the difference from self to other (False).

        Returns
        -------
        float
            The count or proportion of bipartitions that differ between the trees.

        See Also
        --------
        biparts
        compare_rfd
        compare_subsets

        Notes
        -----
        This metric is equivalent to the Robinson-Foulds distance on unrooted trees.

        Only taxa shared between the two trees are considered.

        Examples
        --------
        >>> from skbio import TreeNode
        >>> tree1 = TreeNode.read(["((a,b),(c,d));"])
        >>> tree2 = TreeNode.read(["(((a,b),c),d);"])
        >>> tree1.compare_biparts(tree2)
        0.0

        """
        return self._compare_topology(other, "biparts", True, proportion, symmetric)

    def compare_rfd(self, other, proportion=False, rooted=None):
        r"""Calculate Robinson-Foulds distance between two trees.

        Parameters
        ----------
        other : TreeNode
            The other tree to compare with.
        proportion : bool, optional
            Whether to return the RF distance as count (False, default) or proportion
            (True).
        rooted : bool, optional
            Whether to consider the trees as rooted or unrooted. If None (default),
            this will be determined based on whether self is rooted. However, one
            can override it by explicitly specifying True (rooted) or False (unrooted).

            .. versionadded:: 0.6.3

        Returns
        -------
        float
            The Robinson-Foulds distance as count or proportion between the trees.

        .. versionchanged:: 0.6.3
            When the tree is unrooted, the calculation is based on bipartitions instead
            of subsets.

        Notes
        -----
        The Robinson-Foulds (RF) distance, a.k.a. symmetric difference, is a measure of
        topological dissimilarity between two trees. It was originally described in
        [1]_. It is calculated as the number of bipartitions that differ between two
        unrooted trees. It is equivalent to :meth:`compare_biparts`.

        .. math::

           \text{RF}(T_1, T_2) = |S_1 \triangle S_2| = |(S_1 \setminus S_2) \cup (S_2
           \setminus S_1)|

        where :math:`S_1` and :math:`S_2` are the sets of bipartitions of trees
        :math:`T_1` and :math:`T_2`, respectively.

        For rooted trees, the RF distance is calculated as the number of unshared
        clades (subsets of taxa) [2]_. It is equivalent to :meth:`compare_subsets`.

        This method automatically determines whether to use the unrooted or rooted RF
        distance based on whether self is rooted or not. Specifically, if self has two
        two children (see :meth:`details <unroot>`), or has a parent (i.e., it is a
        subtree within a larger tree), it will be considered as rooted. Otherwise it
        will be considered as unrooted.

        One can override this automatic decision by setting the ``rooted`` parameter,
        which is recommended for explicity.

        By specifying ``proportion=True``, a unit distance will be returned, ranging
        from 0 (identical) to 1 (completely different).

        This method operates on the subtrees below the given nodes. Only taxa shared
        between the two trees are considered. Taxa unique to either tree are excluded
        from the calculation.

        See Also
        --------
        compare_wrfd
        compare_subsets
        compare_biparts
        compare_cophenet

        References
        ----------
        .. [1] Robinson, D. F., & Foulds, L. R. (1981). Comparison of phylogenetic
           trees. Mathematical biosciences, 53(1-2), 131-147.

        .. [2] Bogdanowicz, D., & Giaro, K. (2013). On a matching distance between
           rooted phylogenetic trees. International Journal of Applied Mathematics
           and Computer Science, 23(3), 669-684.

        Examples
        --------
        Calculate the RF distance between two unrooted trees with the same taxa but
        different topologies. Each tree has three non-trivial bipartitions, as defined
        by individual internal branches, among which one pair (abc|def) is shared
        whereas the other two of each tree are unique (ab|cdef, abcf|de, bc|adef,
        abcd|ef). Therefore the RF distance is 2 + 2 = 4.

        >>> from skbio import TreeNode
        >>> tree1 = TreeNode.read(["((a,b),c,((d,e),f));"])
        >>> print(tree1.ascii_art())
                            /-a
                  /--------|
                 |          \-b
                 |
        ---------|--c
                 |
                 |                    /-d
                 |          /--------|
                  \--------|          \-e
                           |
                            \-f

        >>> tree2 = TreeNode.read(["((a,(b,c)),d,(e,f));"])
        >>> print(tree2.ascii_art())
                            /-a
                  /--------|
                 |         |          /-b
                 |          \--------|
                 |                    \-c
        ---------|
                 |--d
                 |
                 |          /-e
                  \--------|
                            \-f

        >>> tree1.compare_rfd(tree2)
        4.0

        """
        if rooted is None:
            rooted = self.parent is not None or len(self.children) == 2
        method = "subsets" if rooted else "biparts"
        return self._compare_topology(other, method, proportion=proportion)

    def compare_wrfd(self, other, metric="cityblock", rooted=None, include_single=True):
        r"""Calculate weighted Robinson-Foulds distance or variants between two trees.

        .. versionadded:: 0.6.3

        Parameters
        ----------
        other : TreeNode
            The other tree to compare with.
        metric : str or callable, optional
            The pairwise distance metric to use. Can be a preset, a distance function
            name under :mod:`scipy.spatial.distance`, or a custom function that takes
            two vectors and returns a number. Some notable options are:

            - "cityblock" (default): City block (Manhattan) distance. The result
              matches the original weighted Robinson-Foulds distance [1]_.
            - "euclidean": Euclidean distance. The result matches the
              Kuhner-Felsenstein (KF) distance, a.k.a. branch score (Bs) distance [2]_.
            - "correlation": 1 - Pearson's correlation coefficient (:math:`r`). Ranges
              between 0 (maximum similarity) and 2 (maximum dissimilarity). Independent
              of tree scale.
            - "unitcorr": :math:`(1 - r) / 2`, which returns a unit correlation
              distance (range: [0, 1]).

        rooted : bool, optional
            Whether to consider the trees as rooted or unrooted. If None (default),
            this will be determined based on whether self is rooted. However, one
            can override it by explicitly setting True (rooted) or False (unrooted).
            See :meth:`compare_rfd` for details.
        include_single : bool, optional
            Whether to include single-taxon biparitions (terminal branches) in the
            calculation. Default is True, such that all branches in the trees are
            considered. Set this as False if terminal branch lengths are absent or
            irrelevant.

        Returns
        -------
        float
            The weighted Robinson-Foulds distance or variants between the trees.

        Notes
        -----
        The Robinson-Foulds (RF) distance may be weighted by the branch lengths of
        biparitions to account for evolutionary distances in addition to branching
        patterns.

        The default behavior of this method calculates the original weighted RF (wRF)
        distance [1]_, which is the sum of differences of branch lengths of matching
        biparitions. Bipartitions unique to one tree are given a length of 0 in the
        other tree during calculation.

        .. math::

           \text{wRF}(T_1, T_2) = \sum_{s \in S_1 \cup S_2} |l_1(s) - l_2(s)|

        where :math:`S_1` and :math:`S_2` are the sets of bipartitions of trees
        :math:`T_1` and :math:`T_2`, respectively. :math:`l_1` and :math:`l_2` are the
        branch lengths of bipartition :math:`s` in :math:`T_1` and :math:`T_2`,
        respectively (or 0 if :math:`s` is unique to the other tree).

        When ``metric="euclidean"``, it calculates the Kuhner-Felsenstein (KF)
        distance, a.k.a., branch score (Bs) distance [2]_, which replaces absolute
        difference with squared difference in the equation.

        .. math::

           \text{KF}(T_1, T_2) = \sqrt{\sum_{s \in S_1 \cup S_2} (l_1(s) - l_2(s))^2}

        This method operates on the subtrees below the given nodes. Only taxa shared
        between the two trees are considered. Taxa unique to either tree are excluded
        from the calculation.

        See Also
        --------
        compare_rfd
        compare_cophenet

        References
        ----------
        .. [1] Robinson, D. F., & Foulds, L. R. (1979) Comparison of weighted labelled
           trees. In Combinatorial Mathematics VI: Proceedings of the Sixth Australian
           Conference on Combinatorial Mathematics, Armidale, Australia (pp. 119-126).

        .. [2] Kuhner, M. K., & Felsenstein, J. (1994). A simulation comparison of
           phylogeny algorithms under equal and unequal evolutionary rates. Molecular
           biology and evolution, 11(3), 459-468.

        Examples
        --------
        >>> from skbio import TreeNode
        >>> tree1 = TreeNode.read(["((a:1,b:2):1,c:4,((d:4,e:5):2,f:6):1);"])
        >>> print(tree1.ascii_art())
                            /-a
                  /--------|
                 |          \-b
                 |
        ---------|--c
                 |
                 |                    /-d
                 |          /--------|
                  \--------|          \-e
                           |
                            \-f

        >>> tree2 = TreeNode.read(["((a:3,(b:2,c:2):1):3,d:8,(e:5,f:6):2);"])
        >>> print(tree2.ascii_art())
                            /-a
                  /--------|
                 |         |          /-b
                 |          \--------|
                 |                    \-c
        ---------|
                 |--d
                 |
                 |          /-e
                  \--------|
                            \-f

        Calculate the weighted RF (wRF) distance between two unrooted trees with branch
        lengths.

        >>> tree1.compare_wrfd(tree2)
        16.0

        Calculated the wRF distance while considering trees as rooted (therefore based
        on subsets instead of bipartitions).

        >>> tree1.compare_wrfd(tree2, rooted=True)
        18.0

        Calculate the Kuhner-Felsenstein (KF) distance.

        >>> d = tree1.compare_wrfd(tree2, metric="euclidean")
        >>> print(round(d, 5))
        6.16441

        Calculate the KF distance without considering terminal branches.

        >>> d = tree1.compare_wrfd(tree2, metric="euclidean", include_single=False)
        >>> print(round(d, 5))
        3.74166

        """
        if rooted is None:
            rooted = self.parent is not None or len(self.children) == 2
        method = "subsets" if rooted else "biparts"
        half = False
        if metric == "unitcorr":
            metric, half = "correlation", True
        result = self._compare_topology(
            other, method, include_single=include_single, weighted=True, metric=metric
        )
        if half:
            result *= 0.5
        return result

    def compare_cophenet(
        self,
        other,
        sample=None,
        metric="unitcorr",
        shuffler=None,
        use_length=True,
        ignore_self=False,
        dist_f=None,
        shuffle_f=None,
    ):
        r"""Calculate the distance between two trees based on cophenetic distances.

        .. versionchanged:: 0.6.3
            Renamed from ``compare_tip_distances``. The old name is kept as an alias.

        Parameters
        ----------
        other : TreeNode
            The other tree to compare with.
        sample : int, optional
            Randomly subsample this number of tips in common between the trees to
            compare. This is useful when comparing very large trees.
        metric : str or callable, optional
            The pairwise distance metric to use. Can be a preset, a distance function
            name under :mod:`scipy.spatial.distance`, or a custom function that takes
            two vectors and returns a number. Some notable options are:

            - "cityblock": City block (Manhattan) distance.
            - "euclidean": Euclidean distance. The result matches the path-length
              distance [1]_, or the path distance [2]_ if ``use_length`` is False.
            - "correlation": 1 - Pearson's correlation coefficient (:math:`r`). Ranges
              between 0 (maximum similarity) and 2 (maximum dissimilarity). Independent
              of tree scale.
            - "unitcorr" (default): :math:`(1 - r) / 2`, which returns a unit
              correlation distance (range: [0, 1]).

            .. versionchanged:: 0.6.3
                Accepts a function on two vectors instead of two `DistanceMatrix`
                instances. The default value "unitcorr" is consistent with the previous
                default behavior.

        shuffler : int, np.random.Generator or callable, optional
            The shuffling function to use if ``sample`` is specified. Default is the
            :meth:`shuffle <numpy.random.Generator.shuffle>` method of a NumPy random
            generator. If an integer is provided, a random generator will be
            constructed using this number as the seed.

            .. versionchanged:: 0.6.3
                Switched to NumPy's new random generator. Can accept a random seed or
                random generator instance.

        use_length : bool, optional
            Whether to calculate the sum of branch lengths (True, default) or the
            number of branches (False) connecting each pair of tips.

            .. versionadded:: 0.6.3

        ignore_self : bool, optional
            Whether to ignore the distance between each tip and itself (which must be
            0). Default is False.

            .. versionadded:: 0.6.3

            .. note:: The default value will be set as True in 0.7.0.

        dist_f : str or callable, optional
            Alias of ``metric`` for backward compatibility. Deprecated and to be
            removed in a future release.
        shuffle_f : int, np.random.Generator or callable, optional
            Alias of ``shuffler`` for backward compatibility. Deprecated and to be
            removed in a future release.

        Returns
        -------
        float
            The distance between the trees.

        .. versionchanged:: 0.6.3
            Improved customizability to allow calculation of published metrics, such
            as path distance and path-length distance, while preserving the previous
            default behavior.

            Edge cases are now handled by the specified distance metric rather than
            being treated separately.

        Raises
        ------
        ValueError
            If there are no common tips between the trees.

        See Also
        --------
        cophenet
        compare_rfd
        compare_wrfd

        Notes
        -----
        This method calculates the dissimilarity between the cophenetic distance [1]_
        (i.e., tip-to-tip distance) matrices of two trees. Tips are identified by
        their names (i.e., taxa). Only tips shared between the trees are considered.
        Tips unique to either tree are excluded from the calculation.

        The default behavior returns a unit correlation distance (range: [0, 1]),
        measuring the dissimilarity between the relative evolutionary distances among
        taxa, regardless of the tree scale (i.e., multiply all branch lengths in one
        tree by a factor and the result remains the same). This measure is closely
        related to **cophenetic correlation**, which measures the similarity (instead
        of dissimilarity) between two cophenetic distance matrices, or between a
        cophenetic distance matrix and the original distance matrix among taxa on
        which hierarchical clustering was performed.

        When the metric is Euclidean and lengths are used, it returns the **path-length
        distance** [2]_, which is the square root of the sum of squared differences of
        path lengths among all pairs of taxa.

        .. math::

           d(T_1, T_2) = \sqrt{\sum (d_1(i,j) - d_2(i,j))^2}

        where :math:`d_1` and :math:`d_2` are the sums of branch lengths connecting a
        pair of tips :math:`i` and :math:`j` in trees :math:`T_1` and :math:`T_2`,
        respectively.

        When the metric is Euclidean and lengths are not used, it returns the **path
        distance** [3]_, which insteads considers the number of edges in the path.

        References
        ----------
        .. [1] Sokal, R. R., & Rohlf, F. J. (1962). The comparison of dendrograms by
           objective methods. Taxon, 33-40.

        .. [2] Lapointe, F. J., & Cucumel, G. (1997). The average consensus procedure:
           combination of weighted trees containing identical or overlapping sets of
           taxa. Systematic Biology, 46(2), 306-312.

        .. [3] Steel, M. A., & Penny, D. (1993). Distributions of tree comparison
           metrics—some new results. Systematic Biology, 42(2), 126-141.

        Examples
        --------
        >>> from skbio import TreeNode
        >>> tree1 = TreeNode.read(["((a:1,b:2):1,c:4,((d:4,e:5):2,f:6):1);"])
        >>> print(tree1.ascii_art())
                            /-a
                  /--------|
                 |          \-b
                 |
        ---------|--c
                 |
                 |                    /-d
                 |          /--------|
                  \--------|          \-e
                           |
                            \-f

        >>> tree2 = TreeNode.read(["((a:3,(b:2,c:2):1):3,d:8,(e:5,f:6):2);"])
        >>> print(tree2.ascii_art())
                            /-a
                  /--------|
                 |         |          /-b
                 |          \--------|
                 |                    \-c
        ---------|
                 |--d
                 |
                 |          /-e
                  \--------|
                            \-f

        Calculate the unit correlation distance between the two trees.

        >>> d = tree1.compare_cophenet(tree2, ignore_self=True)
        >>> print(round(d, 5))
        0.14131

        Calculate the path-length distance between the two trees.

        >>> d = tree1.compare_cophenet(tree2, metric="euclidean",
        ...                                 ignore_self=True)
        >>> print(round(d, 5))
        13.71131

        Calculate the path distance between the two trees.

        >>> tree1.compare_cophenet(
        ...     tree2, metric="euclidean", use_length=False, ignore_self=True)
        4.0

        """
        # future warning
        if ignore_self is False:
            func = self.__class__.compare_cophenet
            if not hasattr(func, "warned"):
                simplefilter("once", FutureWarning)
                warn(
                    "The default behavior of `compare_cophenet` is subject to "
                    "change in 0.7.0. The new default behavior can be achieved by "
                    "specifying `ignore_self=True`.",
                    FutureWarning,
                )
                func.warned = True

        if dist_f is not None:
            metric = dist_f
        if shuffle_f is not None:
            shuffler = shuffle_f

        tipmap1 = {n.name: n for n in self.tips()}
        tipmap2 = {n.name: n for n in other.tips()}
        shared = list(frozenset(tipmap1).intersection(tipmap2))
        if not shared:
            raise ValueError("No tips are in common between the two trees.")

        if sample is not None:
            if not callable(shuffler):
                shuffler = get_rng(shuffler).shuffle
            shuffler(shared)
            shared = shared[:sample]

        tips1 = [tipmap1[x] for x in shared]
        tips2 = [tipmap2[x] for x in shared]

        dm1 = self.cophenet(endpoints=tips1, use_length=use_length)
        dm2 = other.cophenet(endpoints=tips2, use_length=use_length)

        if ignore_self:
            dm1 = dm1.condensed_form()
            dm2 = dm2.condensed_form()
        else:
            dm1 = dm1.data.flat
            dm2 = dm2.data.flat

        half = False
        if isinstance(metric, str):
            if metric == "unitcorr":
                metric, half = spdist.correlation, True
            else:
                metric = getattr(spdist, metric)
        result = metric(dm1, dm2)
        if half:
            result *= 0.5

        return result

    compare_tip_distances = compare_cophenet

    # ------------------------------------------------
    # Tree indexing and searching
    # ------------------------------------------------

    def has_caches(self):
        r"""Check if the current tree has caches.

        .. versionadded:: 0.6.3

        Returns
        -------
        set or None
            Names of present node attribute caches, or None if none is present.
        bool
            Presence (True) or absence (False) of node lookup caches.

        See Also
        --------
        clear_caches
        cache_attr
        find

        Notes
        -----
        Caches are optional but can significantly accelerate certain analyses of the
        tree. Two types of caches may be created:

        1. **Node attributes**, which may be created by calling :meth:`cache_attr` and
           assigned to individual nodes within the tree. The names of these attributes
           are optionally registered at the root.

        2. **Node lookup table**, which is automatically created during the first node
           search (e.g., by calling :meth:`find`) and reused in subsequent searches.
           This table is attached to the root of the tree.

        This method checks if a node lookup table and any registered node attributes
        are present at the root node of the tree.

        The returned set of node attribute names is a reference instead of a copy. One
        may edit the set in place to explicitly enable/disable names. Use this feature
        with caution.

        When the tree is manipulated, caches typically become obsolete and are
        automatically cleared. If the caches are not present or not relevant to the
        analysis, you may set ``uncache=False`` when performing individual operations
        to suppress clearing. This can improve the performance of these operations.

        You may explicitly call :meth:`clear_caches` to clear caches of a tree.

        """
        tree = self.root()
        attrs = getattr(tree, "_registered_caches", None)
        lookup = hasattr(tree, "_tip_cache") and hasattr(tree, "_non_tip_cache")
        return attrs, lookup

    def clear_caches(self, attr=True, lookup=True):
        r"""Delete node attribute and lookup caches of a tree.

        .. versionchanged:: 0.6.3

            Renamed from ``invalidate_caches``. The old name is preserved as an alias.
            But it may be removed in a future version.

        Parameters
        ----------
        attr : bool or str, optional
            Whether to delete attribute caches created by ``cache_attr`` (default:
            True). One may instead provide an attribute name such that only this
            attribute will be deleted.

            .. versionchanged:: 0.6.3

                Can provide a specific attribute name.

        lookup : bool, optional
            Whether to delete lookup caches created during name searching (default:
            True).

            .. versionadded:: 0.6.3

        See Also
        --------
        has_caches
        cache_attr
        find

        Notes
        -----
        This method may be called from any node within a tree. The caches, which were
        attached to the root node of the tree, will be deleted.

        This method will silently skip if the specified caches do not exist.

        """
        tree = self.root()

        # delete attribute caches
        if attr and hasattr(tree, "_registered_caches"):
            attrs = tree._registered_caches

            # delete a single attribute
            if isinstance(attr, str):
                if attr not in attrs:
                    return
                for node in tree.traverse():
                    if hasattr(node, attr):
                        delattr(node, attr)
                if len(attrs) == 1:
                    del tree._registered_caches
                else:
                    attrs.remove(attr)

            # delete all attributes
            else:
                for node in tree.traverse():
                    for attr in attrs:
                        if hasattr(node, attr):
                            delattr(node, attr)
                del tree._registered_caches

        # delete lookup caches
        if lookup:
            for key in ("_tip_cache", "_non_tip_cache"):
                if hasattr(tree, key):
                    delattr(tree, key)

    invalidate_caches = clear_caches  # alias; to be removed in a future version

    def cache_attr(self, func, cache_attrname, cache_type=list, register=True):
        r"""Cache attributes on nodes of the tree through a postorder traversal.

        Parameters
        ----------
        func : callable
            Function to calculate the attribute of the current node. The result will be
            combined with the attributes of the previous nodes, if applicable.

        cache_attrname : str
            Name of the attribute to be attached to each node.

        cache_type : {list, tuple, set, frozenset}, callable, or None
            The type of the cache. Can be any of the four iterable types: list
            (default), tuple, set, or frozenset. In these cases, combination of
            attributes of the node's children and itself will be automated.

            Or a custom function that takes two arguments: list of attributes of its
            children, and attribute calculated from itself by ``func``, and returns the
            combined attribute of the node.

            Or None, in which case combination of attributes of children and self
            will not take place, unless explicitly customized within ``func``.

            .. versionchanged:: 0.6.3

                Tuple, custom function and None were added to the options.

        register : bool, optional
            Whether to register the attribute name as a cache of the tree, such that
            the attributes will be deleted from all nodes when the tree is manipulated
            or the ``clear_caches`` method is explicitly invoked. Default is True.

            .. versionadded:: 0.6.3

        Raises
        ------
        TypeError
            If ``cache_type`` is invalid.

        See Also
        --------
        has_caches
        clear_caches

        Notes
        -----
        This method provides an efficient interface to assign a custom attribute to
        every node of a tree through one postorder travesal. It is particularly useful
        if one needs to frequently look up attributes that would normally require one
        traversal of the tree per lookup. The assigned attributes may be automatically
        deleted when the tree is manipulated.

        Examples
        --------
        This method facilitates evaluation for various useful node properties. Some
        representative examples are provided below.

        >>> from skbio import TreeNode
        >>> tree = TreeNode.read(["((a:1.2,b:1.6)c:0.3,(d:0.8,e:1.0)f:0.6)g;"])
        >>> print(tree.ascii_art())
                            /-a
                  /c-------|
                 |          \-b
        -g-------|
                 |          /-d
                  \f-------|
                            \-e

        Cache a list of all descending tip names on each node. This faciliates the
        assignment of taxon set under each clade in the tree. It resembles but is more
        efficient than calling :meth:`subset` multiple times.

        >>> f = lambda n: [n.name] if n.is_tip() else []
        >>> tree.cache_attr(f, 'tip_names')
        >>> for node in tree.traverse(include_self=True):
        ...     print(f"Node: {node.name}, tips: {node.tip_names}")
        Node: g, tips: ['a', 'b', 'd', 'e']
        Node: c, tips: ['a', 'b']
        Node: a, tips: ['a']
        Node: b, tips: ['b']
        Node: f, tips: ['d', 'e']
        Node: d, tips: ['d']
        Node: e, tips: ['e']

        Cache the number of nodes per clade. The function ``sum`` is used in place of
        cache type such that the count will be accumulated. This resembles but is more
        efficient than calling :meth:`count` multiple times.

        >>> f = lambda n: 1
        >>> tree.cache_attr(f, 'node_count', sum)
        >>> tree.node_count
        7

        Cache the sum of branch lengths per clade. This resembles but is more efficient
<<<<<<< HEAD
        than calling :meth:`total_length` multiple times.
=======
        than calling :meth:`total_length` (with `include_stem=True`) multiple times.
>>>>>>> dfdf30b9

        >>> f = lambda n: n.length or 0.0
        >>> tree.cache_attr(f, 'clade_size', sum)
        >>> tree.clade_size
        5.5

        Cache the accumulative distances from all tips to the common ancestor of each
        clade. This is more efficient than calling :meth:`depth` multiple times. One
        can further apply calculations like mean and standard deviation to the results.

        >>> import numpy as np
        >>> dist_f = lambda n: np.array(n.length or 0.0, ndmin=1)
        >>> comb_f = lambda prev, curr: np.concatenate(prev) + curr if prev else curr
        >>> tree.cache_attr(dist_f, 'accu_dists', comb_f)
        >>> tree.accu_dists
        array([ 1.5,  1.9,  1.4,  1.6])

        """
        if cache_type in (set, frozenset):

            def combine_f(prev, curr):
                return cache_type().union(*prev + [curr])

        elif cache_type in (list, tuple):

            def combine_f(prev, curr):
                return cache_type(chain.from_iterable(prev + [curr]))

        elif callable(cache_type) or cache_type is None:
            combine_f = cache_type
        else:
            raise TypeError("Cache type is invalid.")

        # register attribute name as a cache
        if register:
            tree = self.root()
            if not hasattr(tree, "_registered_caches"):
                tree._registered_caches = set()
            tree._registered_caches.add(cache_attrname)

        # traverse tree and assign attributes
        if combine_f is not None:
            for node in self.postorder(include_self=True):
                prev_attrs = [getattr(c, cache_attrname) for c in node.children]
                curr_attr = func(node)
                setattr(node, cache_attrname, combine_f(prev_attrs, curr_attr))
        else:
            for node in self.postorder(include_self=True):
                setattr(node, cache_attrname, func(node))

    def assign_ids(self):
        """Assign topologically stable unique IDs to all nodes of the tree.

        See Also
        --------
        find_by_id
        postorder

        Notes
        -----
        This method assigns unique IDs to all nodes of the tree via a postorder
        traversal. The IDs are incremental integers starting from 0. The order is
        topologically stable. Following the call, all nodes in the tree will have
        their ``id`` attribute set.

        """
        curr_index = 0
        for n in self.postorder():
            for c in n.children:
                c.id = curr_index
                curr_index += 1

        self.id = curr_index

    def index_tree(self):
        r"""Index a tree for rapid lookups within a tree array.

        Indexes nodes in-place as ``n._leaf_index``.

        Returns
        -------
        dict
            A mapping {node_id: TreeNode}
        ndarray of int
            This arrays describes the IDs of every internal node, and the ID
            range of the immediate descendents. The first column in the array
            corresponds to node_id. The second column is the left most
            descendent's ID. The third column is the right most descendent's
            ID.

        """
        self.assign_ids()

        id_index = {}
        child_index = []

        for n in self.postorder():
            for c in n.children:
                id_index[c.id] = c

                if c:
                    # c has children itself, so need to add to result
                    child_index.append((c.id, c.children[0].id, c.children[-1].id))

        # handle root, which should be t itself
        id_index[self.id] = self

        # only want to add to the child_index if self has children...
        if self.children:
            child_index.append((self.id, self.children[0].id, self.children[-1].id))
        child_index = np.asarray(child_index, dtype=np.int64)
        child_index = np.atleast_2d(child_index)

        return id_index, child_index

    def create_caches(self):
        r"""Construct an internal lookup table to facilitate searching by name.

        .. deprecated:: 0.6.3
            This method will become a private member in version 0.7.0. It is meant to
            be called automatically by :meth:`find` and :meth:`find_all`, and it does
            not make any public-facing effect.

        Raises
        ------
        DuplicateNodeError
            If there are duplicate tip names.

        See Also
        --------
        has_caches
        clear_caches
        find

        Notes
        -----
        This method is automatically called during the first search in a tree (methods
        :meth:`find` and :meth:`find_all`). After that, subsequent searches will
        utilize the constructed lookup table, until it is deleted.

        This method may be called from any node within a tree. The lookup table will be
        attached to the root node of the tree.

        This method will not cache nodes whose name is ``None``. This method will
        raise an error if a name conflict in the tips is discovered, but will not raise
        if on internal nodes. This is because, in practice, the tips of a tree are
        required to be unique while no such requirement holds for internal nodes.

        """
        tree = self.root()
        if hasattr(tree, "_tip_cache") and hasattr(tree, "_non_tip_cache"):
            return

        tip_cache, non_tip_cache = {}, {}
        non_tip_cache_setdefault = non_tip_cache.setdefault
        for node in tree.postorder():
            if (name := node.name) is None:
                continue
            if node.is_tip():
                if name in tip_cache:
                    raise DuplicateNodeError(f"Duplicate tip name '{name}' found.")
                tip_cache[name] = node
            else:
                non_tip_cache_setdefault(name, []).append(node)

        tree._tip_cache = tip_cache
        tree._non_tip_cache = non_tip_cache

    def find(self, name):
        r"""Find a node by name.

        Parameters
        ----------
        name : TreeNode or str
            The name of the node to find. If a ``TreeNode`` object is provided,
            will find this particular node in the tree.

        Returns
        -------
        TreeNode
            The found node.

        Raises
        ------
        MissingNodeError
            If the node to be searched for is not found in the current tree.

        See Also
        --------
        find_all
        find_by_id
        find_by_func

        Notes
        -----
        This method will first attempt to find the node in the tips. If it cannot find
        a corresponding tip, it will then search through the internal nodes of the
        tree. In practice, phylogenetic trees and other common trees in biology do not
        have unique internal node names. As a result, this find method will only return
        the first occurrence of an internal node encountered on a postorder traversal
        of the tree.

        The first call of ``find`` will cache a node lookup table in the tree on the
        assumption that additional calls to ``find`` will be made. See
        :meth:`details <has_caches>`.

        This method searches within the entire tree where self is located, regardless
        if self is the root node.

        Examples
        --------
        >>> from skbio import TreeNode
        >>> tree = TreeNode.read(["((a,b)c,(d,e)f);"])
        >>> node = tree.find('c')
        >>> node.name
        'c'

        """
        tree = self.root()

        # create lookup table if not already
        tree.create_caches()

        # if input is a node, get its name
        name_is_node = isinstance(name, tree.__class__)
        name_ = name.name if name_is_node else name

        # look up name in tips
        node = tree._tip_cache.get(name_, None)
        if node is not None:
            if not name_is_node or node is name:
                return node

        # look up name in non-tips
        nodes = tree._non_tip_cache.get(name_, None)
        if nodes is not None:
            if name_is_node:
                for node in nodes:
                    if node is name:
                        return node
            else:
                return nodes[0]

        raise MissingNodeError(f"Node '{name_}' is not found in the tree.")

    def find_all(self, name):
        r"""Find all nodes that match a given name.

        Parameters
        ----------
        name : TreeNode or str
            The name or node to find. If a ``TreeNode`` object is provided, all nodes
            with the same name will be returned.

        Returns
        -------
        list of TreeNode
            The found nodes.

        Raises
        ------
        MissingNodeError
            If the node to be searched for is not found.

        See Also
        --------
        find
        find_by_id
        find_by_func

        Notes
        -----
        All internal nodes (including root) and tips with the given name will be
        returned, with the former placed before the latter in the returned list.

        The first call to ``find_all`` will cache a node lookup table in the tree on
        the assumption that additional calls to ``find_all`` will be made. See
        :meth:`details <has_caches>`.

        This method searches within the entire tree where self is located, regardless
        if self is the root node.

        Examples
        --------
        >>> from skbio.tree import TreeNode
        >>> tree = TreeNode.read(["((a,b)c,(d,e)d,(f,g)c);"])
        >>> print(tree.ascii_art())
                            /-a
                  /c-------|
                 |          \-b
                 |
                 |          /-d
        ---------|-d-------|
                 |          \-e
                 |
                 |          /-f
                  \c-------|
                            \-g

        >>> for node in tree.find_all('c'):
        ...     print(node.name, node.children[0].name, node.children[1].name)
        c a b
        c f g
        >>> for node in tree.find_all('d'):
        ...     print(node.name, str(node))
        d (d,e)d;
        <BLANKLINE>
        d d;
        <BLANKLINE>

        """
        tree = self.root()
        if isinstance(name, tree.__class__):
            name = name.name
        tree.create_caches()
        tip = tree._tip_cache.get(name, None)
        nodes = tree._non_tip_cache.get(name, [])
        if tip is not None:
            nodes.append(tip)
        if not nodes:
            raise MissingNodeError(f"Node '{name}' is not found.")
        else:
            return nodes

    def find_by_id(self, node_id):
        r"""Find a node by ID.

        Parameters
        ----------
        node_id : int
            The ID of a node in the tree.

        Returns
        -------
        TreeNode
            The node with the matching ID.

        Raises
        ------
        MissingNodeError
            If the ID cannot be found.

        See Also
        --------
        assign_ids
        find

        Notes
        -----
        This method searches within the subtree under the current node. But the IDs
        are assigned from the root of the entire tree.

        This method does not cache ID associations. A full traversal of the
        tree is performed to find a node by an ID on every call.

        Examples
        --------
        >>> from skbio import TreeNode
        >>> tree = TreeNode.read(["((a,b)c,(d,e)f);"])
        >>> print(tree.find_by_id(2).name)
        d

        """
        self.root().assign_ids()
        for node in self.traverse(include_self=True):
            if node.id == node_id:
                return node
        raise MissingNodeError(f"ID {node_id} is not in self.")

    def find_by_func(self, func):
        r"""Find all nodes in a tree that meet certain criteria.

        Parameters
        ----------
        func : callable
            A function that accepts a ``TreeNode`` and returns True or False, where
            True indicates the node is to be yielded.

        Yields
        ------
        TreeNode
            The found node.

        See Also
        --------
        find
        find_all
        find_by_id

        Notes
        -----
        This search method is based on the current subtree, not the root.

        This method does not cache search results.

        Examples
        --------
        >>> from skbio import TreeNode
        >>> tree = TreeNode.read(["((a,b)c,(d,e)f);"])
        >>> func = lambda x: x.parent == tree.find('c')
        >>> [n.name for n in tree.find_by_func(func)]
        ['a', 'b']

        """
        for node in self.traverse(include_self=True):
            if func(node):
                yield node

    # ------------------------------------------------
    # Tree visualization
    # ------------------------------------------------

    def _ascii_art(self, char1="-", show_internal=True, compact=False):
        LEN = 10
        PAD = " " * LEN
        PA = " " * (LEN - 1)
        namestr = self._node_label()
        if self.children:
            mids = []
            result = []
            for c in self.children:
                if c is self.children[0]:
                    char2 = "/"
                elif c is self.children[-1]:
                    char2 = "\\"
                else:
                    char2 = "-"
                (clines, mid) = c._ascii_art(char2, show_internal, compact)
                mids.append(mid + len(result))
                result.extend(clines)
                if not compact:
                    result.append("")
            if not compact:
                result.pop()
            (lo, hi, end) = (mids[0], mids[-1], len(result))
            prefixes = (
                [PAD] * (lo + 1) + [PA + "|"] * (hi - lo - 1) + [PAD] * (end - hi)
            )
            mid = int(np.trunc((lo + hi) / 2))
            prefixes[mid] = char1 + "-" * (LEN - 2) + prefixes[mid][-1]
            result = [p + L for (p, L) in zip(prefixes, result)]
            if show_internal:
                stem = result[mid]
                result[mid] = stem[0] + namestr + stem[len(namestr) + 1 :]
            return (result, mid)
        else:
            return ([char1 + "-" + namestr], 0)

    def ascii_art(self, show_internal=True, compact=False):
        r"""Return a string containing an ascii drawing of the tree.

        Note, this method calls a private recursive function and is not safe
        for large trees.

        Parameters
        ----------
        show_internal : bool
            includes internal edge names
        compact : bool
            use exactly one line per tip

        Returns
        -------
        str
            an ASCII formatted version of the tree

        Examples
        --------
        >>> from skbio import TreeNode
        >>> tree = TreeNode.read(["((a,b)c,(d,e)f)root;"])
        >>> print(tree.ascii_art())
                            /-a
                  /c-------|
                 |          \-b
        -root----|
                 |          /-d
                  \f-------|
                            \-e

        """
        (lines, mid) = self._ascii_art(show_internal=show_internal, compact=compact)
        return "\n".join(lines)

    # ------------------------------------------------
    # Format conversion
    # ------------------------------------------------

    def _balanced_distance_to_tip(self):
        """Return the distance to tip from this node.

        The distance to every tip from this node must be equal for this to
        return a correct result.

        Returns
        -------
        float
            The distance to tip of a length-balanced tree.

        """
        node = self
        distance = 0.0
        while node.has_children():
            distance += node.children[0].length
            node = node.children[0]
        return distance

    @classonlymethod
    def from_linkage_matrix(cls, linkage_matrix, id_list):
        r"""Return tree from SciPy linkage matrix.

        Parameters
        ----------
        linkage_matrix : ndarray
            A linkage matrix generated by ``scipy.cluster.hierarchy.linkage``.
        id_list : list
            Corresponding IDs of the indices in the linkage matrix.

        Returns
        -------
        TreeNode
            An unrooted bifurcated tree.

        See Also
        --------
        scipy.cluster.hierarchy.linkage

        """
        tip_width = len(id_list)
        cluster_count = len(linkage_matrix)
        lookup_len = cluster_count + tip_width
        node_lookup = np.empty(lookup_len, dtype=cls)

        for i, name in enumerate(id_list):
            node_lookup[i] = cls(name=name)

        for i in range(tip_width, lookup_len):
            node_lookup[i] = cls()

        newest_cluster_index = cluster_count + 1
        for link in linkage_matrix:
            child_a = node_lookup[int(link[0])]
            child_b = node_lookup[int(link[1])]

            path_length = link[2] / 2
            child_a.length = path_length - child_a._balanced_distance_to_tip()
            child_b.length = path_length - child_b._balanced_distance_to_tip()

            new_cluster = node_lookup[newest_cluster_index]
            new_cluster.append(child_a, uncache=False)
            new_cluster.append(child_b, uncache=False)

            newest_cluster_index += 1

        return node_lookup[-1]

    @classonlymethod
    def from_taxonomy(cls, lineage_map):
        r"""Construct a tree from a taxonomy.

        Parameters
        ----------
        lineage_map : dict, iterable of tuples, or pd.DataFrame
            Mapping of taxon IDs to lineages (iterables of taxonomic units
            from high to low in ranking).

        Returns
        -------
        TreeNode
            The constructed taxonomy.

        See Also
        --------
        from_taxdump

        Examples
        --------
        >>> from skbio.tree import TreeNode
        >>> lineages = [
        ...     ('1', ['Bacteria', 'Firmicutes', 'Clostridia']),
        ...     ('2', ['Bacteria', 'Firmicutes', 'Bacilli']),
        ...     ('3', ['Bacteria', 'Bacteroidetes', 'Sphingobacteria']),
        ...     ('4', ['Archaea', 'Euryarchaeota', 'Thermoplasmata']),
        ...     ('5', ['Archaea', 'Euryarchaeota', 'Thermoplasmata']),
        ...     ('6', ['Archaea', 'Euryarchaeota', 'Halobacteria']),
        ...     ('7', ['Archaea', 'Euryarchaeota', 'Halobacteria']),
        ...     ('8', ['Bacteria', 'Bacteroidetes', 'Sphingobacteria']),
        ...     ('9', ['Bacteria', 'Bacteroidetes', 'Cytophagia'])]

        >>> tree = TreeNode.from_taxonomy(lineages)
        >>> print(tree.ascii_art())
                                      /Clostridia-1
                            /Firmicutes
                           |          \Bacilli- /-2
                  /Bacteria|
                 |         |                    /-3
                 |         |          /Sphingobacteria
                 |          \Bacteroidetes      \-8
                 |                   |
        ---------|                    \Cytophagia-9
                 |
                 |                              /-4
                 |                    /Thermoplasmata
                 |                   |          \-5
                  \Archaea- /Euryarchaeota
                                     |          /-6
                                      \Halobacteria
                                                \-7

        """
        root = cls(name=None)
        root._lookup = {}

        if isinstance(lineage_map, dict):
            lineage_map = lineage_map.items()
        elif isinstance(lineage_map, pd.DataFrame):
            lineage_map = ((idx, row.tolist()) for idx, row in lineage_map.iterrows())

        for id_, lineage in lineage_map:
            cur_node = root

            # for each name, see if we've seen it, if not, add that puppy on
            for name in lineage:
                if name in cur_node._lookup:
                    cur_node = cur_node._lookup[name]
                else:
                    new_node = cls(name=name)
                    new_node._lookup = {}
                    cur_node._lookup[name] = new_node
                    cur_node.append(new_node, uncache=False)
                    cur_node = new_node

            cur_node.append(cls(name=id_), uncache=False)

        # scrub the lookups
        for node in root.non_tips(include_self=True):
            del node._lookup

        return root

    def to_taxonomy(self, allow_empty=False, filter_f=None):
        """Return a taxonomy representation of self.

        Parameters
        ----------
        allow_empty : bool, optional
            Allow gaps the taxonomy (e.g., internal nodes without names).
        filter_f : function, optional
            Specify a filtering function that returns True if the lineage is
            to be returned. This function must accept a ``TreeNode`` as its
            first parameter, and a ``list`` that represents the lineage as the
            second parameter.

        Yields
        ------
        tuple
            ``(tip, [lineage])`` where ``tip`` corresponds to a tip in the tree
            and ``[lineage]`` is the expanded names from root to tip. ``None``
            and empty strings are omitted from the lineage.

        Notes
        -----
        If ``allow_empty`` is True and the root node does not have a name, that name
        will not be included. This is because it is common to have multiple domains
        represented in the taxonomy, which would result in a root node that does not
        have a name and does not make sense to represent in the output.

        Examples
        --------
        >>> from skbio.tree import TreeNode
        >>> lineages = {'1': ['Bacteria', 'Firmicutes', 'Clostridia'],
        ...             '2': ['Bacteria', 'Firmicutes', 'Bacilli'],
        ...             '3': ['Bacteria', 'Bacteroidetes', 'Sphingobacteria'],
        ...             '4': ['Archaea', 'Euryarchaeota', 'Thermoplasmata'],
        ...             '5': ['Archaea', 'Euryarchaeota', 'Thermoplasmata'],
        ...             '6': ['Archaea', 'Euryarchaeota', 'Halobacteria'],
        ...             '7': ['Archaea', 'Euryarchaeota', 'Halobacteria'],
        ...             '8': ['Bacteria', 'Bacteroidetes', 'Sphingobacteria'],
        ...             '9': ['Bacteria', 'Bacteroidetes', 'Cytophagia']}
        >>> tree = TreeNode.from_taxonomy(lineages.items())
        >>> lineages = sorted([(n.name, l) for n, l in tree.to_taxonomy()])
        >>> for name, lineage in lineages:
        ...     print(name, '; '.join(lineage))
        1 Bacteria; Firmicutes; Clostridia
        2 Bacteria; Firmicutes; Bacilli
        3 Bacteria; Bacteroidetes; Sphingobacteria
        4 Archaea; Euryarchaeota; Thermoplasmata
        5 Archaea; Euryarchaeota; Thermoplasmata
        6 Archaea; Euryarchaeota; Halobacteria
        7 Archaea; Euryarchaeota; Halobacteria
        8 Bacteria; Bacteroidetes; Sphingobacteria
        9 Bacteria; Bacteroidetes; Cytophagia

        """
        if filter_f is None:

            def filter_f(a, b):
                return True

        self.assign_ids()
        seen = set()
        seen_add = seen.add
        lineage = []
        lineage_pop = lineage.pop
        lineage_append = lineage.append

        # visit internal nodes while traversing out to the tips, and on the
        # way back up
        for node in self.traverse(self_before=True, self_after=True):
            if node.is_tip():
                if filter_f(node, lineage):
                    yield (node, lineage[:])
            else:
                if allow_empty:
                    if node.is_root() and not node.name:
                        continue
                else:
                    if not node.name:
                        continue

                if node.id in seen:
                    lineage_pop()
                else:
                    lineage_append(node.name)
                    seen_add(node.id)

    @classonlymethod
    def from_taxdump(cls, nodes, names=None):
        r"""Construct a tree from the NCBI taxonomy database.

        Parameters
        ----------
        nodes : pd.DataFrame
            Taxon hierarchy.
        names : pd.DataFrame or dict, optional
            Taxon names.

        Returns
        -------
        TreeNode
            The constructed tree.

        Notes
        -----
        ``nodes`` and ``names`` correspond to "nodes.dmp" and "names.dmp" of
        the NCBI taxonomy database. The should be read into data frames using
        ``skbio.io.read`` prior to this operation. Alternatively, ``names``
        may be provided as a dictionary. If ``names`` is omitted, taxonomy IDs
        be used as taxon names.

        Raises
        ------
        ValueError
            If there is no top-level node.
        ValueError
            If there are more than one top-level node.

        See Also
        --------
        from_taxonomy
        skbio.io.format.taxdump

        Examples
        --------
        >>> import pandas as pd
        >>> from skbio.tree import TreeNode
        >>> nodes = pd.DataFrame([
        ...             [1, 1, 'no rank'],
        ...             [2, 1, 'domain'],
        ...             [3, 1, 'domain'],
        ...             [4, 2, 'phylum'],
        ...             [5, 2, 'phylum']], columns=[
        ...     'tax_id', 'parent_tax_id', 'rank']).set_index('tax_id')
        >>> names = {1: 'root', 2: 'Bacteria', 3: 'Archaea',
        ...          4: 'Firmicutes', 5: 'Bacteroidetes'}
        >>> tree = TreeNode.from_taxdump(nodes, names)
        >>> print(tree.ascii_art())
                            /-Firmicutes
                  /Bacteria|
        -root----|          \-Bacteroidetes
                 |
                  \-Archaea

        """
        # identify top level of hierarchy
        tops = nodes[nodes["parent_tax_id"] == nodes.index]

        # validate root uniqueness
        n_top = tops.shape[0]
        if n_top == 0:
            raise ValueError("There is no top-level node.")
        elif n_top > 1:
            raise ValueError("There are more than one top-level node.")

        # get root taxid
        root_id = tops.index[0]

        # get parent-to-child(ren) map
        to_children = {
            p: g.index.tolist()
            for p, g in nodes[nodes.index != root_id].groupby("parent_tax_id")
        }

        # get rank map
        ranks = nodes["rank"].to_dict()

        # get taxon-to-name map
        # if not provided, use tax_id as name
        if names is None:
            names = {x: str(x) for x in nodes.index}

        # use "scientific name" as name
        elif isinstance(names, pd.DataFrame):
            names = names[names["name_class"] == "scientific name"][
                "name_txt"
            ].to_dict()

        # initiate tree
        tree = cls(names[root_id])
        tree.id = root_id
        tree.rank = ranks[root_id]

        # helper for extending tree
        def _extend_tree(node):
            self_id = node.id
            if self_id not in to_children:
                return
            children = []
            for id_ in to_children[self_id]:
                child = TreeNode(names[id_])
                child.id = id_
                child.rank = ranks[id_]
                _extend_tree(child)
                children.append(child)
            node.extend(children, uncache=False)

        # extend tree
        _extend_tree(tree)
        return tree

    def to_array(self, attrs=None, nan_length_value=None):
        """Return an array representation of self.

        Parameters
        ----------
        attrs : list of tuple or None
            The attributes and types to return. The expected form is
            [(attribute_name, type)]. If `None`, then `name`, `length`, and
            `id` are returned.
        nan_length_value : float, optional
            If provided, replaces any `nan` in the branch length vector
            (i.e., ``result['length']``) with this value. `nan` branch lengths
            can arise from an edge not having a length (common for the root
            node parent edge), which can making summing problematic.

        Returns
        -------
        dict of array
            {id_index: {id: TreeNode},
             child_index: ((node_id, left_child_id, right_child_id)),
             attr_1: array(...),
             ...
             attr_N: array(...)}

        Notes
        -----
        Attribute arrays are in index order such that TreeNode.id can be used
        as a lookup into the array.

        Examples
        --------
        >>> from skbio import TreeNode
        >>> t = TreeNode.read(['(((a:1,b:2,c:3)x:4,(d:5)y:6)z:7);'])
        >>> res = t.to_array()
        >>> sorted(res.keys())
        ['child_index', 'id', 'id_index', 'length', 'name']
        >>> res['child_index'] # doctest: +ELLIPSIS
        array([[4, 0, 2],
               [5, 3, 3],
               [6, 4, 5],
               [7, 6, 6]]...
        >>> for k, v in res['id_index'].items():
        ...     print(k, v)
        ...
        0 a:1.0;
        <BLANKLINE>
        1 b:2.0;
        <BLANKLINE>
        2 c:3.0;
        <BLANKLINE>
        3 d:5.0;
        <BLANKLINE>
        4 (a:1.0,b:2.0,c:3.0)x:4.0;
        <BLANKLINE>
        5 (d:5.0)y:6.0;
        <BLANKLINE>
        6 ((a:1.0,b:2.0,c:3.0)x:4.0,(d:5.0)y:6.0)z:7.0;
        <BLANKLINE>
        7 (((a:1.0,b:2.0,c:3.0)x:4.0,(d:5.0)y:6.0)z:7.0);
        <BLANKLINE>
        >>> res['id']
        array([0, 1, 2, 3, 4, 5, 6, 7])
        >>> res['name']
        array(['a', 'b', 'c', 'd', 'x', 'y', 'z', None], dtype=object)

        """
        if attrs is None:
            attrs = [("name", object), ("length", float), ("id", int)]
        else:
            for attr, dtype in attrs:
                if not hasattr(self, attr):
                    raise AttributeError("Invalid attribute '%s'." % attr)

        id_index, child_index = self.index_tree()
        n = self.id + 1  # assign_ids starts at 0
        tmp = [np.zeros(n, dtype=dtype) for attr, dtype in attrs]

        for node in self.traverse(include_self=True):
            n_id = node.id
            for idx, (attr, dtype) in enumerate(attrs):
                tmp[idx][n_id] = getattr(node, attr)

        results = {"id_index": id_index, "child_index": child_index}
        results.update({attr: arr for (attr, dtype), arr in zip(attrs, tmp)})
        if nan_length_value is not None:
            length_v = results["length"]
            length_v[np.isnan(length_v)] = nan_length_value
        return results<|MERGE_RESOLUTION|>--- conflicted
+++ resolved
@@ -591,23 +591,16 @@
         root
 
         """
-<<<<<<< HEAD
-        if kwargs and "tipnames" in kwargs:
-=======
         if nodes is None and kwargs and "tipnames" in kwargs:
->>>>>>> dfdf30b9
             nodes = kwargs["tipnames"]
         if not nodes:
             raise ValueError("No node is specified.")
         nodes = [self.find(x) for x in nodes]
         if len(nodes) == 1:
             return nodes[0]
-<<<<<<< HEAD
 
         # Keep a record of visited nodes, such that the temporary attribute assigned
         # to each node can be cleared after getting LCA.
-=======
->>>>>>> dfdf30b9
         visited = []
         visited_append = visited.append
 
@@ -3888,7 +3881,6 @@
 
         .. versionadded:: 0.6.3
 
-<<<<<<< HEAD
         The **height** of a node is the maximum sum of branch lengths from it to any of
         its descending tips.
 
@@ -3904,46 +3896,10 @@
             When a node without an associated branch length is encountered, raise an
             error (False, default) or use 0 (True). Applicable when ``use_length`` is
             True.
-=======
-    def total_length(
-        self, nodes=None, include_stem=False, include_self=False, **kwargs
-    ):
-        r"""Calculate the total length of branches descending from self.
-
-        .. versionchanged:: 0.6.3
-            Renamed from ``descending_branch_length``. The old name is kept as an alias.
-
-        Parameters
-        ----------
-        nodes : iterable of TreeNode or str, optional
-            Instances or names of a subset of descending nodes to refine the result.
-            If provided, the total length of branches connecting these nodes will be
-            returned. Otherwise, the total branch length of the tree will be returned.
-
-            .. versionchanged:: 0.6.3
-                Renamed from ``tip_subset``. The old name is kept as an alias.
-                Can accept TreeNode instances in addition to names.
-                Can accept internal nodes in addition to tips.
-
-        include_stem : bool, optional
-            Whether to include the path from the lowest common ancestor (LCA) of the
-            subset of nodes to self. Applicable when ``nodes`` is specified. Default is
-            False.
-
-            .. versionadded:: 0.6.3
-
-        include_self : bool, optional
-            Whether to include the length of self. When ``nodes`` is provided and
-            ``include_stem`` is False, it is instead the LCA of the subset of nodes.
-            Default is False.
-
-            .. versionadded:: 0.6.3
->>>>>>> dfdf30b9
 
         Returns
         -------
         float
-<<<<<<< HEAD
             The height of self.
         TreeNode
             The most distant descending tip from self.
@@ -4059,26 +4015,6 @@
         to handle a single set of nodes, whereas the referred function is optimized
         to simultaneously calculate for multiple taxon sets (i.e., communities).
 
-=======
-            The total descending branch length.
-
-        Raises
-        ------
-        MissingNodeError
-            If some nodes are not found in the tree or are not descendants of self.
-
-        Notes
-        -----
-        The metric can be considered as the total amount of evolutionary change across
-        all lineages in the tree.
-
-        This metric is closely related to phylogenetic diversity (PD) in community
-        ecology. When ``include_stem`` is True, it is equivalent to Faith's PD (see
-        :func:`~skbio.diversity.alpha.faith_pd`). However, this method is optimized
-        to handle a single set of nodes, whereas the referred function is optimized
-        to simultaneously calculate for multiple taxon sets (i.e., communities).
-
->>>>>>> dfdf30b9
         Missing branch lengths will be replaced with 0.
 
         Examples
@@ -4112,11 +4048,7 @@
         6.3
 
         """
-<<<<<<< HEAD
         if kwargs and "tip_subset" in kwargs:
-=======
-        if nodes is None and kwargs and "tip_subset" in kwargs:
->>>>>>> dfdf30b9
             nodes = kwargs["tip_subset"]
 
         ## shortcut for the entire subtree
@@ -4149,13 +4081,8 @@
                 curr = curr.parent
             curr._unique = False
 
-<<<<<<< HEAD
         # Iterate the first path in reverse order (from root to starting node) and find
         # the indices of self and LCA.
-=======
-        # Iterate over the first path in reverse order (from root to starting node) and
-        # find the indices of self and LCA.
->>>>>>> dfdf30b9
         i_self, i_lca = None, 0
         for i in reversed(range(len(first_path))):
             if (node := first_path[i]) is self:
@@ -4176,11 +4103,7 @@
             raise MissingNodeError("Some nodes are not descendants of self.")
 
         # Identify the range of nodes to be included in calculation depending on the
-<<<<<<< HEAD
         # parameter setting
-=======
-        # parameter setting.
->>>>>>> dfdf30b9
         stop = (i_self if include_stem else i_lca) + include_self
 
         # sum up branch lengths
@@ -5521,11 +5444,7 @@
         7
 
         Cache the sum of branch lengths per clade. This resembles but is more efficient
-<<<<<<< HEAD
         than calling :meth:`total_length` multiple times.
-=======
-        than calling :meth:`total_length` (with `include_stem=True`) multiple times.
->>>>>>> dfdf30b9
 
         >>> f = lambda n: n.length or 0.0
         >>> tree.cache_attr(f, 'clade_size', sum)
