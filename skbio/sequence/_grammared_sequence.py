# ----------------------------------------------------------------------------
# Copyright (c) 2013--, scikit-bio development team.
#
# Distributed under the terms of the Modified BSD License.
#
# The full license is in the file LICENSE.txt, distributed with this software.
# ----------------------------------------------------------------------------

from warnings import warn, simplefilter
from abc import ABCMeta, abstractproperty
from itertools import product
import re

import numpy as np

from skbio.util._decorator import classproperty, overrides
from skbio.util._misc import MiniRegistry
from ._sequence import Sequence


class GrammaredSequenceMeta(ABCMeta, type):
    def __new__(mcs, name, bases, dct):
        cls = super(GrammaredSequenceMeta, mcs).__new__(mcs, name, bases, dct)

        concrete_gap_chars = type(cls.gap_chars) is not abstractproperty
        concrete_degenerate_map = type(cls.degenerate_map) is not abstractproperty
        concrete_definite_chars = type(cls.definite_chars) is not abstractproperty
        concrete_default_gap_char = type(cls.default_gap_char) is not abstractproperty
        # degenerate_chars is not abstract but it depends on degenerate_map
        # which is abstract.
        concrete_degenerate_chars = concrete_degenerate_map

        # Only perform metaclass checks if none of the attributes on the class
        # are abstract.
        # TODO: Rather than hard-coding a list of attributes to check, we can
        # probably check all the attributes on the class and make sure none of
        # them are abstract.
        if (
            concrete_gap_chars
            and concrete_degenerate_map
            and concrete_definite_chars
            and concrete_default_gap_char
            and concrete_degenerate_chars
        ):
            if cls.default_gap_char not in cls.gap_chars:
                raise TypeError(
                    "default_gap_char must be in gap_chars for class %s" % name
                )

            if len(cls.gap_chars & cls.degenerate_chars) > 0:
                raise TypeError(
                    "gap_chars and degenerate_chars must not share any "
                    "characters for class %s" % name
                )

            for key in cls.degenerate_map.keys():
                for definite_char in cls.degenerate_map[key]:
                    if definite_char not in cls.definite_chars:
                        raise TypeError(
                            "degenerate_map must expand only to "
                            "characters included in definite_chars "
                            "for class %s" % name
                        )

            if len(cls.degenerate_chars & cls.definite_chars) > 0:
                raise TypeError(
                    "degenerate_chars and definite_chars must not "
                    "share any characters for class %s" % name
                )

            if len(cls.gap_chars & cls.definite_chars) > 0:
                raise TypeError(
                    "gap_chars and definite_chars must not share any "
                    "characters for class %s" % name
                )

        return cls


class GrammaredSequence(Sequence, metaclass=GrammaredSequenceMeta):
    """Store sequence data conforming to a character set.

    This is an abstract base class (ABC) that cannot be instantiated.

    This class is intended to be inherited from to create grammared sequences
    with custom alphabets.

    Raises
    ------
    ValueError
        If sequence characters are not in the character set [1]_.

    See Also
    --------
    DNA
    RNA
    Protein

    References
    ----------
    .. [1] Nomenclature for incompletely specified bases in nucleic acid
       sequences: recommendations 1984.
       Nucleic Acids Res. May 10, 1985; 13(9): 3021-3030.
       A Cornish-Bowden

    Examples
    --------
    Note in the example below that properties either need to be static or
    use skbio's `classproperty` decorator.

    >>> from skbio.sequence import GrammaredSequence
    >>> from skbio.util import classproperty
    >>> class CustomSequence(GrammaredSequence):
    ...     @classproperty
    ...     def degenerate_map(cls):
    ...         return {"X": set("AB")}
    ...
    ...     @classproperty
    ...     def definite_chars(cls):
    ...         return set("ABC")
    ...
    ...
    ...     @classproperty
    ...     def default_gap_char(cls):
    ...         return '-'
    ...
    ...     @classproperty
    ...     def gap_chars(cls):
    ...         return set('-.')

    >>> seq = CustomSequence('ABABACAC')
    >>> seq
    CustomSequence
    --------------------------
    Stats:
        length: 8
        has gaps: False
        has degenerates: False
        has definites: True
    --------------------------
    0 ABABACAC

    >>> seq = CustomSequence('XXXXXX')
    >>> seq
    CustomSequence
    -------------------------
    Stats:
        length: 6
        has gaps: False
        has degenerates: True
        has definites: False
    -------------------------
    0 XXXXXX

    """

    __validation_mask = None
    __degenerate_codes = None
    __definite_char_codes = None
    __gap_codes = None
    __noncanonical_codes = None

    @classproperty
    def _validation_mask(cls):
        # TODO These masks could be defined (as literals) on each concrete
        # object. For now, memoize!
        if cls.__validation_mask is None:
            as_bytes = "".join(cls.alphabet).encode("ascii")
            cls.__validation_mask = np.invert(
                np.bincount(
                    np.frombuffer(as_bytes, dtype=np.uint8),
                    minlength=cls._num_extended_ascii_codes,
                ).astype(bool)
            )
        return cls.__validation_mask

    @classproperty
    def _degenerate_codes(cls):
        if cls.__degenerate_codes is None:
            degens = cls.degenerate_chars
            cls.__degenerate_codes = np.asarray([ord(d) for d in degens])
        return cls.__degenerate_codes

    @classproperty
    def _definite_char_codes(cls):
        if cls.__definite_char_codes is None:
            definite_chars = cls.definite_chars
            cls.__definite_char_codes = np.asarray([ord(d) for d in definite_chars])
        return cls.__definite_char_codes

    @classproperty
    def _gap_codes(cls):
        if cls.__gap_codes is None:
            gaps = cls.gap_chars
            cls.__gap_codes = np.asarray([ord(g) for g in gaps])
        return cls.__gap_codes

    @classproperty
<<<<<<< HEAD
    def _noncanonical_codes(cls):
        if cls.__noncanonical_codes is None:
            noncanonical_chars = cls.noncanonical_chars
            cls.__noncanonical_codes = np.asarray([ord(c) for c in noncanonical_chars])
        return cls.__noncanonical_codes

    @classproperty
    @stable(as_of="0.4.0")
=======
>>>>>>> 18a01d21
    def alphabet(cls):
        """Return valid characters.

        This includes gap, definite, and degenerate characters.

        Returns
        -------
        set
            Valid characters.

        """
        return cls.degenerate_chars | cls.definite_chars | cls.gap_chars

    @abstractproperty
    @classproperty
    def gap_chars(cls):
        """Return characters defined as gaps.

        Returns
        -------
        set
            Characters defined as gaps.

        """
        raise NotImplementedError

    @abstractproperty
    @classproperty
    def default_gap_char(cls):
        """Gap character to use when constructing a new gapped sequence.

        This character is used when it is necessary to represent gap characters
        in a new sequence. For example, a majority consensus sequence will use
        this character to represent gaps.

        Returns
        -------
        str
            Default gap character.

        """
        raise NotImplementedError

    @classproperty
    def degenerate_chars(cls):
        """Return degenerate characters.

        Returns
        -------
        set
            Degenerate characters.

        """
        return set(cls.degenerate_map)

    @classproperty
    def nondegenerate_chars(cls):
        """Return non-degenerate characters.

        Returns
        -------
        set
            Non-degenerate characters.

        Warnings
        --------
        ``nondegenerate_chars`` is deprecated as of ``0.5.0``. It has been renamed to
        ``definite_chars``.

        See Also
        --------
        definite_chars

        """  # noqa: D416
        # @deprecated
        warn("nondegenerate_chars is deprecated as of 0.5.0", DeprecationWarning)

        return cls.definite_chars

    @abstractproperty
    @classproperty
    def definite_chars(cls):
        """Return definite characters.

        Returns
        -------
        set
            Definite characters.

        """
        raise NotImplementedError

    @classproperty
    def noncanonical_chars(cls):
        """Return non-canonical characters.

        Returns
        -------
        set
            Non-canonical characters.

        """
        return set()

    @abstractproperty
    @classproperty
    def degenerate_map(cls):
        """Return mapping of degenerate to definite characters.

        Returns
        -------
        dict (set)
            Mapping of each degenerate character to the set of
            definite characters it represents.

        """
        raise NotImplementedError

    @classproperty
    def wildcard_char(cls):
        """Return wildcard character.

        Returns
        -------
        str of length 1
            Wildcard character.

        """
        return None

    @property
    def _motifs(self):
        return _motifs

    @overrides(Sequence)
    def __init__(
        self,
        sequence,
        metadata=None,
        positional_metadata=None,
        interval_metadata=None,
        lowercase=False,
        validate=True,
    ):
        super(GrammaredSequence, self).__init__(
            sequence, metadata, positional_metadata, interval_metadata, lowercase
        )

        if validate:
            self._validate()

    def _validate(self):
        # This is the fastest way that we have found to identify the
        # presence or absence of certain characters (numbers).
        # It works by multiplying a mask where the numbers which are
        # permitted have a zero at their index, and all others have a one.
        # The result is a vector which will propogate counts of invalid
        # numbers and remove counts of valid numbers, so that we need only
        # see if the array is empty to determine validity.
        invalid_characters = (
            np.bincount(self._bytes, minlength=self._num_extended_ascii_codes)
            * self._validation_mask
        )
        if np.any(invalid_characters):
            bad = list(np.where(invalid_characters > 0)[0].astype(np.uint8).view("|S1"))
            raise ValueError(
                "Invalid character%s in sequence: %r. \n"
                "Valid characters: %r\n"
                "Note: Use `lowercase` if your sequence contains lowercase "
                "characters not in the sequence's alphabet."
                % (
                    "s" if len(bad) > 1 else "",
                    [str(b.tobytes().decode("ascii")) for b in bad]
                    if len(bad) > 1
                    else bad[0],
                    list(self.alphabet),
                )
            )

    def gaps(self):
        """Find positions containing gaps in the biological sequence.

        Returns
        -------
        1D np.ndarray (bool)
            Boolean vector where ``True`` indicates a gap character is present
            at that position in the biological sequence.

        See Also
        --------
        has_gaps

        Examples
        --------
        >>> from skbio import DNA
        >>> s = DNA('AC-G-')
        >>> s.gaps()
        array([False, False,  True, False,  True], dtype=bool)

        """
        return np.in1d(self._bytes, self._gap_codes)

    def has_gaps(self):
        """Determine if the sequence contains one or more gap characters.

        Returns
        -------
        bool
            Indicates whether there are one or more occurrences of gap
            characters in the biological sequence.

        Examples
        --------
        >>> from skbio import DNA
        >>> s = DNA('ACACGACGTT')
        >>> s.has_gaps()
        False
        >>> t = DNA('A.CAC--GACGTT')
        >>> t.has_gaps()
        True

        """
        # TODO use count, there aren't that many gap chars
        # TODO: cache results
        return bool(self.gaps().any())

    def degenerates(self):
        """Find positions containing degenerate characters in the sequence.

        Returns
        -------
        1D np.ndarray (bool)
            Boolean vector where ``True`` indicates a degenerate character is
            present at that position in the biological sequence.

        See Also
        --------
        has_degenerates
        definites
        has_definites

        Examples
        --------
        >>> from skbio import DNA
        >>> s = DNA('ACWGN')
        >>> s.degenerates()
        array([False, False,  True, False,  True], dtype=bool)

        """
        return np.in1d(self._bytes, self._degenerate_codes)

    def has_degenerates(self):
        """Determine if sequence contains one or more degenerate characters.

        Returns
        -------
        bool
            Indicates whether there are one or more occurrences of degenerate
            characters in the biological sequence.

        See Also
        --------
        degenerates
        definites
        has_definites

        Examples
        --------
        >>> from skbio import DNA
        >>> s = DNA('ACAC-GACGTT')
        >>> s.has_degenerates()
        False
        >>> t = DNA('ANCACWWGACGTT')
        >>> t.has_degenerates()
        True

        """
        # TODO use bincount!
        # TODO: cache results
        return bool(self.degenerates().any())

    def definites(self):
        """Find positions containing definite characters in the sequence.

        Returns
        -------
        1D np.ndarray (bool)
            Boolean vector where ``True`` indicates a definite character
            is present at that position in the biological sequence.

        See Also
        --------
        has_definites
        degenerates

        Examples
        --------
        >>> from skbio import DNA
        >>> s = DNA('ACWGN')
        >>> s.definites()
        array([ True,  True, False,  True, False], dtype=bool)

        """
        return np.in1d(self._bytes, self._definite_char_codes)

    def nondegenerates(self):
        """Find positions containing non-degenerate characters in the sequence.

        Returns
        -------
        1D np.ndarray (bool)
            Boolean vector where ``True`` indicates a non-degenerate character
            is present at that position in the biological sequence.

        Warnings
        --------
        ``nondegenerates`` is deprecated as of ``0.5.0``. It has been renamed to
        ``definites``.

        See Also
        --------
        definites
        has_definites
        degenerates

        Examples
        --------
        >>> from skbio import DNA
        >>> s = DNA('ACWGN')
        >>> s.nondegenerates()
        array([ True,  True, False,  True, False], dtype=bool)

        """  # noqa: D416
        # @deprecated
        warn("nondenengerates is deprecated as of 0.5.0.", DeprecationWarning)

        return self.definites()

    def has_definites(self):
        """Determine if sequence contains one or more definite characters.

        Returns
        -------
        bool
            Indicates whether there are one or more occurrences of
            definite characters in the biological sequence.

        See Also
        --------
        definites
        degenerates
        has_degenerates

        Examples
        --------
        >>> from skbio import DNA
        >>> s = DNA('NWNNNNNN')
        >>> s.has_definites()
        False
        >>> t = DNA('ANCACWWGACGTT')
        >>> t.has_definites()
        True

        """
        # TODO: cache results
        return bool(self.definites().any())

    def has_nondegenerates(self):
        """Determine if sequence contains one or more non-degenerate characters.

        Returns
        -------
        bool
            Indicates whether there are one or more occurrences of
            non-degenerate characters in the biological sequence.

        Warnings
        --------
        ``has_nondegenerates`` is deprecated as of ``0.5.0``. It has been renamed to
        ``has_definites``.

        See Also
        --------
        definites
        has_definites
        degenerates
        has_degenerates

        Examples
        --------
        >>> from skbio import DNA
        >>> s = DNA('NWNNNNNN')
        >>> s.has_nondegenerates()
        False
        >>> t = DNA('ANCACWWGACGTT')
        >>> t.has_nondegenerates()
        True

        """  # noqa: D416
        # TODO: cache results
        # @deprecated
        warn("has_nondegenerates is deprecated as of 0.5.0", DeprecationWarning)

        return self.has_definites()

    def degap(self):
        """Return a new sequence with gap characters removed.

        Returns
        -------
        GrammaredSequence
            A new sequence with all gap characters removed.

        See Also
        --------
        gap_chars

        Notes
        -----
        The type and metadata of the result will be the same as the
        biological sequence. If positional metadata is present, it will be
        filtered in the same manner as the sequence characters and included in
        the resulting degapped sequence.

        Examples
        --------
        >>> from skbio import DNA
        >>> s = DNA('GGTC-C--ATT-C.',
        ...         positional_metadata={'quality':range(14)})
        >>> s.degap()
        DNA
        -----------------------------
        Positional metadata:
            'quality': <dtype: int64>
        Stats:
            length: 9
            has gaps: False
            has degenerates: False
            has definites: True
            GC-content: 55.56%
        -----------------------------
        0 GGTCCATTC

        """
        return self[np.invert(self.gaps())]

    def expand_degenerates(self):
        """Yield all possible definite versions of the sequence.

        Yields
        ------
        GrammaredSequence
            Definite version of the sequence.

        See Also
        --------
        degenerate_map

        Notes
        -----
        There is no guaranteed ordering to the definite sequences that are
        yielded.

        Each definite sequence will have the same type, metadata, and
        positional metadata as the biological sequence.

        Examples
        --------
        >>> from skbio import DNA
        >>> seq = DNA('TRG')
        >>> seq_generator = seq.expand_degenerates()
        >>> for s in sorted(seq_generator, key=str):
        ...     s
        ...     print('')
        DNA
        --------------------------
        Stats:
            length: 3
            has gaps: False
            has degenerates: False
            has definites: True
            GC-content: 33.33%
        --------------------------
        0 TAG
        <BLANKLINE>
        DNA
        --------------------------
        Stats:
            length: 3
            has gaps: False
            has degenerates: False
            has definites: True
            GC-content: 66.67%
        --------------------------
        0 TGG
        <BLANKLINE>

        """
        degen_chars = self.degenerate_map
        nonexpansion_chars = self.definite_chars.union(self.gap_chars)

        expansions = []
        for char in self:
            char = str(char)
            if char in nonexpansion_chars:
                expansions.append(char)
            else:
                expansions.append(degen_chars[char])

        metadata = None
        if self.has_metadata():
            metadata = self.metadata

        positional_metadata = None
        if self.has_positional_metadata():
            positional_metadata = self.positional_metadata

        for definite_seq in product(*expansions):
            yield self._constructor(
                sequence="".join(definite_seq),
                metadata=metadata,
                positional_metadata=positional_metadata,
                interval_metadata=self.interval_metadata,
            )

    def to_regex(self, within_capture=False):
        """Return regular expression object that accounts for degenerate chars.

        Parameters
        ----------
        within_capture : bool
            If ``True``, format the regex pattern for the sequence into a
            single capture group. If ``False``, compile the regex pattern as-is
            with no capture groups.

        Returns
        -------
        regex
            Pre-compiled regular expression object (as from ``re.compile``)
            that matches all definite versions of this sequence, and nothing
            else.

        Examples
        --------
        >>> from skbio import DNA
        >>> seq = DNA('TRG')
        >>> regex = seq.to_regex()
        >>> regex.match('TAG').string
        'TAG'
        >>> regex.match('TGG').string
        'TGG'
        >>> regex.match('TCG') is None
        True
        >>> regex = seq.to_regex(within_capture=True)
        >>> regex.match('TAG').groups(0)
        ('TAG',)

        """
        regex_parts = []
        for base in str(self):
            if base in self.degenerate_chars:
                regex_parts.append("[{0}]".format("".join(self.degenerate_map[base])))
            else:
                regex_parts.append(base)

        regex_string = "".join(regex_parts)

        if within_capture:
            regex_string = "({})".format(regex_string)

        return re.compile(regex_string)

    def to_definites(self, degenerate="wild", noncanonical=True):
        """Convert degenerate and or non-canonical characters to alternative characters.

        Parameters
        ----------
        degenerate : {"wild", "gap", str of length 1, empty str}, optional
            How degenerate/non-canonical characters should be treated: Replace them
            with the wildcard character ("wild", default), or the default gap character
            ("gap"), or a user-defined character (str of length 1), or remove them
            (empty string, "").
        noncanonical : bool, optional
            Treat non-canonical characters in the same way as degenerate
            characters (``True``, default), or leave them as-is (``False``).

        Returns
        -------
        GrammaredSequence
            Converted version of the sequence.

        """
        errmsg = (
            f'%s character for sequence type "{self.__class__}" is undefined or '
            "invalid."
        )

        if degenerate == "wild":
            sub_char = self.wildcard_char
            if not isinstance(sub_char, str):
                raise ValueError(errmsg % "Wildcard")
        elif degenerate == "gap":
            sub_char = self.default_gap_char
        elif isinstance(degenerate, str) and len(degenerate) == 1:
            if degenerate in self.alphabet:
                sub_char = degenerate
            else:
                raise ValueError(
                    f"Invalid character '{degenerate}' in sequence. Character must "
                    f"be within sequence alphabet: {self.alphabet}"
                )
        elif isinstance(degenerate, str) and len(degenerate) == 0:
            sub_char = 0
        else:
            raise ValueError('Invalid value for parameter "degenerate".')

        htab = np.zeros((256,), dtype=np.uint8)
        htab[self._degenerate_codes] = 1
        if noncanonical:
            htab[self._noncanonical_codes] = 1
        pos = htab[self._bytes]
        if sub_char:
            sub_char = ord(sub_char)
        seq = np.trim_zeros(np.where(pos, sub_char, self._bytes))

        return self._constructor(sequence=seq)

    def find_motifs(self, motif_type, min_length=1, ignore=None):
        """Search the biological sequence for motifs.

        Options for `motif_type`:

        Parameters
        ----------
        motif_type : str
            Type of motif to find.
        min_length : int, optional
            Only motifs at least as long as `min_length` will be returned.
        ignore : 1D array_like (bool), optional
            Boolean vector indicating positions to ignore when matching.

        Yields
        ------
        slice
            Location of the motif in the biological sequence.

        Raises
        ------
        ValueError
            If an unknown `motif_type` is specified.

        Examples
        --------
        >>> from skbio import DNA
        >>> s = DNA('ACGGGGAGGCGGAG')
        >>> for motif_slice in s.find_motifs('purine-run', min_length=2):
        ...     motif_slice
        ...     str(s[motif_slice])
        slice(2, 9, None)
        'GGGGAGG'
        slice(10, 14, None)
        'GGAG'

        Gap characters can disrupt motifs:

        >>> s = DNA('GG-GG')
        >>> for motif_slice in s.find_motifs('purine-run'):
        ...     motif_slice
        slice(0, 2, None)
        slice(3, 5, None)

        Gaps can be ignored by passing the gap boolean vector to `ignore`:

        >>> s = DNA('GG-GG')
        >>> for motif_slice in s.find_motifs('purine-run', ignore=s.gaps()):
        ...     motif_slice
        slice(0, 5, None)

        """
        if motif_type not in self._motifs:
            raise ValueError(
                "Not a known motif (%r) for this sequence (%s)."
                % (motif_type, self.__class__.__name__)
            )

        return self._motifs[motif_type](self, min_length, ignore)

    @overrides(Sequence)
    def _constructor(self, **kwargs):
        return self.__class__(validate=False, lowercase=False, **kwargs)

    @overrides(Sequence)
    def _repr_stats(self):
        """Define custom statistics to display in the sequence's repr."""
        stats = super(GrammaredSequence, self)._repr_stats()
        stats.append(("has gaps", "%r" % self.has_gaps()))
        stats.append(("has degenerates", "%r" % self.has_degenerates()))
        stats.append(("has definites", "%r" % self.has_definites()))
        return stats


_motifs = MiniRegistry()

# Leave this at the bottom
_motifs.interpolate(GrammaredSequence, "find_motifs")<|MERGE_RESOLUTION|>--- conflicted
+++ resolved
@@ -196,7 +196,6 @@
         return cls.__gap_codes
 
     @classproperty
-<<<<<<< HEAD
     def _noncanonical_codes(cls):
         if cls.__noncanonical_codes is None:
             noncanonical_chars = cls.noncanonical_chars
@@ -204,9 +203,13 @@
         return cls.__noncanonical_codes
 
     @classproperty
-    @stable(as_of="0.4.0")
-=======
->>>>>>> 18a01d21
+    def _noncanonical_codes(cls):
+        if cls.__noncanonical_codes is None:
+            noncanonical_chars = cls.noncanonical_chars
+            cls.__noncanonical_codes = np.asarray([ord(c) for c in noncanonical_chars])
+        return cls.__noncanonical_codes
+
+    @classproperty
     def alphabet(cls):
         """Return valid characters.
 
