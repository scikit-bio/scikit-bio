# ----------------------------------------------------------------------------
# Copyright (c) 2013--, scikit-bio development team.
#
# Distributed under the terms of the Modified BSD License.
#
# The full license is in the file COPYING.txt, distributed with this software.
# ----------------------------------------------------------------------------

import re
import collections
import numbers
from contextlib import contextmanager

import numpy as np
import pandas as pd

import skbio.sequence.distance
from skbio._base import SkbioObject
from skbio.metadata._mixin import (MetadataMixin, PositionalMetadataMixin,
                                   IntervalMetadataMixin)
from skbio.metadata import IntervalMetadata
from skbio.sequence._repr import _SequenceReprBuilder
from skbio.util._decorator import (stable, experimental, classonlymethod,
                                   overrides)


class Sequence(MetadataMixin, PositionalMetadataMixin, IntervalMetadataMixin,
               collections.Sequence, SkbioObject):
    """Store generic sequence data and optional associated metadata.

    ``Sequence`` objects do not enforce an alphabet or grammar and are thus the
    most generic objects for storing sequence data. ``Sequence`` objects do not
    necessarily represent biological sequences. For example, ``Sequence`` can
    be used to represent a position in a multiple sequence alignment.
    Subclasses ``DNA``, ``RNA``, and ``Protein`` enforce the IUPAC character
    set [1]_ for, and provide operations specific to, each respective molecule
    type.

    ``Sequence`` objects consist of the underlying sequence data, as well
    as optional metadata and positional metadata. The underlying sequence
    is immutable, while the metdata and positional metadata are mutable.

    Parameters
    ----------
    sequence : str, Sequence, or 1D np.ndarray (np.uint8 or '\|S1')
        Characters representing the sequence itself.
    metadata : dict, optional
        Arbitrary metadata which applies to the entire sequence. A shallow copy
        of the ``dict`` will be made (see Examples section below for details).
    positional_metadata : pd.DataFrame consumable, optional
        Arbitrary per-character metadata (e.g., sequence read quality
        scores). Must be able to be passed directly to ``pd.DataFrame``
        constructor. Each column of metadata must be the same length as
        `sequence`. A shallow copy of the positional metadata will be made if
        necessary (see Examples section below for details).
    interval_metadata : IntervalMetadata
        Arbitrary metadata which applies to intervals within a sequence to
        store interval features (such as genes, ncRNA on the sequence).
    lowercase : bool or str, optional
        If ``True``, lowercase sequence characters will be converted to
        uppercase characters. If ``False``, no characters will be converted.
        If a str, it will be treated as a key into the positional metadata of
        the object. All lowercase characters will be converted to uppercase,
        and a ``True`` value will be stored in a boolean array in the
        positional metadata under the key.

    Attributes
    ----------
    values
    metadata
    positional_metadata
    interval_metadata
    observed_chars

    See Also
    --------
    DNA
    RNA
    Protein

    References
    ----------
    .. [1] Nomenclature for incompletely specified bases in nucleic acid
       sequences: recommendations 1984.
       Nucleic Acids Res. May 10, 1985; 13(9): 3021-3030.
       A Cornish-Bowden

    Examples
    --------
    >>> from pprint import pprint
    >>> from skbio import Sequence
    >>> from skbio.metadata import IntervalMetadata

    **Creating sequences:**

    Create a sequence without any metadata:

    >>> seq = Sequence('GGUCGUGAAGGA')
    >>> seq
    Sequence
    ---------------
    Stats:
        length: 12
    ---------------
    0 GGUCGUGAAG GA

    Create a sequence with metadata and positional metadata:

    >>> metadata = {'authors': ['Alice'], 'desc':'seq desc', 'id':'seq-id'}
    >>> positional_metadata = {'exons': [True, True, False, True],
    ...                        'quality': [3, 3, 4, 10]}
    >>> interval_metadata = IntervalMetadata(4)
    >>> interval = interval_metadata.add([(1, 3)], metadata={'gene': 'sagA'})
    >>> seq = Sequence('ACGT', metadata=metadata,
    ...                positional_metadata=positional_metadata,
    ...                interval_metadata=interval_metadata)
    >>> seq
    Sequence
    -----------------------------
    Metadata:
        'authors': <class 'list'>
        'desc': 'seq desc'
        'id': 'seq-id'
    Positional metadata:
        'exons': <dtype: bool>
        'quality': <dtype: int64>
    Interval metadata:
        1 interval feature
    Stats:
        length: 4
    -----------------------------
    0 ACGT

    **Retrieving underlying sequence data:**

    Retrieve underlying sequence:

    >>> seq.values # doctest: +NORMALIZE_WHITESPACE
    array([b'A', b'C', b'G', b'T'],
          dtype='|S1')

    Underlying sequence immutable:

    >>> seq.values = np.array([b'T', b'C', b'G', b'A'], dtype='|S1')
    Traceback (most recent call last):
        ...
    AttributeError: can't set attribute

    >>> seq.values[0] = b'T'
    Traceback (most recent call last):
        ...
    ValueError: assignment destination is read-only

    **Retrieving sequence metadata:**

    Retrieve metadata:

    >>> pprint(seq.metadata) # using pprint to display dict in sorted order
    {'authors': ['Alice'], 'desc': 'seq desc', 'id': 'seq-id'}

    Retrieve positional metadata:

    >>> seq.positional_metadata
       exons  quality
    0   True        3
    1   True        3
    2  False        4
    3   True       10

    Retrieve interval metadata:

    >>> seq.interval_metadata   # doctest: +ELLIPSIS
    1 interval feature
    ------------------
    Interval(interval_metadata=<...>, bounds=[(1, 3)], \
fuzzy=[(False, False)], metadata={'gene': 'sagA'})

    **Updating sequence metadata:**

    .. warning:: Be aware that a shallow copy of ``metadata`` and
       ``positional_metadata`` is made for performance. Since a deep copy is
       not made, changes made to mutable Python objects stored as metadata may
       affect the metadata of other ``Sequence`` objects or anything else that
       shares a reference to the object. The following examples illustrate this
       behavior.

    First, let's create a sequence and update its metadata:

    >>> metadata = {'id':'seq-id', 'desc':'seq desc', 'authors': ['Alice']}
    >>> seq = Sequence('ACGT', metadata=metadata)
    >>> seq.metadata['id'] = 'new-id'
    >>> seq.metadata['pubmed'] = 12345
    >>> pprint(seq.metadata)
    {'authors': ['Alice'], 'desc': 'seq desc', 'id': 'new-id', 'pubmed': 12345}

    Note that the original metadata dictionary (stored in variable
    ``metadata``) hasn't changed because a shallow copy was made:

    >>> pprint(metadata)
    {'authors': ['Alice'], 'desc': 'seq desc', 'id': 'seq-id'}
    >>> seq.metadata == metadata
    False

    Note however that since only a *shallow* copy was made, updates to mutable
    objects will also change the original metadata dictionary:

    >>> seq.metadata['authors'].append('Bob')
    >>> seq.metadata['authors']
    ['Alice', 'Bob']
    >>> metadata['authors']
    ['Alice', 'Bob']

    This behavior can also occur when manipulating a sequence that has been
    derived from another sequence:

    >>> subseq = seq[1:3]
    >>> subseq
    Sequence
    -----------------------------
    Metadata:
        'authors': <class 'list'>
        'desc': 'seq desc'
        'id': 'new-id'
        'pubmed': 12345
    Stats:
        length: 2
    -----------------------------
    0 CG
    >>> pprint(subseq.metadata)
    {'authors': ['Alice', 'Bob'],
     'desc': 'seq desc',
     'id': 'new-id',
     'pubmed': 12345}

    The subsequence has inherited the metadata of its parent sequence. If we
    update the subsequence's author list, we see the changes propagated in the
    parent sequence and original metadata dictionary:

    >>> subseq.metadata['authors'].append('Carol')
    >>> subseq.metadata['authors']
    ['Alice', 'Bob', 'Carol']
    >>> seq.metadata['authors']
    ['Alice', 'Bob', 'Carol']
    >>> metadata['authors']
    ['Alice', 'Bob', 'Carol']

    The behavior for updating positional metadata is similar. Let's create a
    new sequence with positional metadata that is already stored in a
    ``pd.DataFrame``:

    >>> positional_metadata = pd.DataFrame(
<<<<<<< HEAD
    ...     {'list': [[], [], [], []], 'quality': [3, 3, 4, 10]})
=======
    ...     {'list': [[], [], [], []]}, 'quality': [3, 3, 4, 10])
>>>>>>> 8946c051
    >>> seq = Sequence('ACGT', positional_metadata=positional_metadata)
    >>> seq
    Sequence
    -----------------------------
    Positional metadata:
        'list': <dtype: object>
        'quality': <dtype: int64>
    Stats:
        length: 4
    -----------------------------
    0 ACGT
    >>> seq.positional_metadata
      list  quality
    0   []        3
    1   []        3
    2   []        4
    3   []       10

    Now let's update the sequence's positional metadata by adding a new column
    and changing a value in another column:

    >>> seq.positional_metadata['gaps'] = [False, False, False, False]
    >>> seq.positional_metadata.loc[0, 'quality'] = 999
    >>> seq.positional_metadata
      list  quality   gaps
    0   []      999  False
    1   []        3  False
    2   []        4  False
    3   []       10  False

    Note that the original positional metadata (stored in variable
    ``positional_metadata``) hasn't changed because a shallow copy was made:

    >>> positional_metadata
      list  quality
    0   []        3
    1   []        3
    2   []        4
    3   []       10
    >>> seq.positional_metadata.equals(positional_metadata)
    False

    Next let's create a sequence that has been derived from another sequence:

    >>> subseq = seq[1:3]
    >>> subseq
    Sequence
    -----------------------------
    Positional metadata:
        'list': <dtype: object>
        'quality': <dtype: int64>
        'gaps': <dtype: bool>
    Stats:
        length: 2
    -----------------------------
    0 CG
    >>> subseq.positional_metadata
      list  quality   gaps
    0   []        3  False
    1   []        4  False

    As described above for metadata, since only a *shallow* copy was made of
    the positional metadata, updates to mutable objects will also change the
    parent sequence's positional metadata and the original positional metadata
    ``pd.DataFrame``:

    >>> subseq.positional_metadata.loc[0, 'list'].append('item')
    >>> subseq.positional_metadata
         list  quality   gaps
    0  [item]        3  False
    1      []        4  False
    >>> seq.positional_metadata
         list  quality   gaps
    0      []      999  False
    1  [item]        3  False
    2      []        4  False
    3      []       10  False
    >>> positional_metadata
         list  quality
    0      []        3
    1  [item]        3
    2      []        4
    3      []       10

    You can also update the interval metadata. Let's re-create a
    ``Sequence`` object with interval metadata at first:

    >>> seq = Sequence('ACGT')
    >>> interval = seq.interval_metadata.add(
    ...     [(1, 3)], metadata={'gene': 'foo'})

    You can update directly on the ``Interval`` object:

    >>> interval  # doctest: +ELLIPSIS
    Interval(interval_metadata=<...>, bounds=[(1, 3)], \
fuzzy=[(False, False)], metadata={'gene': 'foo'})
    >>> interval.bounds = [(0, 2)]
    >>> interval  # doctest: +ELLIPSIS
    Interval(interval_metadata=<...>, bounds=[(0, 2)], \
fuzzy=[(False, False)], metadata={'gene': 'foo'})

    You can also query and obtain the interval features you are
    interested and then modify them:

    >>> intervals = list(seq.interval_metadata.query(metadata={'gene': 'foo'}))
    >>> intervals[0].fuzzy = [(True, False)]
    >>> print(intervals[0])  # doctest: +ELLIPSIS
    Interval(interval_metadata=<...>, bounds=[(0, 2)], \
fuzzy=[(True, False)], metadata={'gene': 'foo'})

    """
    _number_of_extended_ascii_codes = 256
    # ASCII is built such that the difference between uppercase and lowercase
    # is the 6th bit.
    _ascii_invert_case_bit_offset = 32
    _ascii_lowercase_boundary = 90
    default_write_format = 'fasta'
    __hash__ = None

    @property
    @stable(as_of="0.4.0")
    def values(self):
        """Array containing underlying sequence characters.

        Notes
        -----
        This property is not writeable.

        Examples
        --------
        >>> from skbio import Sequence
        >>> s = Sequence('AACGA')
        >>> s.values # doctest: +NORMALIZE_WHITESPACE
        array([b'A', b'A', b'C', b'G', b'A'],
              dtype='|S1')

        """
        return self._bytes.view('|S1')

    @property
    def __array_interface__(self):
        """Array interface for compatibility with numpy.

        This property allows a ``Sequence`` object to share its underlying data
        buffer (``Sequence.values``) with numpy. See [1]_ for more details.

        References
        ----------
        .. [1] http://docs.scipy.org/doc/numpy/reference/arrays.interface.html

        Examples
        --------
        >>> import numpy as np
        >>> from skbio import Sequence
        >>> seq = Sequence('ABC123')
        >>> np.asarray(seq) # doctest: +NORMALIZE_WHITESPACE
        array([b'A', b'B', b'C', b'1', b'2', b'3'],
              dtype='|S1')

        """
        return self.values.__array_interface__

    @property
    @experimental(as_of="0.4.1")
    def observed_chars(self):
        """Set of observed characters in the sequence.

        Notes
        -----
        This property is not writeable.

        Examples
        --------
        >>> from skbio import Sequence
        >>> s = Sequence('AACGAC')
        >>> s.observed_chars == {'G', 'A', 'C'}
        True

        """
        return set(str(self))

    @property
    def _string(self):
        return self._bytes.tostring()

    @classonlymethod
    @experimental(as_of="0.4.1")
    def concat(cls, sequences, how='strict'):
        """Concatenate an iterable of ``Sequence`` objects.

        Parameters
        ----------
        sequences : iterable (Sequence)
            An iterable of ``Sequence`` objects or appropriate subclasses.
        how : {'strict', 'inner', 'outer'}, optional
            How to intersect the `positional_metadata` of the sequences.
            If 'strict': the `positional_metadata` must have the exact same
            columns; 'inner': an inner-join of the columns (only the shared set
            of columns are used); 'outer': an outer-join of the columns
            (all columns are used: missing values will be padded with NaN).

        Returns
        -------
        Sequence
            The returned sequence will be an instance of the class which
            called this class-method.

        Raises
        ------
        ValueError
            If `how` is not one of: 'strict', 'inner', or 'outer'.
        ValueError
            If `how` is 'strict' and the `positional_metadata` of each sequence
            does not have the same columns.
        TypeError
            If the sequences cannot be cast as the calling class.

        Notes
        -----
        The sequence-wide metadata (``Sequence.metadata``) is not retained
        during concatenation.

        Sequence objects can be cast to a different type only when the new
        type is an ancestor or child of the original type. Casting between
        sibling types is not allowed, e.g. ``DNA`` -> ``RNA`` is not
        allowed, but ``DNA`` -> ``Sequence`` or ``Sequence`` -> ``DNA``
        would be.

        Examples
        --------
        Concatenate two DNA sequences into a new DNA object:

        >>> from skbio import DNA, Sequence
        >>> s1 = DNA("ACGT")
        >>> s2 = DNA("GGAA")
        >>> DNA.concat([s1, s2])
        DNA
        --------------------------
        Stats:
            length: 8
            has gaps: False
            has degenerates: False
            has definites: True
            GC-content: 50.00%
        --------------------------
        0 ACGTGGAA

        Concatenate DNA sequences into a Sequence object (type coercion):

        >>> Sequence.concat([s1, s2])
        Sequence
        -------------
        Stats:
            length: 8
        -------------
        0 ACGTGGAA

        Positional metadata is conserved:

        >>> s1 = DNA('AcgT', lowercase='one')
        >>> s2 = DNA('GGaA', lowercase='one',
        ...          positional_metadata={'two': [1, 2, 3, 4]})
        >>> result = DNA.concat([s1, s2], how='outer')
        >>> result
        DNA
        ---------------------------
        Positional metadata:
            'one': <dtype: bool>
            'two': <dtype: float64>
        Stats:
            length: 8
            has gaps: False
            has degenerates: False
            has definites: True
            GC-content: 50.00%
        ---------------------------
        0 ACGTGGAA
        >>> result.positional_metadata
             one  two
        0  False  NaN
        1   True  NaN
        2   True  NaN
        3  False  NaN
        4  False  1.0
        5  False  2.0
        6   True  3.0
        7  False  4.0

        """
        if how not in {'strict', 'inner', 'outer'}:
            raise ValueError("`how` must be 'strict', 'inner', or 'outer'.")

        seqs = list(sequences)
        if len(seqs) == 0:
            return cls("")

        for seq in seqs:
            seq._assert_can_cast_to(cls)

        if how == 'strict':
            how = 'inner'
            cols = set()
            for s in seqs:
                if s.has_positional_metadata():
                    cols.add(frozenset(s.positional_metadata))
                else:
                    cols.add(frozenset())
            if len(cols) > 1:
                raise ValueError("The positional metadata of the sequences do"
                                 " not have matching columns. Consider setting"
                                 " how='inner' or how='outer'")
        seq_data = []
        pm_data = []
        for seq in seqs:
            seq_data.append(seq._bytes)
            pm_data.append(seq.positional_metadata)
            if not seq.has_positional_metadata():
                del seq.positional_metadata

        pm = pd.concat(pm_data, join=how, ignore_index=True)
        bytes_ = np.concatenate(seq_data)

        im = IntervalMetadata.concat(i.interval_metadata for i in seqs)

        return cls(bytes_, positional_metadata=pm, interval_metadata=im)

    @classmethod
    def _assert_can_cast_to(cls, target):
        if not (issubclass(cls, target) or issubclass(target, cls)):
            raise TypeError("Cannot cast %r as %r." %
                            (cls.__name__, target.__name__))

    @overrides(PositionalMetadataMixin)
    def _positional_metadata_axis_len_(self):
        return len(self)

    @overrides(IntervalMetadataMixin)
    def _interval_metadata_axis_len_(self):
        return len(self)

    @stable(as_of="0.4.0")
    def __init__(self, sequence, metadata=None, positional_metadata=None,
                 interval_metadata=None, lowercase=False):
        if isinstance(sequence, np.ndarray):
            if sequence.dtype == np.uint8:
                self._set_bytes_contiguous(sequence)
            elif sequence.dtype == '|S1':
                sequence = sequence.view(np.uint8)
                # Guarantee the sequence is an array (might be scalar before
                # this).
                if sequence.shape == ():
                    sequence = np.array([sequence], dtype=np.uint8)
                self._set_bytes_contiguous(sequence)
            else:
                raise TypeError(
                    "Can only create sequence from numpy.ndarray of dtype "
                    "np.uint8 or '|S1'. Invalid dtype: %s" %
                    sequence.dtype)
        elif isinstance(sequence, Sequence):
            # Sequence casting is acceptable between direct
            # decendants/ancestors
            sequence._assert_can_cast_to(type(self))

            if metadata is None and sequence.has_metadata():
                metadata = sequence.metadata
            if (positional_metadata is None and
                    sequence.has_positional_metadata()):
                positional_metadata = sequence.positional_metadata
            if (interval_metadata is None and
                    sequence.has_interval_metadata()):
                interval_metadata = sequence.interval_metadata
            sequence = sequence._bytes
            self._owns_bytes = False
            self._set_bytes(sequence)
        else:
            # Encode as ascii to raise UnicodeEncodeError if necessary.
            if isinstance(sequence, str):
                sequence = sequence.encode("ascii")
            s = np.fromstring(sequence, dtype=np.uint8)

            # There are two possibilities (to our knowledge) at this point:
            # Either the sequence we were given was something string-like,
            # (else it would not have made it past fromstring), or it was a
            # numpy scalar, and so our length must be 1.
            if isinstance(sequence, np.generic) and len(s) != 1:
                raise TypeError("Can cannot create a sequence with %r" %
                                type(sequence).__name__)

            sequence = s
            self._owns_bytes = True

            self._set_bytes(sequence)

        MetadataMixin._init_(self, metadata=metadata)
        PositionalMetadataMixin._init_(
            self, positional_metadata=positional_metadata)
        IntervalMetadataMixin._init_(
            self, interval_metadata=interval_metadata)

        if lowercase is False:
            pass
        elif lowercase is True or isinstance(lowercase, str):
            lowercase_mask = self._bytes > self._ascii_lowercase_boundary
            self._convert_to_uppercase(lowercase_mask)

            # If it isn't True, it must be a string_type
            if not (lowercase is True):
                self.positional_metadata[lowercase] = lowercase_mask
        else:
            raise TypeError("lowercase keyword argument expected a bool or "
                            "string, but got %s" % type(lowercase))

    def _set_bytes_contiguous(self, sequence):
        """Munge the sequence data into a numpy array of dtype uint8."""
        if not sequence.flags['C_CONTIGUOUS']:
            # numpy doesn't support views of non-contiguous arrays. Since we're
            # making heavy use of views internally, and users may also supply
            # us with a view, make sure we *always* store a contiguous array to
            # avoid hard-to-track bugs. See
            # https://github.com/numpy/numpy/issues/5716
            sequence = np.ascontiguousarray(sequence)
            self._owns_bytes = True
        else:
            self._owns_bytes = False
        self._set_bytes(sequence)

    def _set_bytes(self, sequence):
        sequence.flags.writeable = False
        self._bytes = sequence

    def _convert_to_uppercase(self, lowercase):
        if np.any(lowercase):
            with self._byte_ownership():
                self._bytes[lowercase] ^= self._ascii_invert_case_bit_offset

    @stable(as_of="0.4.0")
    def __contains__(self, subsequence):
        """Determine if a subsequence is contained in this sequence.

        Parameters
        ----------
        subsequence : str, Sequence, or 1D np.ndarray (np.uint8 or '\|S1')
            The putative subsequence.

        Returns
        -------
        bool
            Indicates whether `subsequence` is contained in this sequence.

        Raises
        ------
        TypeError
            If `subsequence` is a ``Sequence`` object with a different type
            than this sequence.

        Examples
        --------
        >>> from skbio import Sequence
        >>> s = Sequence('GGUCGUGAAGGA')
        >>> 'GGU' in s
        True
        >>> 'CCC' in s
        False

        """
        return self._munge_to_bytestring(subsequence, "in") in self._string

    @stable(as_of="0.4.0")
    def __eq__(self, other):
        """Determine if this sequence is equal to another.

        Sequences are equal if they are *exactly* the same type and their
        sequence characters, metadata, and positional metadata are the same.

        Parameters
        ----------
        other : Sequence
            Sequence to test for equality against.

        Returns
        -------
        bool
            Indicates whether this sequence is equal to `other`.

        Examples
        --------
        Define two ``Sequence`` objects that have the same underlying sequence
        of characters:

        >>> from skbio import Sequence
        >>> s = Sequence('ACGT')
        >>> t = Sequence('ACGT')

        The two sequences are considered equal because they are the same type,
        their underlying sequence of characters are the same, and their
        optional metadata attributes (``metadata`` and ``positional_metadata``)
        were not provided:

        >>> s == t
        True
        >>> t == s
        True

        Define another sequence object with a different sequence of characters
        than the previous two sequence objects:

        >>> u = Sequence('ACGA')
        >>> u == t
        False

        Define a sequence with the same sequence of characters as ``u`` but
        with different metadata, positional metadata, and interval metadata:

        >>> v = Sequence('ACGA', metadata={'id': 'abc'},
        ...              positional_metadata={'quality':[1, 5, 3, 3]})
        >>> _ = v.interval_metadata.add([(0, 1)])

        The two sequences are not considered equal because their metadata,
        positional metadata, and interval metadata do not match:

        >>> u == v
        False

        """
        # checks ordered from least to most expensive
        if self.__class__ != other.__class__:
            return False

        if not MetadataMixin._eq_(self, other):
            return False

        if self._string != other._string:
            return False

        if not PositionalMetadataMixin._eq_(self, other):
            return False

        if not IntervalMetadataMixin._eq_(self, other):
            return False

        return True

    @stable(as_of="0.4.0")
    def __ne__(self, other):
        """Determine if this sequence is not equal to another.

        Sequences are not equal if they are not *exactly* the same type, or
        their sequence characters, metadata, or positional metadata differ.

        Parameters
        ----------
        other : Sequence
            Sequence to test for inequality against.

        Returns
        -------
        bool
            Indicates whether this sequence is not equal to `other`.

        Examples
        --------
        >>> from skbio import Sequence
        >>> s = Sequence('ACGT')
        >>> t = Sequence('ACGT')
        >>> s != t
        False
        >>> u = Sequence('ACGA')
        >>> u != t
        True
        >>> v = Sequence('ACGA', metadata={'id': 'v'})
        >>> u != v
        True

        """
        return not (self == other)

    @stable(as_of="0.4.0")
    def __getitem__(self, indexable):
        """Slice this sequence.

        Notes
        -----
        This drops the ``self.interval_metadata`` from the returned
        new ``Sequence`` object.

        Parameters
        ----------
        indexable : int, slice, iterable (int and slice), 1D array_like (bool)
            The position(s) to return from this sequence. If `indexable` is an
            iterable of integers, these are assumed to be indices in the
            sequence to keep. If `indexable` is a 1D ``array_like`` of
            booleans, these are assumed to be the positions in the sequence to
            keep.

        Returns
        -------
        Sequence
            New sequence containing the position(s) specified by `indexable` in
            this sequence. Positional metadata will be sliced in the same
            manner and included in the returned sequence. `metadata` is
            included in the returned sequence.

        Examples
        --------
        >>> from skbio import Sequence
        >>> s = Sequence('GGUCGUGAAGGA')

        Obtain a single character from the sequence:

        >>> s[1]
        Sequence
        -------------
        Stats:
            length: 1
        -------------
        0 G

        Obtain a slice:

        >>> s[7:]
        Sequence
        -------------
        Stats:
            length: 5
        -------------
        0 AAGGA

        Obtain characters at the following indices:

        >>> s[[3, 4, 7, 0, 3]]
        Sequence
        -------------
        Stats:
            length: 5
        -------------
        0 CGAGC

        Obtain characters at positions evaluating to `True`:

        >>> s = Sequence('GGUCG')
        >>> index = [True, False, True, 'a' is 'a', False]
        >>> s[index]
        Sequence
        -------------
        Stats:
            length: 3
        -------------
        0 GUC

        """
        if (not isinstance(indexable, np.ndarray) and
            ((not isinstance(indexable, str)) and
             hasattr(indexable, '__iter__'))):
            indexable_ = indexable
            indexable = np.asarray(indexable)

            if indexable.dtype == object:
                indexable = list(indexable_)  # TODO: Don't blow out memory

                if len(indexable) == 0:
                    # indexing with an empty list, so convert to ndarray and
                    # fall through to ndarray slicing below
                    indexable = np.asarray(indexable)
                else:
                    seq = np.concatenate(
                        list(_slices_from_iter(self._bytes, indexable)))
                    index = _as_slice_if_single_index(indexable)

                    positional_metadata = None
                    if self.has_positional_metadata():
                        pos_md_slices = list(_slices_from_iter(
                                             self.positional_metadata, index))
                        positional_metadata = pd.concat(pos_md_slices)

                    metadata = None
                    if self.has_metadata():
                        metadata = self.metadata

                    return self._constructor(
                        sequence=seq,
                        metadata=metadata,
                        positional_metadata=positional_metadata)
        elif (isinstance(indexable, str) or
                isinstance(indexable, bool)):
            raise IndexError("Cannot index with %s type: %r" %
                             (type(indexable).__name__, indexable))

        if (isinstance(indexable, np.ndarray) and
            indexable.dtype == bool and
                len(indexable) != len(self)):
            raise IndexError("An boolean vector index must be the same length"
                             " as the sequence (%d, not %d)." %
                             (len(self), len(indexable)))

        if isinstance(indexable, np.ndarray) and indexable.size == 0:
            # convert an empty ndarray to a supported dtype for slicing a numpy
            # array
            indexable = indexable.astype(int)

        seq = self._bytes[indexable]
        positional_metadata = self._slice_positional_metadata(indexable)

        metadata = None
        if self.has_metadata():
            metadata = self.metadata

        return self._constructor(
            sequence=seq,
            metadata=metadata,
            positional_metadata=positional_metadata)

    def _slice_positional_metadata(self, indexable):
        if self.has_positional_metadata():
            if _is_single_index(indexable):
                index = _single_index_to_slice(indexable)
            else:
                index = indexable
            return self.positional_metadata.iloc[index]
        else:
            return None

    @stable(as_of="0.4.0")
    def __len__(self):
        """Return the number of characters in this sequence.

        Returns
        -------
        int
            The length of this sequence.

        Examples
        --------
        >>> from skbio import Sequence
        >>> s = Sequence('GGUC')
        >>> len(s)
        4

        """
        return self._bytes.size

    @stable(as_of="0.4.0")
    def __bool__(self):
        """Returns truth value (truthiness) of sequence.

        Returns
        -------
        bool
            True if length of sequence is greater than 0, else False.

        Examples
        --------
        >>> from skbio import Sequence
        >>> bool(Sequence(''))
        False
        >>> bool(Sequence('ACGT'))
        True

        """
        return len(self) > 0

    @stable(as_of="0.4.0")
    def __iter__(self):
        """Iterate over positions in this sequence.

        Yields
        ------
        Sequence
            Single character subsequence, one for each position in the
            sequence.

        Examples
        --------
        >>> from skbio import Sequence
        >>> s = Sequence('GGUC')
        >>> for c in s:
        ...     str(c)
        'G'
        'G'
        'U'
        'C'

        """
        for i in range(len(self)):
            yield self[i]

    @stable(as_of="0.4.0")
    def __reversed__(self):
        """Iterate over positions in this sequence in reverse order.

        Yields
        ------
        Sequence
            Single character subsequence, one for each position in the
            sequence.

        Examples
        --------
        >>> from skbio import Sequence
        >>> s = Sequence('GGUC')
        >>> for c in reversed(s):
        ...     str(c)
        'C'
        'U'
        'G'
        'G'

        """
        return iter(self[::-1])

    @stable(as_of="0.4.0")
    def __str__(self):
        """Return sequence characters as a string.

        Returns
        -------
        str
            Sequence characters as a string. No metadata or positional
            metadata will be included.

        See Also
        --------
        sequence

        Examples
        --------
        >>> from skbio import Sequence
        >>> s = Sequence('GGUCGUAAAGGA', metadata={'id':'hello'})
        >>> str(s)
        'GGUCGUAAAGGA'

        """
        return str(self._string.decode("ascii"))

    @stable(as_of="0.4.0")
    def __repr__(self):
        r"""Return a string representation of this sequence object.

        Representation includes:

        * sequence type
        * metadata keys and values: will display key/value if it is an
          understood type, otherwise just the type will be displayed. If it is
          an understood type whose representation is too long, just the type
          will be displayed
        * positional metadata: column names and column dtypes will be displayed
          in the order they appear in the positional metadata ``pd.DataFrame``.
          Column names (i.e., keys) follow the same display rules as metadata
          keys
        * interval metadata: the number of interval features will be displayed.
        * sequence stats (e.g., length)
        * up to five lines of chunked sequence data. Each line of chunked
          sequence data displays the current position in the sequence

        Returns
        -------
        str
            String representation of this sequence object.

        Notes
        -----
        Subclasses can override Sequence._repr_stats to provide custom
        statistics.

        Examples
        --------
        Short sequence without metadata:

        >>> from skbio import Sequence
        >>> from skbio.metadata._interval import IntervalMetadata
        >>> Sequence('ACGTAATGGATACGTAATGCA')
        Sequence
        -------------------------
        Stats:
            length: 21
        -------------------------
        0 ACGTAATGGA TACGTAATGC A

        Longer sequence displays first two lines and last two lines:

        >>> Sequence('ACGT' * 100)
        Sequence
        ---------------------------------------------------------------------
        Stats:
            length: 400
        ---------------------------------------------------------------------
        0   ACGTACGTAC GTACGTACGT ACGTACGTAC GTACGTACGT ACGTACGTAC GTACGTACGT
        60  ACGTACGTAC GTACGTACGT ACGTACGTAC GTACGTACGT ACGTACGTAC GTACGTACGT
        ...
        300 ACGTACGTAC GTACGTACGT ACGTACGTAC GTACGTACGT ACGTACGTAC GTACGTACGT
        360 ACGTACGTAC GTACGTACGT ACGTACGTAC GTACGTACGT

        Sequence with metadata, positional metadata, and interval metadata:

        >>> metadata = {
        ...     'id': 'seq-id',
        ...     'description': 'description of the sequence, wrapping across '
        ...     'lines if it\'s too long',
        ...     'authors': ['Alice', 'Bob', 'Carol'],
        ...     'year': 2015,
        ...     'published': True
        ... }
        >>> positional_metadata = {
        ...     'exons': [True, True, False, True],
        ...     'quality': [3, 10, 11, 10]
        ... }
        >>> seq = Sequence('ACGT', metadata=metadata,
        ...          positional_metadata=positional_metadata)
        >>> _ = seq.interval_metadata.add([(0, 2)], metadata={'gene': 'sagA'})
        >>> seq
        Sequence
        ----------------------------------------------------------------------
        Metadata:
            'authors': <class 'list'>
            'description': "description of the sequence, wrapping across lines
                            if it's too long"
            'id': 'seq-id'
            'published': True
            'year': 2015
        Positional metadata:
            'exons': <dtype: bool>
            'quality': <dtype: int64>
        Interval metadata:
            1 interval feature
        Stats:
            length: 4
        ----------------------------------------------------------------------
        0 ACGT

        """
        return _SequenceReprBuilder(
            seq=self,
            width=71,  # 79 for pep8, 8 space indent for docstrings
            indent=4,
            chunk_size=10).build()

    def _repr_stats(self):
        """Define statistics to display in the sequence's repr.

        Subclasses can override this method to provide type-specific
        statistics.

        This method computes a single statistic: length.

        Returns
        -------
        list
            List of tuples where each tuple represents a statistic. Each tuple
            contains exactly two ``str`` elements: the statistic's name/label,
            and the str-formatted value of the statistic. Ordering of
            statistics (i.e., list order) determines display order in the
            sequence repr.

        """
        return [('length', '%d' % len(self))]

    @stable(as_of="0.4.0")
    def __copy__(self):
        """Return a shallow copy of this sequence.

        See Also
        --------
        copy

        Notes
        -----
        This method is equivalent to ``seq.copy(deep=False)``.

        """
        return self._copy(False, {})

    @stable(as_of="0.4.0")
    def __deepcopy__(self, memo):
        """Return a deep copy of this sequence.

        See Also
        --------
        copy

        Notes
        -----
        This method is equivalent to ``seq.copy(deep=True)``.

        """
        return self._copy(True, memo)

    def _copy(self, deep, memo):
        # strategy: copy the sequence without metadata first, then set metadata
        # attributes with copies. we take this approach instead of simply
        # passing the metadata through the Sequence constructor because we
        # don't want to copy twice (this could happen when deep=True, where we
        # deep copy here and then shallow copy in the Sequence constructor). we
        # also directly set the private metadata attributes instead of using
        # their public setters to avoid an unnecessary copy

        # we don't make a distinction between deep vs. shallow copy of bytes
        # because dtype=np.uint8. we only need to make the distinction when
        # dealing with object dtype
        bytes_ = np.copy(self._bytes)

        seq_copy = self._constructor(sequence=bytes_, metadata=None,
                                     positional_metadata=None,
                                     interval_metadata=None)

        if deep:
            seq_copy._metadata = MetadataMixin._deepcopy_(self, memo)
            seq_copy._positional_metadata = \
                PositionalMetadataMixin._deepcopy_(self, memo)
            seq_copy._interval_metadata = IntervalMetadataMixin._deepcopy_(
                self, memo)
        else:
            seq_copy._metadata = MetadataMixin._copy_(self)
            seq_copy._positional_metadata = \
                PositionalMetadataMixin._copy_(self)
            seq_copy._interval_metadata = IntervalMetadataMixin._copy_(
                self)

        return seq_copy

    @stable(as_of='0.4.0')
    def lowercase(self, lowercase):
        """Return a case-sensitive string representation of the sequence.

        Parameters
        ----------
        lowercase: str or boolean vector
            If lowercase is a boolean vector, it is used to set sequence
            characters to lowercase in the output string. True values in the
            boolean vector correspond to lowercase characters. If lowercase
            is a str, it is treated like a key into the positional metadata,
            pointing to a column which must be a boolean vector.
            That boolean vector is then used as described previously.

        Returns
        -------
        str
            String representation of sequence with specified characters set to
            lowercase.

        Examples
        --------
        >>> from skbio import Sequence
        >>> s = Sequence('ACGT')
        >>> s.lowercase([True, True, False, False])
        'acGT'
        >>> s = Sequence('ACGT',
        ...              positional_metadata={
        ...                 'exons': [True, False, False, True]})
        >>> s.lowercase('exons')
        'aCGt'

        Constructor automatically populates a column in positional metadata
        when the ``lowercase`` keyword argument is provided with a column name:

        >>> s = Sequence('ACgt', lowercase='introns')
        >>> s.lowercase('introns')
        'ACgt'
        >>> s = Sequence('ACGT', lowercase='introns')
        >>> s.lowercase('introns')
        'ACGT'

        """
        index = self._munge_to_index_array(lowercase)
        outbytes = self._bytes.copy()
        outbytes[index] ^= self._ascii_invert_case_bit_offset
        return str(outbytes.tostring().decode('ascii'))

    @stable(as_of="0.4.0")
    def count(self, subsequence, start=None, end=None):
        """Count occurrences of a subsequence in this sequence.

        Parameters
        ----------
        subsequence : str, Sequence, or 1D np.ndarray (np.uint8 or '\|S1')
            Subsequence to count occurrences of.
        start : int, optional
            The position at which to start counting (inclusive).
        end : int, optional
            The position at which to stop counting (exclusive).

        Returns
        -------
        int
            Number of occurrences of `subsequence` in this sequence.

        Raises
        ------
        ValueError
            If `subsequence` is of length 0.
        TypeError
            If `subsequence` is a ``Sequence`` object with a different type
            than this sequence.

        Examples
        --------
        >>> from skbio import Sequence
        >>> s = Sequence('GGUCG')
        >>> s.count('G')
        3
        >>> s.count('GG')
        1
        >>> s.count('T')
        0
        >>> s.count('G', 2, 5)
        1

        """
        if len(subsequence) == 0:
            raise ValueError("`count` is not defined for empty subsequences.")

        return self._string.count(
            self._munge_to_bytestring(subsequence, "count"), start, end)

    @experimental(as_of="0.5.0")
    def replace(self, where, character):
        """Replace values in this sequence with a different character.

        Parameters
        ----------
        where : 1D array_like (bool) or iterable (slices or ints) or str
            Indicates positions in the sequence to replace with `character`.
            Can be a boolean vector, an iterable of indices/slices, or a
            string that is a key in `positional_metadata` pointing to a
            boolean vector.
        character : str or bytes
            Character that will replace chosen items in this sequence.

        Returns
        -------
        Sequence
            Copy of this sequence, with chosen items replaced with chosen
            character. All metadata is retained.

        Examples
        --------
        Let's create and display a Sequence:

        >>> from skbio import Sequence
        >>> sequence = Sequence('GGTACCAACG')
        >>> str(sequence)
        'GGTACCAACG'

        Let's call ``replace`` on the Sequence using a boolean vector for
        ``where`` and assign it to a new variable:

        >>> seq = sequence.replace([False, False, False, True, False, False,
        ...                         True, True, False, False], '-')

        Let's take a look at the new Sequence:

        >>> str(seq)
        'GGT-CC--CG'

        Other types of input are accepted by the ``where`` parameter. Let's
        pass in a list of indices and slices that is equivalent to the boolean
        vector we used previously:

        >>> str(seq) == str(sequence.replace([3, slice(6, 8)], '-'))
        True

        ``where`` also accepts a boolean vector contained in
        ``Sequence.positional_metadata``:

        >>> sequence.positional_metadata = {'where':
        ...                                 [False, False, False, True, False,
        ...                                  False, True, True, False, False]}

        Let's pass in the key ``'where'`` and compare to ``seq``:

        >>> str(seq) == str(sequence.replace('where', '-'))
        True

        """
        if type(character) is not bytes:
            character = character.encode('ascii')
        character = ord(character)
        index = self._munge_to_index_array(where)
        seq_bytes = self._bytes.copy()
        seq_bytes[index] = character

        metadata = None
        if self.has_metadata():
            metadata = self.metadata

        positional_metadata = None
        if self.has_positional_metadata():
            positional_metadata = self.positional_metadata

        interval_metadata = None
        if self.has_interval_metadata():
            interval_metadata = self.interval_metadata
        # Use __class__ instead of _constructor so that validations are
        # performed for subclasses (the user could have introduced invalid
        # characters).
        return self.__class__(seq_bytes, metadata=metadata,
                              positional_metadata=positional_metadata,
                              interval_metadata=interval_metadata)

    @stable(as_of="0.4.0")
    def index(self, subsequence, start=None, end=None):
        """Find position where subsequence first occurs in the sequence.

        Parameters
        ----------
        subsequence : str, Sequence, or 1D np.ndarray (np.uint8 or '\|S1')
            Subsequence to search for in this sequence.
        start : int, optional
            The position at which to start searching (inclusive).
        end : int, optional
            The position at which to stop searching (exclusive).

        Returns
        -------
        int
            Position where `subsequence` first occurs in this sequence.

        Raises
        ------
        ValueError
            If `subsequence` is not present in this sequence.
        TypeError
            If `subsequence` is a ``Sequence`` object with a different type
            than this sequence.

        Examples
        --------
        >>> from skbio import Sequence
        >>> s = Sequence('ACACGACGTT-')
        >>> s.index('ACG')
        2

        """
        try:
            return self._string.index(
                self._munge_to_bytestring(subsequence, "index"), start, end)
        except ValueError:
            raise ValueError(
                "%r is not present in %r." % (subsequence, self))

    @experimental(as_of="0.4.0")
    def distance(self, other, metric=None):
        """Compute the distance to another sequence.

        Parameters
        ----------
        other : str, Sequence, or 1D np.ndarray (np.uint8 or '\|S1')
            Sequence to compute the distance to. If `other` is a ``Sequence``
            object, it must be the same type as this sequence. Other input
            types will be converted into a ``Sequence`` object of the same type
            as this sequence.
        metric : function, optional
            Function used to compute the distance between this sequence and
            `other`. If ``None`` (the default), Hamming distance will be used
            (:func:`skbio.sequence.distance.hamming`). `metric` should take two
            ``skbio.Sequence`` objects and return a ``float``. The sequence
            objects passed to `metric` will be the same type as this sequence.
            See :mod:`skbio.sequence.distance` for other predefined metrics
            that can be supplied via `metric`.

        Returns
        -------
        float
            Distance between this sequence and `other` as defined by `metric`.

        Raises
        ------
        TypeError
            If `other` is a ``Sequence`` object with a different type than this
            sequence.

        See Also
        --------
        skbio.sequence.distance
        fraction_diff
        fraction_same

        Examples
        --------
        >>> from skbio import Sequence
        >>> s = Sequence('GGUC')
        >>> t = Sequence('AGUC')

        Compute Hamming distance (the default metric):

        >>> s.distance(t)
        0.25

        Use a custom metric:

        >>> def custom_metric(s1, s2): return 0.42
        >>> s.distance(t, custom_metric)
        0.42

        """
        # TODO refactor this method to accept a name (string) of the distance
        # metric to apply and accept **kwargs
        other = self._munge_to_self_type(other, 'distance')
        if metric is None:
            metric = skbio.sequence.distance.hamming
        return float(metric(self, other))

    @stable(as_of="0.4.0")
    def matches(self, other):
        """Find positions that match with another sequence.

        Parameters
        ----------
        other : str, Sequence, or 1D np.ndarray (np.uint8 or '\|S1')
            Sequence to compare to.

        Returns
        -------
        1D np.ndarray (bool)
            Boolean vector where ``True`` at position ``i`` indicates a match
            between the sequences at their positions ``i``.

        Raises
        ------
        ValueError
            If the sequences are not the same length.
        TypeError
            If `other` is a ``Sequence`` object with a different type than this
            sequence.

        See Also
        --------
        mismatches

        Examples
        --------
        >>> from skbio import Sequence
        >>> s = Sequence('GGUC')
        >>> t = Sequence('GAUU')
        >>> s.matches(t)
        array([ True, False,  True, False], dtype=bool)

        """
        other = self._munge_to_sequence(other, 'matches/mismatches')
        if len(self) != len(other):
            raise ValueError("Match and mismatch vectors can only be "
                             "generated from equal length sequences.")
        return self._bytes == other._bytes

    @stable(as_of="0.4.0")
    def mismatches(self, other):
        """Find positions that do not match with another sequence.

        Parameters
        ----------
        other : str, Sequence, or 1D np.ndarray (np.uint8 or '\|S1')
            Sequence to compare to.

        Returns
        -------
        1D np.ndarray (bool)
            Boolean vector where ``True`` at position ``i`` indicates a
            mismatch between the sequences at their positions ``i``.

        Raises
        ------
        ValueError
            If the sequences are not the same length.
        TypeError
            If `other` is a ``Sequence`` object with a different type than this
            sequence.

        See Also
        --------
        matches

        Examples
        --------
        >>> from skbio import Sequence
        >>> s = Sequence('GGUC')
        >>> t = Sequence('GAUU')
        >>> s.mismatches(t)
        array([False,  True, False,  True], dtype=bool)

        """
        return np.invert(self.matches(other))

    @stable(as_of="0.4.0")
    def match_frequency(self, other, relative=False):
        """Return count of positions that are the same between two sequences.

        Parameters
        ----------
        other : str, Sequence, or 1D np.ndarray (np.uint8 or '\|S1')
            Sequence to compare to.
        relative : bool, optional
            If ``True``, return the relative frequency of matches instead of
            the count.

        Returns
        -------
        int or float
            Number of positions that are the same between the sequences. This
            will be an ``int`` if `relative` is ``False`` and a ``float``
            if `relative` is ``True``.

        Raises
        ------
        ValueError
            If the sequences are not the same length.
        TypeError
            If `other` is a ``Sequence`` object with a different type than this
            sequence.

        See Also
        --------
        mismatch_frequency
        matches
        mismatches
        distance

        Examples
        --------
        >>> from skbio import Sequence
        >>> s = Sequence('GGUC')
        >>> t = Sequence('AGUC')
        >>> s.match_frequency(t)
        3
        >>> s.match_frequency(t, relative=True)
        0.75

        """
        if relative:
            return float(self.matches(other).mean())
        else:
            return int(self.matches(other).sum())

    @stable(as_of="0.4.0")
    def mismatch_frequency(self, other, relative=False):
        """Return count of positions that differ between two sequences.

        Parameters
        ----------
        other : str, Sequence, or 1D np.ndarray (np.uint8 or '\|S1')
            Sequence to compare to.
        relative : bool, optional
            If ``True``, return the relative frequency of mismatches instead of
            the count.

        Returns
        -------
        int or float
            Number of positions that differ between the sequences. This will be
            an ``int`` if `relative` is ``False`` and a ``float``
            if `relative` is ``True``.

        Raises
        ------
        ValueError
            If the sequences are not the same length.
        TypeError
            If `other` is a ``Sequence`` object with a different type than this
            sequence.

        See Also
        --------
        match_frequency
        matches
        mismatches
        distance

        Examples
        --------
        >>> from skbio import Sequence
        >>> s = Sequence('GGUC')
        >>> t = Sequence('AGUC')
        >>> s.mismatch_frequency(t)
        1
        >>> s.mismatch_frequency(t, relative=True)
        0.25

        """
        if relative:
            return float(self.mismatches(other).mean())
        else:
            return int(self.mismatches(other).sum())

    @experimental(as_of="0.4.1")
    def frequencies(self, chars=None, relative=False):
        """Compute frequencies of characters in the sequence.

        Parameters
        ----------
        chars : str or set of str, optional
            Characters to compute the frequencies of. May be a ``str``
            containing a single character or a ``set`` of single-character
            strings. If ``None``, frequencies will be computed for all
            characters present in the sequence.
        relative : bool, optional
            If ``True``, return the relative frequency of each character
            instead of its count. If `chars` is provided, relative frequencies
            will be computed with respect to the number of characters in the
            sequence, **not** the total count of characters observed in
            `chars`. Thus, the relative frequencies will not necessarily sum to
            1.0 if `chars` is provided.

        Returns
        -------
        dict
            Frequencies of characters in the sequence.

        Raises
        ------
        TypeError
            If `chars` is not a ``str`` or ``set`` of ``str``.
        ValueError
            If `chars` is not a single-character ``str`` or a ``set`` of
            single-character strings.
        ValueError
            If `chars` contains characters outside the allowable range of
            characters in a ``Sequence`` object.

        See Also
        --------
        kmer_frequencies
        iter_kmers

        Notes
        -----
        If the sequence is empty (i.e., length zero), ``relative=True``,
        **and** `chars` is provided, the relative frequency of each specified
        character will be ``np.nan``.

        If `chars` is not provided, this method is equivalent to, but faster
        than, ``seq.kmer_frequencies(k=1)``.

        If `chars` is not provided, it is equivalent to, but faster than,
        passing ``chars=seq.observed_chars``.

        Examples
        --------
        Compute character frequencies of a sequence:

        >>> from pprint import pprint
        >>> from skbio import Sequence
        >>> seq = Sequence('AGAAGACC')
        >>> freqs = seq.frequencies()
        >>> pprint(freqs) # using pprint to display dict in sorted order
        {'A': 4, 'C': 2, 'G': 2}

        Compute relative character frequencies:

        >>> freqs = seq.frequencies(relative=True)
        >>> pprint(freqs)
        {'A': 0.5, 'C': 0.25, 'G': 0.25}

        Compute relative frequencies of characters A, C, and T:

        >>> freqs = seq.frequencies(chars={'A', 'C', 'T'}, relative=True)
        >>> pprint(freqs)
        {'A': 0.5, 'C': 0.25, 'T': 0.0}

        Note that since character T is not in the sequence we receive a
        relative frequency of 0.0. The relative frequencies of A and C are
        relative to the number of characters in the sequence (8), **not** the
        number of A and C characters (4 + 2 = 6).

        """
        freqs = np.bincount(self._bytes,
                            minlength=self._number_of_extended_ascii_codes)

        if chars is not None:
            chars, indices = self._chars_to_indices(chars)
        else:
            indices, = np.nonzero(freqs)
            # Downcast from int64 to uint8 then convert to str. This is safe
            # because we are guaranteed to have indices in the range 0 to 255
            # inclusive.
            chars = indices.astype(np.uint8).tostring().decode('ascii')

        obs_counts = freqs[indices]
        if relative:
            obs_counts = obs_counts / len(self)

        # Use tolist() for minor performance gain.
        return dict(zip(chars, obs_counts.tolist()))

    def _chars_to_indices(self, chars):
        """Helper for Sequence.frequencies."""
        if isinstance(chars, (str, bytes)):
            chars = set([chars])
        elif not isinstance(chars, set):
            raise TypeError(
                "`chars` must be of type `set`, not %r" % type(chars).__name__)

        # Impose an (arbitrary) ordering to `chars` so that we can return
        # `indices` in that same order.
        chars = list(chars)
        indices = []
        for char in chars:
            if not isinstance(char, (str, bytes)):
                raise TypeError(
                    "Each element of `chars` must be string-like, not %r" %
                    type(char).__name__)
            if len(char) != 1:
                raise ValueError(
                    "Each element of `chars` must contain a single "
                    "character (found %d characters)" % len(char))

            index = ord(char)
            if index >= self._number_of_extended_ascii_codes:
                raise ValueError(
                    "Character %r in `chars` is outside the range of "
                    "allowable characters in a `Sequence` object." % char)
            indices.append(index)
        return chars, indices

    @stable(as_of="0.4.0")
    def iter_kmers(self, k, overlap=True):
        """Generate kmers of length `k` from this sequence.

        Parameters
        ----------
        k : int
            The kmer length.
        overlap : bool, optional
            Defines whether the kmers should be overlapping or not.

        Yields
        ------
        Sequence
            kmer of length `k` contained in this sequence.

        Raises
        ------
        ValueError
            If `k` is less than 1.

        Examples
        --------
        >>> from skbio import Sequence
        >>> s = Sequence('ACACGACGTT')
        >>> for kmer in s.iter_kmers(4, overlap=False):
        ...     str(kmer)
        'ACAC'
        'GACG'
        >>> for kmer in s.iter_kmers(3, overlap=True):
        ...     str(kmer)
        'ACA'
        'CAC'
        'ACG'
        'CGA'
        'GAC'
        'ACG'
        'CGT'
        'GTT'

        """
        if k < 1:
            raise ValueError("k must be greater than 0.")

        if overlap:
            step = 1
            count = len(self) - k + 1
        else:
            step = k
            count = len(self) // k

        if len(self) == 0 or self.has_positional_metadata():
            # Slower path when sequence is empty or positional metadata needs
            # to be sliced.
            for i in range(0, len(self) - k + 1, step):
                yield self[i:i+k]
        else:
            # Optimized path when positional metadata doesn't need slicing.
            kmers = np.lib.stride_tricks.as_strided(
                self._bytes, shape=(k, count), strides=(1, step)).T

            metadata = None
            if self.has_metadata():
                metadata = self.metadata

            for s in kmers:
                yield self._constructor(
                    sequence=s,
                    metadata=metadata,
                    positional_metadata=None)

    @stable(as_of="0.4.0")
    def kmer_frequencies(self, k, overlap=True, relative=False):
        """Return counts of words of length `k` from this sequence.

        Parameters
        ----------
        k : int
            The word length.
        overlap : bool, optional
            Defines whether the kmers should be overlapping or not.
        relative : bool, optional
            If ``True``, return the relative frequency of each kmer instead of
            its count.

        Returns
        -------
        dict
            Frequencies of words of length `k` contained in this sequence.

        Raises
        ------
        ValueError
            If `k` is less than 1.

        Examples
        --------
        >>> from pprint import pprint
        >>> from skbio import Sequence
        >>> s = Sequence('ACACATTTATTA')
        >>> freqs = s.kmer_frequencies(3, overlap=False)
        >>> pprint(freqs) # using pprint to display dict in sorted order
        {'ACA': 1, 'CAT': 1, 'TTA': 2}
        >>> freqs = s.kmer_frequencies(3, relative=True, overlap=False)
        >>> pprint(freqs)
        {'ACA': 0.25, 'CAT': 0.25, 'TTA': 0.5}

        """
        kmers = self.iter_kmers(k, overlap=overlap)
        freqs = dict(collections.Counter((str(seq) for seq in kmers)))

        if relative:
            if overlap:
                num_kmers = len(self) - k + 1
            else:
                num_kmers = len(self) // k

            relative_freqs = {}
            for kmer, count in freqs.items():
                relative_freqs[kmer] = count / num_kmers
            freqs = relative_freqs

        return freqs

    @stable(as_of="0.4.0")
    def find_with_regex(self, regex, ignore=None):
        """Generate slices for patterns matched by a regular expression.

        Parameters
        ----------
        regex : str or regular expression object
            String to be compiled into a regular expression, or a pre-
            compiled regular expression object (e.g., from calling
            ``re.compile``).
        ignore : 1D array_like (bool) or iterable (slices or ints), optional
            Indicate the positions to ignore when matching.

        Yields
        ------
        slice
            Location where the regular expression matched.

        Examples
        --------
        >>> from skbio import Sequence
        >>> s = Sequence('AATATACCGGTTATAA')
        >>> for match in s.find_with_regex('(TATA+)'):
        ...     match
        ...     str(s[match])
        slice(2, 6, None)
        'TATA'
        slice(11, 16, None)
        'TATAA'

        """
        if isinstance(regex, str):
            regex = re.compile(regex)

        lookup = np.arange(len(self))
        if ignore is None:
            string = str(self)
        else:
            ignore = self._munge_to_index_array(ignore)
            lookup = np.delete(lookup, ignore)
            string = str(self[lookup])

        for match in regex.finditer(string):
            # We start at 1 because we don't want the group that contains all
            # other groups.
            for g in range(1, len(match.groups())+1):
                yield slice(lookup[match.start(g)],
                            lookup[match.end(g) - 1] + 1)

    @stable(as_of="0.4.0")
    def iter_contiguous(self, included, min_length=1, invert=False):
        """Yield contiguous subsequences based on `included`.

        Parameters
        ----------
        included : 1D array_like (bool) or iterable (slices or ints)
            `included` is transformed into a flat boolean vector where each
            position will either be included or skipped. All contiguous
            included positions will be yielded as a single region.
        min_length : int, optional
            The minimum length of a subsequence for it to be yielded.
            Default is 1.
        invert : bool, optional
            Whether to invert `included` such that it describes what should be
            skipped instead of included. Default is False.

        Yields
        ------
        Sequence
            Contiguous subsequence as indicated by `included`.

        Notes
        -----
        If slices provide adjacent ranges, then they will be considered the
        same contiguous subsequence.

        Examples
        --------
        Here we use `iter_contiguous` to find all of the contiguous ungapped
        sequences using a boolean vector derived from our DNA sequence.

        >>> from skbio import DNA
        >>> s = DNA('AAA--TT-CCCC-G-')
        >>> no_gaps = ~s.gaps()
        >>> for ungapped_subsequence in s.iter_contiguous(no_gaps,
        ...                                               min_length=2):
        ...     print(ungapped_subsequence)
        AAA
        TT
        CCCC

        Note how the last potential subsequence was skipped because it would
        have been smaller than our `min_length` which was set to 2.

        We can also use `iter_contiguous` on a generator of slices as is
        produced by `find_motifs` (and `find_with_regex`).

        >>> from skbio import Protein
        >>> s = Protein('ACDFNASANFTACGNPNRTESL')
        >>> for subseq in s.iter_contiguous(s.find_motifs('N-glycosylation')):
        ...     print(subseq)
        NASANFTA
        NRTE

        Note how the first subsequence contains two N-glycosylation sites. This
        happened because they were contiguous.

        """
        idx = self._munge_to_index_array(included)
        if invert:
            idx = np.delete(np.arange(len(self)), idx)

        # Adapted from http://stackoverflow.com/a/7353335/579416
        for contig in np.split(idx, np.where(np.diff(idx) != 1)[0] + 1):
            r = self[contig]
            if len(r) >= min_length:
                yield r

    def _constructor(self, **kwargs):
        return self.__class__(**kwargs)

    def _munge_to_index_array(self, sliceable):
        """Return an index array from something isomorphic to a boolean vector.

        """
        if isinstance(sliceable, str):
            if sliceable in self.positional_metadata:
                if self.positional_metadata[sliceable].dtype == np.bool:
                    sliceable = self.positional_metadata[sliceable]
                else:
                    raise TypeError("Column '%s' in positional metadata does "
                                    "not correspond to a boolean vector" %
                                    sliceable)
            else:
                raise ValueError("No positional metadata associated with key "
                                 "'%s'" % sliceable)

        if not hasattr(sliceable, 'dtype') or (hasattr(sliceable, 'dtype') and
                                               sliceable.dtype == 'object'):
            sliceable = tuple(sliceable)
            bool_mode = False
            int_mode = False
            for s in sliceable:
                if isinstance(s, (bool, np.bool_)):
                    bool_mode = True
                elif isinstance(s, (slice, int, np.signedinteger)) or (
                        hasattr(s, 'dtype') and s.dtype != np.bool):
                    int_mode = True
                else:
                    raise TypeError("Invalid type in iterable: %s, must be one"
                                    " of {bool, int, slice, np.signedinteger}"
                                    % s.__class__.__name__)
            if bool_mode and int_mode:
                raise TypeError("Cannot provide iterable of both bool and"
                                " int.")
            sliceable = np.r_[sliceable]

        if sliceable.dtype == np.bool:
            if sliceable.size != len(self):
                raise ValueError("Boolean array (%d) does not match length of"
                                 " sequence (%d)."
                                 % (sliceable.size, len(self)))
            normalized, = np.where(sliceable)
        else:
            normalized = np.bincount(sliceable)
            if np.any(normalized > 1):
                raise ValueError("Overlapping index regions are not allowed.")

            normalized, = np.where(normalized)
            if np.any(normalized != sliceable):
                raise ValueError("Index regions are out of order.")

        return normalized

    def _munge_to_self_type(self, other, method):
        if isinstance(other, Sequence):
            if type(other) != type(self):
                raise TypeError("Cannot use %s and %s together with `%s`" %
                                (self.__class__.__name__,
                                 other.__class__.__name__, method))
            else:
                return other

        return self.__class__(other)

    def _munge_to_sequence(self, other, method):
        if isinstance(other, Sequence):
            if type(other) != type(self):
                raise TypeError("Cannot use %s and %s together with `%s`" %
                                (self.__class__.__name__,
                                 other.__class__.__name__, method))
            else:
                return other

        # We don't use self.__class__ or self._constructor here because we want
        # to construct the most general type of Sequence object in order to
        # avoid validation errors.
        return Sequence(other)

    def _munge_to_bytestring(self, other, method):
        if type(other) is bytes:
            return other
        elif isinstance(other, str):
            return other.encode('ascii')
        else:
            return self._munge_to_sequence(other, method)._string

    @contextmanager
    def _byte_ownership(self):
        if not self._owns_bytes:
            self._bytes = self._bytes.copy()
            self._owns_bytes = True

        self._bytes.flags.writeable = True
        yield
        self._bytes.flags.writeable = False


def _single_index_to_slice(start_index):
    end_index = None if start_index == -1 else start_index+1
    return slice(start_index, end_index)


def _is_single_index(index):
    return (isinstance(index, numbers.Integral) and
            not isinstance(index, bool))


def _as_slice_if_single_index(indexable):
    if _is_single_index(indexable):
        return _single_index_to_slice(indexable)
    else:
        return indexable


def _slices_from_iter(array, indexables):
    for i in indexables:
        if isinstance(i, slice):
            pass
        elif _is_single_index(i):
            i = _single_index_to_slice(i)
        else:
            raise IndexError("Cannot slice sequence from iterable "
                             "containing %r." % i)

        yield array[i]<|MERGE_RESOLUTION|>--- conflicted
+++ resolved
@@ -249,11 +249,7 @@
     ``pd.DataFrame``:
 
     >>> positional_metadata = pd.DataFrame(
-<<<<<<< HEAD
     ...     {'list': [[], [], [], []], 'quality': [3, 3, 4, 10]})
-=======
-    ...     {'list': [[], [], [], []]}, 'quality': [3, 3, 4, 10])
->>>>>>> 8946c051
     >>> seq = Sequence('ACGT', positional_metadata=positional_metadata)
     >>> seq
     Sequence
