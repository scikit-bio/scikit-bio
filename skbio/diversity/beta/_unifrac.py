--- conflicted
+++ resolved
@@ -26,14 +26,9 @@
 _normalize_weighted_unifrac_by_default = False
 
 
-<<<<<<< HEAD
-def unweighted_unifrac(u_counts, v_counts, otu_ids, tree, validate=True):
-=======
-@experimental(as_of="0.4.1")
 def unweighted_unifrac(
     u_counts, v_counts, taxa=None, tree=None, validate=True, otu_ids=None
 ):
->>>>>>> c59a7755
     """Compute unweighted UniFrac.
 
     Parameters
