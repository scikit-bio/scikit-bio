--- conflicted
+++ resolved
@@ -16,16 +16,7 @@
 from nose.tools import assert_is_instance, assert_true
 
 from skbio import OrdinationResults
-<<<<<<< HEAD
-from skbio.metadata import (MetadataMixin, PositionalMetadataMixin,
-                            IntervalMetadataMixin)
-from skbio._base import (SkbioObject, ElasticLines)
-from skbio.util._decorator import overrides
-from skbio.util._testing import (ReallyEqualMixin, MetadataMixinTests,
-                                 PositionalMetadataMixinTests)
-=======
 from skbio._base import SkbioObject, ElasticLines
->>>>>>> fd51de07
 
 
 class TestSkbioObject(unittest.TestCase):
