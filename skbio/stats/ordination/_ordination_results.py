# ----------------------------------------------------------------------------
# Copyright (c) 2013--, scikit-bio development team.
#
# Distributed under the terms of the Modified BSD License.
#
# The full license is in the file LICENSE.txt, distributed with this software.
# ----------------------------------------------------------------------------

import functools

import numpy as np
import pandas as pd

from skbio._base import SkbioObject
from skbio.stats._misc import _pprint_strs
from skbio.util._plotting import PlottableMixin
from skbio.io.registry import Read, Write
from skbio.util.config._dispatcher import extract_row_ids


class OrdinationResults(SkbioObject, PlottableMixin):
    """Store ordination results, providing serialization and plotting support.

    Stores various components of ordination results. Provides methods for
    serializing/deserializing results, as well as generation of basic
    matplotlib 3-D scatterplots. Will automatically display PNG/SVG
    representations of itself within the IPython Notebook.

    Attributes
    ----------
    short_method_name : str
        Abbreviated ordination method name.
    long_method_name : str
        Ordination method name.
    eigvals : ndarray
        The resulting eigenvalues.  The index corresponds to the ordination
        axis labels
    samples : ndarray
        The position of the samples in the ordination space, row-indexed by the
        sample id.
    sample_ids : list of str, or should it be pd.Index?
        The names of the samples. Must be provided if samples is an array.
    features : ndarray
        The position of the features in the ordination space, row-indexed by
        the feature id.
    feature_ids : array-like of str
        The names of the features. Must be provided if features is an array.
    biplot_scores : ndarray
        Correlation coefficients of the samples with respect to the features.
    sample_constraints : ndarray
        Site constraints (linear combinations of constraining variables):
        coordinates of the sites in the space of the explanatory variables X.
        These are the fitted site scores
    proportion_explained : ndarray
        Proportion explained by each of the dimensions in the ordination space.
        The index corresponds to the ordination axis labels

    See Also
    --------
    ca
    cca
    pcoa
    rda

    """

    default_write_format = "ordination"

    read = Read()
    write = Write()

    def __init__(
        self,
        short_method_name,
        long_method_name,
        eigvals,
        samples,
        sample_ids=None,
        features=None,
        feature_ids=None,
        biplot_scores=None,
        sample_constraints=None,
        constraint_ids=None,
        proportion_explained=None,
    ):
        self.short_method_name = short_method_name
        self.long_method_name = long_method_name
        self.eigvals = eigvals

        self.samples = samples
        if sample_ids is None:
            self.sample_ids = extract_row_ids(samples)
        else:
            self.sample_ids = sample_ids

        self.features = features
        if feature_ids is None and features is not None:
            self.feature_ids = extract_row_ids(features)
        else:
            self.feature_ids = feature_ids

        self.biplot_scores = biplot_scores
        self.sample_constraints = sample_constraints
        self.constraint_ids = constraint_ids
        self.proportion_explained = proportion_explained

    def __str__(self):
        """Return a string representation of the ordination results.

        String representation lists ordination results attributes and indicates
        whether or not they are present. If an attribute is present, its
        dimensions are listed. A truncated list of features and sample IDs are
        included (if they are present).

        Returns
        -------
        str
            String representation of the ordination results.

        """
        lines = ["Ordination results:"]
        method = "%s (%s)" % (self.long_method_name, self.short_method_name)
        lines.append(self._format_attribute(method, "Method", str))

        attrs = [
            (self.eigvals, "Eigvals"),
            (self.proportion_explained, "Proportion explained"),
            (self.features, "Features"),
            (self.samples, "Samples"),
            (self.biplot_scores, "Biplot Scores"),
            (self.sample_constraints, "Sample constraints"),
        ]
        for attr, attr_label in attrs:

            def formatter(e):
                return "x".join(["%d" % s for s in e.shape])

            lines.append(self._format_attribute(attr, attr_label, formatter))

        lines.append(
            self._add_id_line(
                attr_name="Feature IDs", ids=self.feature_ids, data=self.features
            )
        )
        lines.append(
            self._add_id_line(
                attr_name="Sample IDs", ids=self.sample_ids, data=self.samples
            )
        )

        return "\n".join(lines)

    def _add_id_line(self, attr_name, ids, data):
        """Helper to append ids to str."""
        if ids is not None:
            return "\t%s: %s" % (attr_name, _pprint_strs(ids))
        elif data is not None:
            return self._format_attribute(
                data, attr_name, _pprint_strs(extract_row_ids)
            )
        else:
            return "\t%s: N/A" % attr_name

    def _format_attribute(self, attr, attr_label, formatter):
        if attr is None:
            formatted_attr = "N/A"
        else:
            formatted_attr = formatter(attr)
        return "\t%s: %s" % (attr_label, formatted_attr)

    def plot(
        self,
        df=None,
        column=None,
        axes=(0, 1),
        axis_labels=None,
        title="",
        cmap=None,
        s=20,
    ):
        """Create a 3-D scatterplot of ordination results colored by metadata.

        Creates a 3-D scatterplot of the ordination results, where each point
        represents a sample. Optionally, these points can be colored by
        metadata (see `df` and `column` below).

        Parameters
        ----------
        df : pd.DataFrame, optional
            ``DataFrame`` containing sample metadata. Must be indexed by sample
            ID, and all sample IDs in the ordination results must exist in the
            ``DataFrame``. If ``None``, samples (i.e., points) will not be
            colored by metadata.
        column : str, optional
            Column name in `df` to color samples (i.e., points in the plot) by.
            Cannot have missing data (i.e., ``np.nan``). `column` can be
            numeric or categorical. If numeric, all values in the column will
            be cast to ``float`` and mapped to colors using `cmap`. A colorbar
            will be included to serve as a legend. If categorical (i.e., not
            all values in `column` could be cast to ``float``), colors will be
            chosen for each category using evenly-spaced points along `cmap`. A
            legend will be included. If ``None``, samples (i.e., points) will
            not be colored by metadata.
        axes : iterable of int, optional
            Indices of sample coordinates to plot on the x-, y-, and z-axes.
            For example, if plotting PCoA results, ``axes=(0, 1)`` will plot
            PC 1 on the x-axis and PC 2 on the y-axis. If plotting PCoA results,
            ``axes=(0, 1, 2)`` will plot PC 1 on the x-axis, PC 2 on the y-axis,
            and PC 3 on the z-axis.Must contain exactly two or three elements.
        axis_labels : iterable of str, optional
            Labels for the x-, y-, and z-axes. If ``None``, labels will be the
            values of `axes` cast as strings.
        title : str, optional
            Plot title.
        cmap : str or matplotlib.colors.Colormap, optional
            Name or instance of matplotlib colormap to use for mapping `column`
            values to colors. If ``None``, defaults to the colormap specified
            in the matplotlib rc file. Qualitative colormaps (e.g., ``Set1``)
            are recommended for categorical data, while sequential colormaps
            (e.g., ``Greys``) are recommended for numeric data. See [1]_ for
            these colormap classifications.
        s : scalar or iterable of scalars, optional
            Size of points. See matplotlib's ``Axes3D.scatter`` documentation
            for more details.

        Returns
        -------
        matplotlib.figure.Figure
            Figure containing the scatterplot and legend/colorbar if metadata
            were provided.

        Raises
        ------
        ValueError
            Raised on invalid input, including the following situations:

            - there are not at least three dimensions to plot
            - there are not exactly three values in `axes`, they are not
              unique, or are out of range
            - there are not exactly three values in `axis_labels`
            - either `df` or `column` is provided without the other
            - `column` is not in the ``DataFrame``
            - sample IDs in the ordination results are not in `df` or have
              missing data in `column`

        Notes
        -----
        This method creates basic plots of ordination results, and is intended
        to provide a quick look at the results in the context of metadata
        (e.g., from within the Jupyter Lab). For more customization and to
        generate publication-quality figures, we recommend EMPeror [2]_.

        References
        ----------
        .. [1] http://matplotlib.org/examples/color/colormaps_reference.html
        .. [2] EMPeror: a tool for visualizing high-throughput microbial
           community data. Vazquez-Baeza Y, Pirrung M, Gonzalez A, Knight R.
           Gigascience. 2013 Nov 26;2(1):16. http://biocore.github.io/emperor/

        Examples
        --------
        .. plot::

           Define a distance matrix with four samples labelled A-D:

           >>> from skbio import DistanceMatrix
           >>> dm = DistanceMatrix([[0., 0.21712454, 0.5007512, 0.91769271],
           ...                      [0.21712454, 0., 0.45995501, 0.80332382],
           ...                      [0.5007512, 0.45995501, 0., 0.65463348],
           ...                      [0.91769271, 0.80332382, 0.65463348, 0.]],
           ...                     ['A', 'B', 'C', 'D'])

           Define metadata for each sample in a ``pandas.DataFrame``:

           >>> import pandas as pd
           >>> metadata = {
           ...     'A': {'body_site': 'skin'},
           ...     'B': {'body_site': 'gut'},
           ...     'C': {'body_site': 'gut'},
           ...     'D': {'body_site': 'skin'}}
           >>> df = pd.DataFrame.from_dict(metadata, orient='index')

           Run principal coordinate analysis (PCoA) on the distance matrix:

           >>> from skbio.stats.ordination import pcoa
           >>> pcoa_results = pcoa(dm)

           Plot the ordination results, where each sample is colored by body
           site (a categorical variable):

           >>> fig = pcoa_results.plot(
           ...     df=df, column='body_site',
           ...     title='Samples colored by body site',
           ...     cmap='Set1', s=50
           ... )  # doctest: +SKIP

        """
        # Note: New features should not be added to this method and should
        # instead be added to EMPeror (http://biocore.github.io/emperor/).
        # Only bug fixes and minor updates should be made to this method.

        self._get_mpl_plt()

        # print(df)

        # This handles any input, numpy/pandas/polars
        coord_matrix = np.atleast_2d(self.samples).T
        # if get_config("output") == "pandas":
        #     coord_matrix = self.samples.values.T
        # elif get_config("output") == "numpy":
        #     coord_matrix = self.samples.T

        point_colors, category_to_color = self._get_plot_point_colors(
            df, column, self.sample_ids, cmap
        )
        self._validate_plot_axes(coord_matrix, axes)

        if len(axes) == 3:  # 3d functionality
            fig = self.plt.figure()
            ax = fig.add_subplot(projection="3d")
            xs, ys, zs = (
                coord_matrix[axes[0]],
                coord_matrix[axes[1]],
                coord_matrix[axes[2]],
            )

        else:  # 2d functionality
            fig, ax = self.plt.subplots()
            xs, ys = coord_matrix[axes[0]], coord_matrix[axes[1]]
            zs = None

<<<<<<< HEAD
        point_colors, category_to_color = self._get_plot_point_colors(
            df, column, self.samples.index, cmap
        )

        if zs is None:
            scatter_fn = functools.partial(ax.scatter, xs, ys, s=s)
        else:
            scatter_fn = functools.partial(ax.scatter, xs, ys, zs, s=s)

=======
        scatter_fn = functools.partial(ax.scatter, xs, ys, zs, s=s)
>>>>>>> 5e96a0b2
        if point_colors is None:
            plot = scatter_fn()
        else:
            plot = scatter_fn(c=point_colors)

        if axis_labels is None:
            axis_labels = ["%d" % axis for axis in axes]
        elif len(axis_labels) not in [2, 3]:
            raise ValueError(
                "axis_labels must contain exactly two or three elements "
                "(found %d elements)." % len(axis_labels)
            )

        ax.set_xlabel(axis_labels[0])
        ax.set_ylabel(axis_labels[1])
        ax.set_xticklabels([])
        ax.set_yticklabels([])

        if len(axes) == 3:
            ax.set_zlabel(axis_labels[2])
            ax.set_zticklabels([])
        else:
            ax.set_title(title)

        # create legend/colorbar
        if point_colors is not None:
            if category_to_color is None:
                fig.colorbar(plot)
            else:
                self._plot_categorical_legend(ax, category_to_color)

        return fig

    def _validate_plot_axes(self, coord_matrix, axes):
        """Validate `axes` against coordinates matrix."""
        num_dims = coord_matrix.shape[0]
        if num_dims < 2:
            raise ValueError(
                "At least two dimensions are required to plot "
                "ordination results. There are only %d "
                "dimension(s)." % num_dims
            )
        if len(axes) not in [2, 3]:
            raise ValueError(
                "`axes` must contain exactly two or three elements "
                "(found %d elements)." % len(axes)
            )
        if len(set(axes)) != len(axes):
            raise ValueError("The values provided for `axes` must be unique.")

        for idx, axis in enumerate(axes):
            if axis < 0 or axis >= num_dims:
                raise ValueError("`axes[%d]` must be >= 0 and < %d." % (idx, num_dims))

    def _get_plot_point_colors(self, df, column, ids, cmap):
        """Return a list of colors for each plot point given a metadata column.

        If `column` is categorical, additionally returns a dictionary mapping
        each category (str) to color (used for legend creation).

        """
        if (df is None and column is not None) or (df is not None and column is None):
            raise ValueError(
                "Both df and column must be provided, or both must be None."
            )
        elif df is None and column is None:
            point_colors, category_to_color = None, None
        else:
            if column not in df:
                raise ValueError("Column '%s' not in data frame." % column)

            col_vals = df.reindex(ids, axis=0).loc[:, column]

            if col_vals.isnull().any():
                raise ValueError(
                    "One or more IDs in the ordination results "
                    "are not in the data frame, or there is "
                    "missing data in the data frame's '%s' "
                    "column." % column
                )

            category_to_color = None
            try:
                point_colors = col_vals.astype(float)
            except ValueError:
                # we have categorical data, so choose a color for each
                # category, where colors are evenly spaced across the
                # colormap.
                # derived from http://stackoverflow.com/a/14887119
                categories = col_vals.unique()
                cmap = self.plt.get_cmap(cmap)
                category_colors = cmap(np.linspace(0, 1, len(categories)))

                category_to_color = dict(zip(categories, category_colors))
                point_colors = col_vals.apply(lambda x: category_to_color[x])

            point_colors = point_colors.tolist()

        return point_colors, category_to_color

    def _plot_categorical_legend(self, ax, color_dict):
        """Add legend to plot using specified mapping of category to color."""
        # derived from http://stackoverflow.com/a/20505720
        proxies = []
        labels = []
        for category in color_dict:
            proxy = self.mpl.lines.Line2D(
                [0], [0], linestyle="none", c=color_dict[category], marker="o"
            )
            proxies.append(proxy)
            labels.append(category)

        # place legend outside of the axes (centered)
        # derived from http://matplotlib.org/users/legend_guide.html
        ax.legend(
            proxies,
            labels,
            numpoints=1,
            loc=6,
            bbox_to_anchor=(1.05, 0.5),
            borderaxespad=0.0,
        )

    def rename(self, mapper, matrix="samples", strict=True):
        r"""Rename sample or feature IDs in the data matrix.

        Parameters
        ----------
        mapper : dict or callable
            A dictionary or function that maps current IDs to new IDs.
        matrix : str, optional
            Specifies which matrix contains the IDs to be renamed. Either
            "samples" (default) or "features".
        strict : bool, optional
           If ``True`` (default), every ID in the matrix must be included in
           ``mapper``. If ``False``, only the specified IDs will be renamed.

        Raises
        ------
        ValueError
            If ``mapper`` does not contain all of the same IDs in the matrix
            whereas in strict mode.
        ValueError
            If renaming features but self does not contain features.
        ValueError
            If ``matrix`` is neither "samples" nor "features".

        """
        if matrix not in ("samples", "features"):
            raise ValueError('Matrix must be either "samples" or "features".')
        df = getattr(self, matrix)
        if matrix == "features" and df is None:
            raise ValueError(
                "`features` were not provided on the construction of this object."
            )
        if strict and isinstance(mapper, dict) and not set(df.index).issubset(mapper):
            raise ValueError(
                "The IDs in mapper do not include all IDs in the %s matrix." % matrix
            )
        df.rename(index=mapper, inplace=True)<|MERGE_RESOLUTION|>--- conflicted
+++ resolved
@@ -329,7 +329,6 @@
             xs, ys = coord_matrix[axes[0]], coord_matrix[axes[1]]
             zs = None
 
-<<<<<<< HEAD
         point_colors, category_to_color = self._get_plot_point_colors(
             df, column, self.samples.index, cmap
         )
@@ -339,9 +338,6 @@
         else:
             scatter_fn = functools.partial(ax.scatter, xs, ys, zs, s=s)
 
-=======
-        scatter_fn = functools.partial(ax.scatter, xs, ys, zs, s=s)
->>>>>>> 5e96a0b2
         if point_colors is None:
             plot = scatter_fn()
         else:
