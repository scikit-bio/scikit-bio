--- conflicted
+++ resolved
@@ -178,11 +178,8 @@
         cmap=None,
         s=20,
         n_dims=3,
-<<<<<<< HEAD
-        plot_centroids=False
-=======
-        plot_confidence_ellipses=False
->>>>>>> 49db78f7
+        plot_centroids=False,
+        plot_confidence_ellipses=False,
     ):
         """Create a 3-D scatterplot of ordination results colored by metadata.
 
@@ -357,8 +354,7 @@
             plot = scatter_fn()
         else:
             plot = scatter_fn(c=point_colors)
-        
-<<<<<<< HEAD
+
         if plot_centroids and category_to_color:
             centroids = self.samples.groupby(df[column]).mean()
             for label, color in category_to_color.items():
@@ -384,7 +380,6 @@
                             label=f"'{label}' centroid",
                             edgecolors="black",
                         )
-=======
         if plot_confidence_ellipses and zs is None and category_to_color:
             for label, color in category_to_color.items():
                 group = self.samples[df[column] == label]
@@ -406,7 +401,6 @@
                 ax.plot(
                     ellipse_x, ellipse_y, color=color, lw=2, label=f"'{label}' ellipse"
                 )
->>>>>>> 49db78f7
 
         if axis_labels is None:
             axis_labels = ["%d" % axis for axis in axes]
