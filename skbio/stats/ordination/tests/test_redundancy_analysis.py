# ----------------------------------------------------------------------------
# Copyright (c) 2013--, scikit-bio development team.
#
# Distributed under the terms of the Modified BSD License.
#
# The full license is in the file COPYING.txt, distributed with this software.
# ----------------------------------------------------------------------------

import numpy as np
import numpy.testing as npt
import pandas as pd
import pandas.util.testing as pdt
from unittest import TestCase, main

from skbio import OrdinationResults
from skbio.stats.ordination import rda
from skbio.util import get_data_path, assert_ordination_results_equal


class TestRDAErrors(TestCase):
    def setUp(self):
        pass

    def test_shape(self):
        for n, p, n_, m in [(3, 4, 2, 1), (3, 4, 3, 10)]:
            Y = pd.DataFrame(np.random.randn(n, p))
            X = pd.DataFrame(np.random.randn(n_, m))
            yield npt.assert_raises, ValueError, rda, Y, X, None, None


class TestRDAResults(TestCase):
    # STATUS: L&L only shows results with scaling 1, and they agree
    # with vegan's (module multiplying by a constant). I can also
    # compute scaling 2, agreeing with vegan, but there are no written
    # results in L&L.
    def setUp(self):
        """Data from table 11.3 in Legendre & Legendre 1998."""
        self.sample_ids = ['Site0', 'Site1', 'Site2', 'Site3', 'Site4',
                           'Site5', 'Site6', 'Site7', 'Site8', 'Site9']
        self.feature_ids = ['Species0', 'Species1', 'Species2', 'Species3',
                            'Species4', 'Species5']
        self.env_ids = list(map(str, range(4)))
        self.pc_ids = ['RDA1', 'RDA2', 'RDA3', 'RDA4', 'RDA5', 'RDA6', 'RDA7']

        self.Y = pd.DataFrame(
            np.loadtxt(get_data_path('example2_Y')),
            index=self.sample_ids, columns=self.feature_ids)

        self.X = pd.DataFrame(
            np.loadtxt(get_data_path('example2_X')),
            index=self.sample_ids, columns=self.env_ids)

    def test_scaling1(self):

        scores = rda(self.Y, self.X, scaling=1)

        sample_constraints = pd.DataFrame(np.loadtxt(
            get_data_path('example2_sample_constraints_scaling1')))

        # Load data as computed with vegan 2.0-8
        vegan_features = pd.DataFrame(
            np.loadtxt(get_data_path(
                'example2_species_scaling1_from_vegan')),
            index=self.feature_ids,
            columns=self.pc_ids)

        vegan_samples = pd.DataFrame(
            np.loadtxt(get_data_path(
                'example2_site_scaling1_from_vegan')),
            index=self.sample_ids,
            columns=self.pc_ids)

        sample_constraints = pd.DataFrame(
            np.loadtxt(get_data_path(
                'example2_sample_constraints_scaling1')),
            index=self.sample_ids,
            columns=self.pc_ids)
        mat = np.loadtxt(get_data_path(
            'example2_biplot_scaling1'))
        cropped_pc_ids = self.pc_ids[:mat.shape[1]]
        biplot_scores = pd.DataFrame(mat,
                                     index=self.env_ids,
                                     columns=cropped_pc_ids)

        proportion_explained = pd.Series([0.44275783, 0.25614586,
                                          0.15280354, 0.10497021,
                                          0.02873375, 0.00987052,
                                          0.00471828],
                                         index=self.pc_ids)

        eigvals = pd.Series([25.897954, 14.982578, 8.937841, 6.139956,
                             1.680705, 0.577350, 0.275984],
                            index=self.pc_ids)

        exp = OrdinationResults(
            'RDA', 'Redundancy Analysis',
            samples=vegan_samples,
            features=vegan_features,
            sample_constraints=sample_constraints,
            biplot_scores=biplot_scores,
            proportion_explained=proportion_explained,
            eigvals=eigvals)

        assert_ordination_results_equal(scores, exp,
                                        ignore_directionality=True,
                                        decimal=6)

    def test_scaling2(self):

        scores = rda(self.Y, self.X, scaling=2)
        mat = np.loadtxt(get_data_path('example2_biplot_scaling2'))
        cropped_pc_ids = self.pc_ids[:mat.shape[1]]
        biplot_scores = pd.DataFrame(mat,
                                     index=self.env_ids,
                                     columns=cropped_pc_ids)

        sample_constraints = pd.DataFrame(np.loadtxt(
            get_data_path('example2_sample_constraints_scaling2')))

        # Load data as computed with vegan 2.0-8
        vegan_features = pd.DataFrame(
            np.loadtxt(get_data_path(
                'example2_species_scaling2_from_vegan')),
            index=self.feature_ids,
            columns=self.pc_ids)

        vegan_samples = pd.DataFrame(
            np.loadtxt(get_data_path(
                'example2_site_scaling2_from_vegan')),
            index=self.sample_ids,
            columns=self.pc_ids)

        sample_constraints = pd.DataFrame(
            np.loadtxt(get_data_path(
                'example2_sample_constraints_scaling2')),
            index=self.sample_ids,
            columns=self.pc_ids)

        mat = np.loadtxt(get_data_path(
            'example2_biplot_scaling2'))
        cropped_pc_ids = self.pc_ids[:mat.shape[1]]
        biplot_scores = pd.DataFrame(mat,
                                     index=self.env_ids,
                                     columns=cropped_pc_ids)

        proportion_explained = pd.Series([0.44275783, 0.25614586,
                                          0.15280354, 0.10497021,
                                          0.02873375, 0.00987052,
                                          0.00471828],
                                         index=self.pc_ids)

        eigvals = pd.Series([25.897954, 14.982578, 8.937841, 6.139956,
                             1.680705, 0.577350, 0.275984],
                            index=self.pc_ids)

        exp = OrdinationResults(
            'RDA', 'Redundancy Analysis',
            samples=vegan_samples,
            features=vegan_features,
            sample_constraints=sample_constraints,
            biplot_scores=biplot_scores,
            proportion_explained=proportion_explained,
            eigvals=eigvals)

        assert_ordination_results_equal(scores, exp,
                                        ignore_directionality=True,
                                        decimal=6)


class TestRDAResults_biplot_score(TestCase):
    # STATUS: L&L only shows results with scaling 1, and they agree
    # with vegan's (module multiplying by a constant). I can also
    # compute scaling 2, agreeing with vegan, but there are no written
    # results in L&L.
    def setUp(self):
        """varespec and varechem from Väre etal. 1995 DOI: 10.2307/3236351"""

        self.Y = pd.read_csv(get_data_path('varespec.csv'), index_col=0)
        self.X = pd.read_csv(get_data_path('varechem.csv'), index_col=0)
        self.Y.index.name = None
        self.X.index.name = None

    def test_biplot_score(self):

        rda_ = rda(y=self.Y, x=self.X, scale_Y=False, scaling=1)

        # Load data as computed with vegan 2.4-3:
        # library(vegan)
        # data(varechem)
        # data(varespec)
        # rda_ = rda(X=varespec, Y=varechem, scale=FALSE)
        # write.table(summary(rda_, scaling=1)$biplot,
        #             'vare_rda_biplot_from_vegan.csv', sep=',')
        # write.table(summary(rda_, scaling=1)$sites,
        #                     'vare_rda_sites_from_vegan.csv', sep=',')
        # write.table(summary(rda_, scaling=1)$species,
        #                     'vare_rda_species_from_vegan.csv', sep=',')
        # write.table(summary(rda_, scaling=1)$constraints, #
        #                     'vare_rda_constraints_from_vegan.csv', sep=',')
        # write.table(summary(rda_, scaling=1)$cont$importance[2, ],
        #                     'vare_rda_propexpl_from_vegan.csv', sep=',')
        # write.table(summary(rda_, scaling=1)$cont$importance[1, ],
        #                     'vare_rda_eigvals_from_vegan.csv', sep=',')

        vegan_features = pd.read_csv(
            get_data_path('vare_rda_species_from_vegan.csv'))
        vegan_samples = pd.read_csv(
            get_data_path('vare_rda_sites_from_vegan.csv'))
        vegan_biplot = pd.read_csv(
            get_data_path('vare_rda_biplot_from_vegan.csv'))
        vegan_constraints = pd.read_csv(
            get_data_path('vare_rda_constraints_from_vegan.csv'))
        vegan_propexpl = pd.read_csv(
            get_data_path('vare_rda_propexpl_from_vegan.csv'))
        vegan_propexpl = pd.Series(
            vegan_propexpl.x.values, index=rda_.eigvals.index)
        vegan_eigvals = pd.read_csv(
            get_data_path('vare_rda_eigvals_from_vegan.csv'))
        vegan_eigvals = pd.Series(
            vegan_eigvals.x.values, index=rda_.eigvals.index)

        # scikit-bio returns singular values, whereas vegan returns eigenvalues
        vegan_eigvals = np.sqrt(vegan_eigvals*vegan_eigvals.shape[0])
        vegan_propexpl = vegan_eigvals/vegan_eigvals.sum()

        # transform the output of rda_ to match column selection of vegan
        res_samples = rda_.samples.iloc[:, 0:6]
        res_features = rda_.features.iloc[:, 0:6]

        rda_ = OrdinationResults(
            'RDA', 'Redundancy Analysis',
            samples=res_samples,
            features=res_features,
            sample_constraints=rda_.sample_constraints.iloc[:, 0:6],
            biplot_scores=rda_.biplot_scores.iloc[:, 0:6],
            proportion_explained=rda_.proportion_explained,
            eigvals=rda_.eigvals)


        exp = OrdinationResults(
            'RDA', 'Redundancy Analysis',
            samples=vegan_samples,
            features=vegan_features,
            sample_constraints=vegan_constraints,
            biplot_scores=vegan_biplot,
            proportion_explained=vegan_propexpl,
            eigvals=vegan_eigvals)

<<<<<<< HEAD
        pdt.assert_frame_equal(abs(res_samples), abs(vegan_samples))
=======
>>>>>>> fcb847d5
        # This scaling constant is required to make skbio comparable to vegan.
        scaling = (rda_.eigvals[0] / rda_.eigvals[:6])
        exp.biplot_scores *= scaling
        assert_ordination_results_equal(
            rda_, exp,
            ignore_directionality=True,
            decimal=6)


if __name__ == '__main__':
    main()<|MERGE_RESOLUTION|>--- conflicted
+++ resolved
@@ -245,11 +245,7 @@
             biplot_scores=vegan_biplot,
             proportion_explained=vegan_propexpl,
             eigvals=vegan_eigvals)
-
-<<<<<<< HEAD
-        pdt.assert_frame_equal(abs(res_samples), abs(vegan_samples))
-=======
->>>>>>> fcb847d5
+        
         # This scaling constant is required to make skbio comparable to vegan.
         scaling = (rda_.eigvals[0] / rda_.eigvals[:6])
         exp.biplot_scores *= scaling
