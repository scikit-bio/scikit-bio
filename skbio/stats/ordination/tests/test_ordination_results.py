--- conflicted
+++ resolved
@@ -387,17 +387,12 @@
         npt.assert_equal(ax.get_ylabel(), exp_ylabel)
 
     def test_plot_no_metadata(self):
-<<<<<<< HEAD
-        fig = self.min_ord_results.plot()
-        self.check_basic_figure_sanity(fig, 1, '', False, '0', '1')
-=======
         fig = self.min_ord_results.plot(n_dims=2)
         self.check_basic_figure_sanity(fig, 1, '', False, '0', '1')
     
     def test_plot_invalid_ndims(self):
         with self.assertRaisesRegex(ValueError, r'n_dims must be 2 or 3.'):
             self.min_ord_results.plot(n_dims=0)
->>>>>>> fabdad27
 
     def test_plot_with_numeric_metadata_and_plot_options(self):
         fig = self.min_ord_results.plot(
