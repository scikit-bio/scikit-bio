# ----------------------------------------------------------------------------
# Copyright (c) 2013--, scikit-bio development team.
#
# Distributed under the terms of the Modified BSD License.
#
# The full license is in the file LICENSE.txt, distributed with this software.
# ----------------------------------------------------------------------------

import itertools
from copy import deepcopy
from typing import (
    Any,
    Callable,
    Iterable,
    ClassVar,
    Collection,
    Type,
    Optional,
    Sequence,
    Union,
    TYPE_CHECKING,
)

import numpy as np
import pandas as pd
from scipy.spatial.distance import squareform

from skbio._base import SkbioObject
from skbio.stats._misc import _pprint_strs
from skbio.util import find_duplicates, get_rng
from skbio.util._decorator import classonlymethod
from skbio.util._misc import resolve_key
from skbio.util._plotting import PlottableMixin
from skbio.io.descriptors import Read, Write

from ._utils import is_symmetric_and_hollow, is_symmetric
from ._utils import distmat_reorder, distmat_reorder_condensed

if TYPE_CHECKING:  # pragma: no cover
    from numpy.random import Generator
    import matplotlib.figure
    from matplotlib.colors import Colormap
    from skbio.util._typing import SeedLike


class PairwiseMatrixError(Exception):
    r"""General error for pairwise matrix validation failures.

    .. versionchanged:: 0.7.1
        Renamed from ``DissimilarityMatrixError``. The old name is kept as an alias.

    """

    pass


class SymmetricMatrixError(PairwiseMatrixError):
    r"""General error for symmetric matrix validation failures."""

    pass


class DistanceMatrixError(SymmetricMatrixError):
    r"""General error for distance matrix validation failures."""

    pass


class MissingIDError(PairwiseMatrixError):
    r"""Error for ID lookup that doesn't exist in the pairwise matrix."""

    def __init__(self, missing_id):
        super(MissingIDError, self).__init__()
        self.args = ("The ID '%s' is not in the matrix." % missing_id,)


class PairwiseMatrix(SkbioObject, PlottableMixin):
    r"""Store pairwise relationships between objects.

    A ``PairwiseMatrix`` object stores a square, two-dimensional matrix of
    relationships between objects. Objects could be, for example, biological samples
    or DNA sequences. A sequence of IDs accompanies the data.

    Methods are provided to load and save pairwise matrices from/to disk, as well as
    perform common operations such as extracting values based on object ID.
    Additionally, the :meth:`plot` method provides convenient built-in plotting
    functionality.

    .. versionchanged:: 0.7.1
        Renamed from ``DissimilarityMatrix`` to better reflect the nature of the matrix
        data. The old name ``DissimilarityMatrix`` is kept as an alias.

    Parameters
    ----------
    data : 1-D or 2-D array_like, or PairwiseMatrix
        A square 2-D array of pairwise relationships between objects, or a 1-D array
        representing its condensed form, with the diagonal defaulting to zero. Can
        instead be an instance of ``PairwiseMatrix`` or its subclass, in which case its
        data and IDs will be directly used.
    ids : sequence of str, optional
        IDs of the objects. Must match the number of rows/columns in ``data``. If None
        (default) and ``data`` does not contain IDs, IDs will be
        monotonically-increasing integers cast as strings, starting from zero (i.e.,
        '0', '1', '2', '3', ...).
    validate : bool, optional
        If True (default) and ``data`` is not a ``PairwiseMatrix`` object, the input
        data will be validated.

    See Also
    --------
    SymmetricMatrix
    DistanceMatrix
    scipy.spatial.distance.squareform

    Notes
    -----
    The matrix data are stored in redundant (square-form) format. If the input ``data``
    is already a square NumPy array of float32 or float64 type, it will be directly
    used without making a copy. If ``data`` is in condensed (vector-form) format, the
    diagonal will be set as zero. The definitions of redundant/condensed formats follow
    SciPy's :func:`~scipy.spatial.distance.squareform`.

    The data are not checked for symmetry or hollowness, nor guaranteed/assumed to be
    symmetric or hollow. Refer to ``SymmetricMatrix`` or ``DistanceMatrix`` instead if
    such checks are expected.

    """

    default_write_format: ClassVar[str] = "lsmat"
    # Used in __str__
    # TODO: decide on what to call a matrix element here
    _matrix_element_name: ClassVar[str] = "relationship"

    read = Read()
    write = Write()

    def __init__(
        self,
        data: Union[
            np.ndarray,
            Sequence[float],
            Sequence[Sequence[float]],
            "PairwiseMatrix",
        ],
        ids: Optional[Sequence[str]] = None,
        validate: bool = True,
    ) -> None:
        data, ids = self._normalize_input(data, ids)
        # convert data to redundant if 1D input.
        # should do this for PairwiseMatrix only.
        if data.ndim == 1:
            data = squareform(data, force="tomatrix", checks=False)

        if ids is None:
            ids = self._generate_ids(data)
        else:
            ids = tuple(ids)

        # validation
        if validate:
            self._validate_shape(data)
            self._validate_ids(data, ids)

        self._ids = ids
        self._id_index = self._index_list(self._ids)
        self._data = self._init_data(data)
        self._flags = self._init_flags()

<<<<<<< HEAD
    def _normalize_input(self, data, ids, diagonal=None):
        """Get input into standard numpy array format."""
=======
    def _normalize_input(self, data, ids):
        """Get input into standard NumPy array format."""
>>>>>>> 25feec26
        if isinstance(data, PairwiseMatrix):
            ids = data.ids if ids is None else ids
            diagonal = data.diagonal if diagonal is None else diagonal
            data = data.data
        # It is necessary to standardize the representation of the .data
        # attribute of this object. The input types might be list, tuple,
        # np.array, or possibly some other object type. Generally, this
        # normalization of type will require a copy of data. For example,
        # moving from a Python type representation (e.g., [[0, 1], [1, 0]])
        # requires casting all of the values to numpy types, which is handled
        # as an implicit copy via np.asarray. However, these copies are
        # unnecessary if the data object is already a numpy array. np.asarray
        # is smart enough to not copy the data, however if a dtype change is
        # requested it will. The following block of code limits the use of
        # np.asarray to situations where the data are (a) not already a numpy
        # array or (b) the data are not a single or double precision numpy
        # data type.
        _issue_copy = True
        if isinstance(data, np.ndarray):
            if data.dtype in (np.float32, np.float64):
                _issue_copy = False

        if _issue_copy:
            data = np.asarray(data, dtype="float")

        # Make data_ explicitly an ndarray to help with type checking.
        # At this point in the code we can be certain that data is an
        # ndarray.
        assert isinstance(data, np.ndarray)
        data_: np.ndarray = data
        return data_, ids, diagonal

    def _generate_ids(self, data):
        """Generate ids if none provided."""
        if data.ndim != 1:
            return tuple(str(i) for i in range(data.shape[0]))
        else:
            return tuple(str(i) for i in range(_vec_to_shape(data)))

    def _init_flags(self):
        """Initialize boolean flags for matrix forms."""
        # This is the default value. PairwiseMatrix doesn't really need flags.
        return {"CONDENSED": False}

    def _init_data(self, data):
        """Initialize underlying data structure."""
        return data

    @classonlymethod
    def from_iterable(
        cls,
        iterable: Iterable[Any],
        metric: Callable,
        key: Optional[Any] = None,
        keys: Optional[Iterable[Any]] = None,
    ) -> "PairwiseMatrix":
        r"""Create a pairwise matrix from an iterable of objects given a metric.

        Parameters
        ----------
        iterable : iterable
            Objects to compute pairwise relationships on.
        metric : callable
            A function that takes two arguments and returns a float representing the
            relationship between the two objects.
        key : callable or str, optional
            A function that takes one argument and returns a string representing the ID
            of the object. Alternatively, a key to the ``metadata`` property if exists
            for each object in the ``iterable``. If None, the default IDs will be used.
        keys : iterable of str, optional
            IDs of the objects. Must be the same length as ``iterable``.

        Returns
        -------
        PairwiseMatrix
            The ``metric`` applied to all pairwise elements in the ``iterable``.

        Raises
        ------
        ValueError
            If ``key`` and ``keys`` are both provided.

        """
        iterable = list(iterable)
        if key is not None and keys is not None:
            raise ValueError("Cannot use both `key` and `keys` at the same time.")

        keys_ = None
        if key is not None:
            keys_ = [resolve_key(e, key) for e in iterable]
        elif keys is not None:
            keys_ = list(keys)

        dm = np.empty((len(iterable),) * 2)
        for i, a in enumerate(iterable):
            for j, b in enumerate(iterable):
                dm[i, j] = metric(a, b)

        return cls(dm, keys_)  # type: ignore[operator]

    @property
    def data(self) -> np.ndarray:
        r"""Array of pairwise relationships.

        A square, two-dimensional ``numpy.ndarray`` of values (floats). A copy is *not*
        returned.

        Notes
        -----
        This property is not writeable.

        """
        return self._data

    @property
    def ids(self) -> tuple:
        r"""Tuple of object IDs.

        A tuple of strings, one for each object in the pairwise matrix.

        Notes
        -----
        This property is writeable, but the number of new IDs must match the
        number of objects in ``data``.

        """
        return self._ids

    @ids.setter
    def ids(self, ids_: Sequence[str]) -> None:
        ids_ = tuple(ids_)
        self._validate_ids(self._data, ids_)
        self._ids = ids_
        self._id_index = self._index_list(self._ids)

    @property
    def dtype(self) -> np.dtype:
        r"""Data type of the matrix values."""
        return self._data.dtype

    @property
    def shape(self) -> tuple:
        r"""Two-element tuple containing the redundant form matrix dimensions.

        Notes
        -----
        As the matrix is guaranteed to be square, both tuple entries will always be
        equal. The shape of the redundant form matrix is returned.

        """
        if self._flags["CONDENSED"]:
            m = _vec_to_shape(self._data)
            return (m, m)
        return self._data.shape

    @property
    def size(self) -> int:
        r"""Total number of elements in the underlying data structure.

        Notes
        -----
        If the matrix is stored in redundant form, size is equivalent to
        ``self.shape[0] * self.shape[1]``. If the matrix is stored in condensed form,
        size is equal to the number of elements in the condensed array.

        """
        return self._data.size

    @property
    def T(self) -> "PairwiseMatrix":
        r"""Transpose of the matrix.

        See Also
        --------
        transpose

        """
        return self.transpose()

    def transpose(self) -> "PairwiseMatrix":
        r"""Return the transpose of the matrix.

        Notes
        -----
        A deep copy is returned.

        Returns
        -------
        PairwiseMatrix
            Transpose of the matrix. Will be the same type as ``self``.

        """
        # Note: Skip validation, since we assume self was already validated
        return self._copy(transpose=True)

    def index(self, lookup_id: str) -> int:
        r"""Return the index of the specified ID.

        Parameters
        ----------
        lookup_id : str
            ID whose index will be returned.

        Returns
        -------
        int
            Row/column index of ``lookup_id``.

        Raises
        ------
        MissingIDError
            If ``lookup_id`` is not in the matrix.

        """
        if lookup_id in self:
            return self._id_index[lookup_id]
        else:
            raise MissingIDError(lookup_id)

    def redundant_form(self) -> np.ndarray:
        r"""Return an array of values in redundant form.

        Returns
        -------
        ndarray
            Two-dimensional `numpy.ndarray` of values in redundant form.

        Notes
        -----
        Redundant form is described in [1]_.

        Does *not* return a copy of the data.

        References
        ----------
        .. [1] http://docs.scipy.org/doc/scipy/reference/spatial.distance.html

        """
        return self._data

    def copy(self) -> "PairwiseMatrix":
        r"""Return a deep copy of the matrix.

        Returns
        -------
        PairwiseMatrix
            Deep copy of the matrix. Will be the same type as ``self``.

        """
        # We deepcopy IDs in case the tuple contains mutable objects at some
        # point in the future.
        # Note: Skip validation, since we assume self was already validated
        # We deepcopy IDs in case the tuple contains mutable objects at some
        # point in the future.
        # Note: Skip validation, since we assume self was already validated
        return self._copy()

    def _copy(self, transpose: bool = False) -> "PairwiseMatrix":
        r"""Copy support.

        Parameters
        ----------
        transpose : bool
            Transpose the data on copy.

        Returns
        -------
        PairwiseMatrix
            Deep copy of the matrix. Will be the same type as ``self``.

        """
        data = self._data.copy()
        if transpose:
            data = data.T
        return self.__class__(data, deepcopy(self.ids), validate=False)

    def rename(self, mapper: Union[dict, Callable], strict: bool = True) -> None:
        r"""Rename IDs in the matrix.

        Parameters
        ----------
        mapper : dict or callable
            A dictionary or function that maps current IDs to new IDs.
        strict : bool, optional
           If True (default), every ID in the matrix must be included in ``mapper``. If
           False, only the specified IDs will be renamed.

        Raises
        ------
        ValueError
            If ``mapper`` does not contain all of the same IDs in the matrix whereas in
            strict mode.

        Examples
        --------
        >>> from skbio.stats.distance import PairwiseMatrix
        >>> dm = PairwiseMatrix([[0, 1], [2, 3]], ids=['a', 'b'])
        >>> dm.rename({'a': 'x', 'b': 'y'})
        >>> print(dm.ids)
        ('x', 'y')

        """
        if isinstance(mapper, dict):
            if strict and not set(self.ids).issubset(mapper):
                raise ValueError(
                    "The IDs in mapper do not include all IDs in the matrix."
                )
            new_ids = tuple(mapper.get(x, x) for x in self.ids)
        else:
            new_ids = tuple(mapper(x) for x in self.ids)
        self.ids = new_ids

    def filter(
        self,
        ids: Sequence[str],
        strict: bool = True,  # , preserve_condensed=True
    ) -> "PairwiseMatrix":
        r"""Filter the matrix by IDs.

        Parameters
        ----------
        ids : sequence of str
            IDs to retain. May not contain duplicates or be empty. Each ID must
            be present in the matrix.
        strict : bool, optional
            If True (default) and an ID that is not found in the distance matrix but is
            found in ``ids``, a ``MissingIDError`` exception will be raised, otherwise
            the ID will be ignored.

        Returns
        -------
        PairwiseMatrix
            Filtered matrix containing only the IDs specified in ``ids``. IDs will be
            in the same order as they appear in ``ids``.

        Raises
        ------
        MissingIDError
            If an ID in ``ids`` is not in the object's list of IDs.

        """
        if tuple(self._ids) == tuple(ids):
            if self._flags["CONDENSED"]:
                return self.__class__(self._data, self._ids, condensed=True)
            else:
                return self.__class__(self._data, self._ids)

        if strict:
            idxs = [self.index(id_) for id_ in ids]
        else:
            # get the indices to slice the inner numpy array
            idxs = []
            # save the IDs that were found in the distance matrix
            found_ids = []
            for id_ in ids:
                try:
                    idxs.append(self.index(id_))
                    found_ids.append(id_)
                except MissingIDError:
                    pass
            ids = found_ids

        # Note: Skip validation, since we assume self was already validated
        # But ids are new, so validate them explicitly
        if self._flags["CONDENSED"]:
            filtered_data = distmat_reorder_condensed_py(self.condensed_form(), idxs)
            self._validate_ids(filtered_data, ids)
            return self.__class__(filtered_data, ids, validate=False, condensed=True)
        else:
            filtered_data = distmat_reorder(self.redundant_form(), idxs)
            self._validate_ids(filtered_data, ids)
            return self.__class__(filtered_data, ids, validate=False)

    def _stable_order(self, ids: Iterable[str]) -> np.ndarray:
        """Obtain a stable ID order with respect to self.

        Parameters
        ----------
        ids : Iterable of ids
            The IDs to establish a stable ordering for.

        Returns
        -------
        np.array, dtype=int
            The corresponding index values.

        """
        id_order = sorted(self._id_index[i] for i in ids)
        return np.array(id_order, dtype=int)

    def within(self, ids: Iterable[str]) -> pd.DataFrame:
        r"""Obtain all the pairwise values among the set of IDs.

        Parameters
        ----------
        ids : iterable of str
            The IDs to obtain distances for. All pairs of distances are
            returned such that, if provided ['a', 'b', 'c'], the distances
            for [('a', 'a'), ('a', 'b'), ('a', 'c'), ('b', 'a'), ('b', 'b'),
            ('b', 'c'), ('c', 'a'), ('c', 'b'), ('c', 'c')] are gathered.

        Returns
        -------
        pd.DataFrame
            (i, j, value) representing the source ID ("i"), the target ID ("j")
            and the distance ("value").

        Raises
        ------
        MissingIDError
            If an ID(s) specified is not in the matrix.

        Notes
        -----
        Order of the return items is stable, meaning that requesting IDs
        ['a', 'b'] is equivalent to ['b', 'a']. The order is with respect
        to the order of the .ids attribute of self.

        Examples
        --------
        >>> from skbio.stats.distance import PairwiseMatrix
        >>> dm = PairwiseMatrix([[0, 1, 2, 3, 4], [1, 0, 1, 2, 3],
        ...                      [2, 1, 0, 1, 2], [3, 2, 1, 0, 1],
        ...                      [4, 3, 2, 1, 0]],
        ...                     ['A', 'B', 'C', 'D', 'E'])
        >>> dm.within(['A', 'B', 'C'])
           i  j  value
        0  A  A    0.0
        1  A  B    1.0
        2  A  C    2.0
        3  B  A    1.0
        4  B  B    0.0
        5  B  C    1.0
        6  C  A    2.0
        7  C  B    1.0
        8  C  C    0.0

        """
        ids = set(ids)
        not_present = ids - set(self._id_index)
        if not_present:
            raise MissingIDError(
                "At least one ID (e.g., '%s') was not found." % not_present.pop()
            )

        return self._subset_to_dataframe(ids, ids)

    def between(
        self, from_: Iterable[str], to_: Iterable[str], allow_overlap: bool = False
    ) -> pd.DataFrame:
        r"""Obtain the pairwise values between the two groups of IDs.

        Parameters
        ----------
        from_ : Iterable of str
            The IDs to obtain values from.
        to_ : Iterable of str
            The IDs to obtain values to.
        allow_overlap : bool, optional
            If True, allow overlap in the IDs of from and to (which would in effect be
            collecting the within distances). Default is False.

        Returns
        -------
        pd.DataFrame
            (i, j, value) representing the source ID ("i"), the target ID ("j")
            and the value between them ("value").

        Raises
        ------
        MissingIDError
            If an ID(s) specified is not in the matrix.

        Notes
        -----
        Order of the return items is stable, meaning that requesting IDs
        ['a', 'b'] is equivalent to ['b', 'a']. The order is with respect to
        the .ids attribute of self.

        Examples
        --------
        >>> from skbio.stats.distance import PairwiseMatrix
        >>> dm = PairwiseMatrix([[0, 1, 2, 3, 4], [1, 0, 1, 2, 3],
        ...                           [2, 1, 0, 1, 2], [3, 2, 1, 0, 1],
        ...                           [4, 3, 2, 1, 0]],
        ...                          ['A', 'B', 'C', 'D', 'E'])
        >>> dm.between(['A', 'B'], ['C', 'D', 'E'])
           i  j  value
        0  A  C    2.0
        1  A  D    3.0
        2  A  E    4.0
        3  B  C    1.0
        4  B  D    2.0
        5  B  E    3.0

        """
        from_ = set(from_)
        to_ = set(to_)

        all_ids = from_ | to_
        not_present = all_ids - set(self._id_index)
        if not_present:
            raise MissingIDError(
                "At least one ID (e.g., '%s') was not found." % not_present.pop()
            )

        overlapping = from_ & to_
        if not allow_overlap and overlapping:
            raise KeyError(
                "At least one ID overlaps in from_ and to_ "
                "(e.g., '%s'). This constraint can removed with "
                "allow_overlap=True." % overlapping.pop()
            )

        return self._subset_to_dataframe(from_, to_)

    def _subset_to_dataframe(
        self, i_ids: Iterable[str], j_ids: Iterable[str]
    ) -> pd.DataFrame:
        """Extract a subset of self and express as a DataFrame.

        Parameters
        ----------
        i_ids : Iterable of str
            The "from" IDs.
        j_ids : Iterable of str
            The "to" IDs.

        Notes
        -----
        ID membership is not tested by this private method, and it is assumed
        the caller has asserted the IDs are present.

        Returns
        -------
        pd.DataFrame
            (i, j, value) representing the source ID ("i"), the target ID ("j")
            and the distance ("value").

        """
        i_indices = self._stable_order(i_ids)
        j_indices = self._stable_order(j_ids)

        j_length = len(j_indices)
        j_labels = tuple(self.ids[j] for j in j_indices)

        i: list[str] = []
        j: list[str] = []

        # np.hstack([]) throws a ValueError. However, np.hstack([np.array([])])
        # is valid and returns an empty array. Accordingly, an empty array is
        # included here so that np.hstack works in the event that either i_ids
        # or j_ids is empty.
        values = [np.array([])]
        for i_idx in i_indices:
            i.extend([self.ids[i_idx]] * j_length)
            j.extend(j_labels)

            subset = self._data[i_idx, j_indices]
            values.append(subset)

        i = pd.Series(i, name="i", dtype=str)
        j = pd.Series(j, name="j", dtype=str)
        values = pd.Series(np.hstack(values), name="value")

        return pd.concat([i, j, values], axis=1)

    def plot(
        self, cmap: Optional[Union[str, "Colormap"]] = None, title: str = ""
    ) -> "matplotlib.figure.Figure":
        r"""Create a heatmap of the matrix.

        Parameters
        ----------
        cmap: str or matplotlib.colors.Colormap, optional
            Sets the color scheme of the heatmap. If None, defaults to the colormap
            specified in the matplotlib rc file.
        title: str, optional
            Sets the title label of the heatmap. Default is blank.

        Returns
        -------
        matplotlib.figure.Figure
            Figure containing the heatmap and colorbar of the plotted matrix.

        Examples
        --------
        .. plot::

           Define a matrix with five objects labeled A-E:

           >>> from skbio.stats.distance import PairwiseMatrix
           >>> dm = PairwiseMatrix([[0, 1, 2, 3, 4], [1, 0, 1, 2, 3],
           ...                           [2, 1, 0, 1, 2], [3, 2, 1, 0, 1],
           ...                           [4, 3, 2, 1, 0]],
           ...                          ['A', 'B', 'C', 'D', 'E'])

           Plot the matrix as a heatmap:

           >>> fig = dm.plot(cmap='Reds', title='Example heatmap')  # doctest: +SKIP

        """
        self._get_mpl_plt()

        # based on http://stackoverflow.com/q/14391959/3776794
        fig, ax = self.plt.subplots()

        # use pcolormesh instead of pcolor for performance
        heatmap = ax.pcolormesh(self.redundant_form(), cmap=cmap)
        fig.colorbar(heatmap)

        # center labels within each cell
        ticks = np.arange(0.5, self.shape[0])
        ax.set_xticks(ticks, minor=False)
        ax.set_yticks(ticks, minor=False)

        # Ensure there is no white border around the heatmap by manually
        # setting the limits
        ax.set_ylim(0, len(self.ids))
        ax.set_xlim(0, len(self.ids))

        # display data as it is stored in the pairwise matrix
        # (default is to have y-axis inverted)
        ax.invert_yaxis()

        ax.set_xticklabels(self.ids, rotation=90, minor=False)
        ax.set_yticklabels(self.ids, minor=False)

        ax.set_title(title)

        return fig

    def to_data_frame(self) -> pd.DataFrame:
        r"""Create a pandas DataFrame from this matrix.

        Returns
        -------
        pd.DataFrame
            DataFrame with IDs on index and columns.

        Examples
        --------
        >>> from skbio import DistanceMatrix
        >>> dm = DistanceMatrix([[0, 1, 2],
        ...                      [1, 0, 3],
        ...                      [2, 3, 0]], ids=['a', 'b', 'c'])
        >>> df = dm.to_data_frame()
        >>> df
             a    b    c
        a  0.0  1.0  2.0
        b  1.0  0.0  3.0
        c  2.0  3.0  0.0

        """
        return pd.DataFrame(
            data=self.redundant_form(), index=self.ids, columns=self.ids
        )

    def __str__(self) -> str:
        r"""Return a string representation of the matrix.

        Summary includes matrix dimensions, a (truncated) list of IDs, and
        (truncated) array of values.

        Returns
        -------
        str
            String representation of the matrix.

        """
        return "%dx%d %s matrix\nIDs:\n%s\nData:\n" % (
            self.shape[0],
            self.shape[1],
            self._matrix_element_name,
            _pprint_strs(self.ids),
        ) + str(self._data)

    def __eq__(self, other: object) -> bool:
        r"""Compare this matrix to another for equality.

        Two matrices are equal if they have the same shape and IDs (in the same
        order!), and have data arrays that are equal.

        Checks are *not* performed to ensure that ``other`` is a ``PairwiseMatrix``
        instance.

        Parameters
        ----------
        other : PairwiseMatrix
            Matrix to compare to for equality.

        Returns
        -------
        bool
            True if ``self`` is equal to ``other``, False otherwise.

        """
        if not isinstance(other, PairwiseMatrix):
            return NotImplemented

        equal = True

        # The order these checks are performed in is important to be as
        # efficient as possible. The check for shape equality is not strictly
        # necessary as it should be taken care of in np.array_equal, but I'd
        # rather explicitly bail before comparing IDs or data. Use array_equal
        # instead of (a == b).all() because of this issue:
        #     http://stackoverflow.com/a/10582030
        try:
            if self.shape != other.shape:
                equal = False
            elif self.ids != other.ids:
                equal = False
            elif not np.array_equal(self._data, other.data):
                equal = False
        except AttributeError:
            equal = False

        return equal

    def __ne__(self, other: object) -> bool:
        r"""Determine whether two matrices are not equal.

        Parameters
        ----------
        other : PairwiseMatrix
            Matrix to compare to.

        Returns
        -------
        bool
            True if ``self`` is not equal to ``other``, False otherwise.

        See Also
        --------
        __eq__

        """
        return not self == other

    def __contains__(self, lookup_id: str) -> bool:
        r"""Check if the specified ID is in the matrix.

        Parameters
        ----------
        lookup_id : str
            ID to search for.

        Returns
        -------
        bool
            True if ``lookup_id`` is in the matrix, False otherwise.

        See Also
        --------
        index

        """
        return lookup_id in self._id_index

    def __getitem__(
        self, index: Union[str, tuple[str, str], Any]
    ) -> Union[np.ndarray, float]:
        r"""Slice into data by object ID or numpy indexing.

        Extracts data from the matrix by object ID, a pair of IDs, or NumPy
        indexing/slicing.

        Parameters
        ----------
        index : str, two-tuple of str, or numpy index
            Can be one of the following:

            - A string: Returns the row vector of this ID.

            - A tuple of two strings: Returns the value between the first ID (row) and
              the second ID (column).

            - Otherwise, ``index`` will be passed through to ``.data.__getitem__``,
              allowing for standard indexing of a NumPy array (e.g., slicing).

            .. note::
                The first ID is the row and the second ID (if provided) is the column.
                This order matters when the matrix is asymmetric (i.e.,
                ``mat['a', 'b']`` may not be the same as ``mat['b', 'a']``).

        Returns
        -------
        1-D ndarray or scalar
            Indexed data, where return type depends on the form of `index` (see
            description of `index` for more details).

        Raises
        ------
        MissingIDError
            If the ID(s) specified in `index` are not in the matrix.

        Notes
        -----
        The lookup based on ID(s) is quick. NumPy indexing (slicing) on condensed
        form matrices will convert them to redundant, roughly doubling their memory
        requirement.

        """
        if isinstance(index, str):
            row_idx = self.index(index)

            return self._data[row_idx]
        elif isinstance(index, tuple) and self._is_id_pair(index):
            i, j = self.index(index[0]), self.index(index[1])
            return self._data[i, j]
        else:
            # NumPy index types are numerous and complex, easier to just
            # ignore them in type checking.
            return self._data.__getitem__(index)  # type: ignore[index]

    def _validate_ids(self, data: np.ndarray, ids: Collection[str]) -> None:
        """Validate the IDs.

        Checks that IDs are unique and that the number of IDs matches the
        number of rows/cols in the data array.

        Subclasses can override this method to perform different/more specific
        validation.

        Notes
        -----
        Accepts arguments instead of inspecting instance attributes to avoid
        creating an invalid matrix before raising an error. Otherwise, the invalid
        matrix could be used after the exception is caught and handled.

        """
        duplicates = find_duplicates(ids)
        if duplicates:
            formatted_duplicates = ", ".join(repr(e) for e in duplicates)
            raise PairwiseMatrixError(
                "IDs must be unique. Found the "
                "following duplicate IDs: %s" % formatted_duplicates
            )
        if 0 == len(ids):
            raise PairwiseMatrixError("IDs must be at least 1 in size.")
        # handle condensed form data
        if data.ndim == 1:
            n = _vec_to_shape(data)
            if len(ids) != n:
                raise PairwiseMatrixError(
                    "The number of IDs (%d) must match "
                    "the number of rows/columns in the "
                    "data (%d)." % (len(ids), n)
                )
        # handle redundant form data
        else:
            if len(ids) != data.shape[0]:
                raise PairwiseMatrixError(
                    "The number of IDs (%d) must match "
                    "the number of rows/columns in the "
                    "data (%d)." % (len(ids), data.shape[0])
                )

    def _validate_shape(self, data: np.ndarray) -> None:
        """Validate the data array shape.

        Checks that the data is at least 1x1 in size, 2D, square, and
        contains only floats.

        Notes
        -----
        Accepts arguments instead of inspecting instance attributes to avoid
        creating an invalid matrix before raising an error. Otherwise, the invalid
        matrix could be used after the exception is caught and handled.

        """
        if 0 in data.shape:
            raise PairwiseMatrixError("Data must be at least 1x1 in size.")
        if len(data.shape) != 2:
            raise PairwiseMatrixError("Data must have exactly two dimensions.")
        if data.shape[0] != data.shape[1]:
            raise PairwiseMatrixError(
                "Data must be square (i.e., have the same number of rows and columns)."
            )
        if data.dtype not in (np.float32, np.float64):
            raise PairwiseMatrixError("Data must contain only floating point values.")

    def _index_list(self, list_: Sequence[str]) -> dict:
        return {id_: idx for idx, id_ in enumerate(list_)}

    def _is_id_pair(self, index: tuple) -> bool:
        return len(index) == 2 and all(map(lambda e: isinstance(e, str), index))


class SymmetricMatrix(PairwiseMatrix):
    """Store symmetric pairwise relationships between objects.

    A ``SymmetricMatrix`` is a ``PairwiseMatrix`` with the additional requirement that
    the matrix data is symmetric (i.e., upper and lower triangles mirror each other).
    There are additional methods made available that take advantage of this symmetry.

    .. versionadded:: 0.7.1

    Parameters
    ----------
    data : 1-D or 2-D array_like, or PairwiseMatrix
        A square 2-D array of pairwise relationships between objects, or a 1-D array
        representing its condensed form. Can instead be an instance of
        ``PairwiseMatrix`` or its subclass, in which case its data and IDs will be
        directly used.
    ids : sequence of str, optional
        IDs of the objects. Must match the number of objects in ``data``. If None
        (default) and ``data`` does not contain IDs, IDs will be
        monotonically-increasing integers cast as strings, starting from zero (i.e.,
        '0', '1', '2', '3', ...).
    validate : bool, optional
        If True (default) and ``data`` is not a ``SymmetricMatrix`` object, the input
        data will be validated.
    condensed : bool, optional
        Store the data in a 2-D redundant form (False, default) or a 1-D condensed form
        (True).
    diagonal : 1-D array_like or float, optional
        Values along the diagonal of the matrix. Can be a vector matching the number of
        objects in ``data``, or a single number representing a uniform diagonal.
        Default is zero. Can be provided when ``data`` is in condensed form. Otherwise,
        an error will be raised.

    See Also
    --------
    PairwiseMatrix
    SymmetricMatrix
    squareform

    """

    def __init__(
        self,
        data: Union[
            np.ndarray,
            Sequence[float],
            Sequence[Sequence[float]],
            "PairwiseMatrix",
        ],
        ids: Optional[Sequence[str]] = None,
        validate: bool = True,
        condensed: bool = False,
        diagonal: Union[float, np.ndarray] = None,
    ):
        data, ids, diagonal = self._normalize_input(data, ids, diagonal)

        if ids is None:
            ids = self._generate_ids(data)
        else:
            ids = tuple(ids)

        if validate:
            self._validate_shape(data)
            self._validate_ids(data, ids)
            self._validate_data(data)
            self._validate_diagonal(data, diagonal)

        self._ids = ids
        self._id_index = self._index_list(self._ids)
        self._diagonal = self._init_diagonal(diagonal, data)
        self._data = self._init_data(data, condensed)
        self._flags = self._init_flags(condensed)

    def _init_diagonal(self, diagonal: Union[float, np.ndarray], data: np.ndarray):
        """Initialize the diagonal attribute.

        Parameters
        ----------
        diagonal : float or np.ndarray
            The value or values defined along the diagonal of the matrix.
        data : np.ndarray
            1 or 2-dimensional array of the data of the matrix.

        Returns
        -------
        float or np.ndarray
            The diagonal values of the matrix.
        """
        if diagonal is None:
            if data.ndim == 1:
                return 0.0
            if data.ndim == 2:
                diagonal = np.diagonal(data)
                if np.allclose(diagonal, 0):
                    diagonal = 0.0
                return diagonal
        if np.isscalar(diagonal):
            return float(diagonal)
        else:
            return np.asarray(diagonal)

    def _init_flags(self, condensed: bool) -> dict:
        """Initialize flags for symmetric matrix.

        Parameters
        ----------
        condensed : bool
            Whether the matrix is in condensed form or not.

        Returns
        -------
        dict
            Dictionary containing information on the form of the matrix.

        """
        if condensed:
            return {"CONDENSED": True}
        else:
            return {"CONDENSED": False}

    def _init_data(self, data: np.ndarray, condensed: bool) -> None:
        """Initialize data for symmetric matrix.

        Parameters
        ----------
        data : np.ndarray
            1-D or 2-D array representing the data of the matrix.
        condensed : bool
            Whether or not to store the data in condensed form.

        Returns
        -------
        np.ndarray
            1-D or 2-D array containing the values of the matrix.

        """
        if condensed:
            # case where input is 1d and stays 1d
            if data.ndim == 1:
                return data
            # case where input is 2d and is converted to 1d
            else:
                return squareform(data, force="tovector", checks=False)
        else:
            # case where input is 1d and is converted to 2d.
            if data.ndim == 1:
                mat = squareform(data, force="tomatrix", checks=False)
                np.fill_diagonal(mat, self._diagonal)
                return mat
            # case where input is 2d and stays 2d
            else:
                return data

    def _validate_data(self, data: np.ndarray) -> None:
        """Validate the data array.

        Performs a check for symmetry if data is 2D. If data is 1D it is assumed to
        be symmetric.

        """
        if (data.ndim != 1) and (not is_symmetric(data)):
            raise DistanceMatrixError("Data must be symmetric and cannot contain NaNs.")

    def _validate_diagonal(
        self, data: np.ndarray, diagonal: Optional[np.ndarray] = None
    ) -> None:
        """Validate the diagonal of the matrix.

        Checks that the length of the diagonal matches the shape of the matrix, and
        that the diagonal is 1D if passed as an array.

        """
        if diagonal is not None:
            # if it's a single value, it doesn't need to be validated
            if not np.isscalar(diagonal):
                diagonal = np.array(diagonal)
                # if it's a nd.array it needs to be 1d
                if diagonal.ndim != 1:
                    raise SymmetricMatrixError(
                        f"Diagonal must be 1 dimensional if it is an array. Found "
                        f"{diagonal.ndim} dimensions."
                    )
                # it also needs to match the size of the matrix
                length = diagonal.size
                if data.ndim == 2:
                    if length != data.shape[0]:
                        raise SymmetricMatrixError(
                            f"Length of diagonal ({length}) does not match the shape "
                            f"of the matrix {data.shape}."
                        )
                else:
                    shape = _vec_to_shape(data)
                    if length != shape:
                        raise SymmetricMatrixError(
                            f"Length of diagonal ({length}) does not match the shape "
                            f"of the matrix {(shape, shape)}."
                        )

    def _validate_shape(self, data: np.ndarray):
        """Validate the shape of the input data.

        If the input is 2D, it checks that it is at least 1x1, and that it is square.
        If the input is 1D, it checks that it is a correct length to represent a
        symmetric matrix. If input is not 1D or 2D, it raises an error.

        """
        if data.ndim == 2:
            if 0 in data.shape:
                raise SymmetricMatrixError("Data must be at least 1x1 in size.")
            if data.shape[0] != data.shape[1]:
                raise SymmetricMatrixError(
                    "Data must be square (i.e., have the same number of rows and "
                    "columns)."
                )
        # check that the length of the array is a valid length if 1D
        elif data.ndim == 1:
            # pulled from scipy squareform
            s = data.shape
            # Grab the closest value to the square root of the number
            # of elements times 2 to see if the number of elements
            # is indeed a binomial coefficient.
            d = int(np.ceil(np.sqrt(s[0] * 2)))
            # Check that v is of valid dimensions.
            if d * (d - 1) != s[0] * 2:
                raise SymmetricMatrixError(
                    "Incompatible vector size. It must be a binomial "
                    "coefficient n choose 2 for some integer n >= 2."
                )
        else:
            raise SymmetricMatrixError(
                f"Data must be have either 1 or 2 dimensions. "
                f"Found {data.ndim} dimensions."
            )

        if data.dtype not in (np.float32, np.float64):
            raise PairwiseMatrixError("Data must contain only floating point values.")

    @property
    def T(self) -> "SymmetricMatrix":
        r"""Transpose of the matrix.

        If the matrix is in condensed form, a redundant form matrix will be returned.

        See Also
        --------
        transpose

        """
        return self.transpose()

    def transpose(self) -> "SymmetricMatrix":
        r"""Return the transpose of the matrix.

        If the matrix is in condensed form, a redundant form matrix will be returned.

        Notes
        -----
        A deep copy is returned.

        Returns
        -------
        SymmetricMatrix
            Transpose of the matrix. Will be the same type as `self`.

        """
        # Note: Skip validation, since we assume self was already validated
        return self._copy(transpose=True)

    @property
    def diagonal(self) -> Union[float, np.ndarray]:
        """Diagonal value(s) of the matrix.

        If diagonal is a float, this value is repeated along the diagonal of the
        matrix. If diagonal is an array, it represents the full diagonal of the
        matrix.

        """
        return self._diagonal

    @classonlymethod
    def from_iterable(
        cls,
        iterable: Iterable[Any],
        metric: Callable,
        key: Optional[Any] = None,
        keys: Optional[Iterable[Any]] = None,
        validate: bool = True,
        diagonal: Union[float, np.ndarray] = 0.0,
        condensed: bool = False,
    ) -> "SymmetricMatrix":
        r"""Create a symmetric matrix from an iterable given a metric.

        Parameters
        ----------
        iterable : iterable
            Objects to compute pairwise relationships on.
        metric : callable
            A function that takes two arguments and returns a float representing the
            relationship between the two objects.
        key : callable or str, optional
            A function that takes one argument and returns a string representing the ID
            of the object. Alternatively, a key to the ``metadata`` property if exists
            for each object in the ``iterable``. If None, the default IDs will be used.
        keys : iterable of str, optional
            IDs of the objects. Must be the same length as ``iterable``.
        validate : boolean, optional
            If True, all pairwise relationships are computed, including upper
            and lower triangles and the diagonal. If False, ``metric`` is
            assumed to be symmetric and only the lower triangle (excluding the
            diagonal) is computed, thereby saving compute.
        diagonal : 1-D array_like or float, optional
            Fill the matrix diagonal with this number or vector when ``validate``
            is False. Default is zero.
        condensed : bool, optional
            Store the data in a 2-D redundant form (False, default) or a 1-D condensed
            form (True).

        Returns
        -------
        PairwiseMatrix
            The ``metric`` applied to all pairwise elements in the ``iterable``.

        Raises
        ------
        ValueError
            If ``key`` and ``keys`` are both provided.

        """
        iterable = list(iterable)
        if key is not None and keys is not None:
            raise ValueError("Cannot use both `key` and `keys` at the same time.")

        keys_ = None
        if key is not None:
            keys_ = [resolve_key(e, key) for e in iterable]
        elif keys is not None:
            keys_ = list(keys)

        dm = np.empty((len(iterable),) * 2)
        # this allows for diagonals which do not match the exact shape of the matrix,
        # np.fill_diagonal will just repeat the array to fill. Not sure if this is
        # what we want here.
        np.fill_diagonal(dm, diagonal)
        if validate:
            for i, a in enumerate(iterable):
                for j, b in enumerate(iterable):
                    dm[i, j] = metric(a, b)
        else:
            # This assumes that metric will return a symmetric matrix. That is, that
            # metric(a, b) is the same as metric(b, a)
            for i, a in enumerate(iterable):
                for j, b in enumerate(iterable[:i]):
                    dm[i, j] = dm[j, i] = metric(a, b)
        return cls(dm, keys_, diagonal=diagonal, condensed=condensed)  # type: ignore[operator]

    def __getitem__(
        self, index: Union[str, tuple[str, str], Any]
    ) -> Union[np.ndarray, float]:
        r"""Slice into data by object ID or NumPy indexing.

        Extracts data from the matrix by object ID, a pair of IDs, or NumPy
        indexing/slicing.

        Parameters
        ----------
        index : str, two-tuple of str, or NumPy index
            Can be one of the following:

            - A string: Returns the row vector of this ID.

            - A tuple of two strings: Returns the value between the first ID (row) and
              the second ID (column).

            - Otherwise, ``index`` will be passed through to ``.data.__getitem__``,
              allowing for standard indexing of a NumPy array (e.g., slicing).

        Returns
        -------
        ndarray or scalar
            Indexed data, where return type depends on the form of ``index`` (see
            description of ``index`` for more details).

        Raises
        ------
        MissingIDError
            If the ID(s) specified in ``index`` are not in the matrix.

        Notes
        -----
        The lookup based on ID(s) is quick. NumPy indexing (slicing) on condensed
        form matrices will convert them to redundant, roughly doubling their memory
        requirement.

        """
        if isinstance(index, str):
            row_idx = self.index(index)
            if self._flags["CONDENSED"]:
                return _get_row_from_condensed(
                    self._data, row_idx, self.shape[0], self._diagonal
                )
            else:
                return self._data[row_idx]
        elif isinstance(index, tuple) and self._is_id_pair(index):
            i, j = self.index(index[0]), self.index(index[1])
            if self._flags["CONDENSED"]:
                return _get_element_from_condensed(
                    self._data, i, j, self.shape[0], self._diagonal
                )
            else:
                return self._data[i, j]
        else:
            # NumPy index types are numerous and complex, easier to just
            # ignore them in type checking.
            # revert to redundant form to handle numpy style indexing
            if self._flags["CONDENSED"]:
                return self.redundant_form().__getitem__(index)
            else:
                return self._data.__getitem__(index)  # type: ignore[index]

    def redundant_form(self):
        r"""Return an array of values in redundant format.

        Returns
        -------
        ndarray
            Two-dimensional array of values in redundant format.

        See Also
        --------
        condensed_form

        """
        if self._flags["CONDENSED"]:
            mat = squareform(self._data, force="tomatrix", checks=False)
            np.fill_diagonal(mat, self._diagonal)
            return mat
        else:
            return self._data

    def condensed_form(self) -> np.ndarray:
        r"""Return an array of distances in condensed format.

        Returns
        -------
        data : ndarray
            One-dimensional `numpy.ndarray` of values in condensed format.

        Notes
        -----
        Condensed format is described in [1]_.

        The conversion is not a constant-time operation, though it should be
        relatively quick to perform.

        References
        ----------
        .. [1] http://docs.scipy.org/doc/scipy/reference/spatial.distance.html

        """
        if self._flags["CONDENSED"]:
            return self._data
        else:
            return squareform(self._data, force="tovector", checks=False)

    def permute(
        self,
        condensed: bool = False,
        seed: Optional["SeedLike"] = None,
    ) -> Union["SymmetricMatrix", np.ndarray]:
        r"""Randomly permute both rows and columns in the matrix.

        Randomly permutes the ordering of rows and columns in the matrix. The
        same permutation is applied to both rows and columns in order to
        maintain symmetry and, if applicable, hollowness. Only the rows/columns in the
        matrix are permuted; the IDs are *not* permuted.

        Parameters
        ----------
        condensed : bool, optional
            If ``True``, return the permuted distance matrix in condensed
            format. Otherwise, return the permuted distance matrix as a new
            ``SymmetricMatrix`` instance. Can only be ``True`` if operating on a
            ``DistanceMatrix``.
        seed : int, Generator or RandomState, optional
            A user-provided random seed or random generator instance. See
            :func:`details <skbio.util.get_rng>`.

            .. versionadded:: 0.6.3

        Returns
        -------
        SymmetricMatrix or ndarray
            Permuted values as a new ``DistanceMatrix`` or as a ``ndarray``
            in condensed format.

        See Also
        --------
        condensed_form

        Notes
        -----
        This method does not modify the distance matrix that it is called on.
        It is more efficient to pass ``condensed=True`` than permuting the
        distance matrix and then converting to condensed format.

        """
        rng = get_rng(seed)
        order = rng.permutation(self.shape[0])

        if condensed:
            # if self.__class__ != DistanceMatrix:
            #     raise TypeError("Only distance matrices can return condensed.")
            if self._flags["CONDENSED"]:
                permuted_condensed = distmat_reorder_condensed_py(self._data, order)
            else:
                permuted_condensed = distmat_reorder_condensed(self._data, order)
            return permuted_condensed
        else:
            # Note: Skip validation, since we assume self was already validated
            if self._flags["CONDENSED"]:
                permuted = distmat_reorder_condensed_py(self._data, order)
                return self.__class__(
                    permuted, self.ids, validate=False, condensed=True
                )
            else:
                permuted = distmat_reorder(self._data, order)
                return self.__class__(permuted, self.ids, validate=False)

    def copy(self) -> "SymmetricMatrix":
        r"""Return a deep copy of the symmetric matrix.

        Returns
        -------
        SymmetricMatrix
            Deep copy of the matrix. Will be the same type as ``self``.

        """
        if self._flags["CONDENSED"]:
            return self._copy(condensed=True)
        else:
            return self._copy()

    def _copy(
        self, transpose: bool = False, condensed: bool = False
    ) -> "SymmetricMatrix":
        """Copy support.

        Parameters
        ----------
        condensed : bool
            Whether the matrix is in condensed form or not.

        Returns
        -------
        SymmetricMatrix

        """
        # adding for backward compatibility
        data = self._data.copy()
        if transpose:
            data = data.T
        # We deepcopy IDs in case the tuple contains mutable objects at some
        # point in the future.
        # Note: Skip validation, since we assume self was already validated
        return self.__class__(
            data,
            deepcopy(self.ids),
            diagonal=deepcopy(self._diagonal),
            validate=False,
            condensed=condensed,
        )

    def _subset_to_dataframe(
        self, i_ids: Iterable[str], j_ids: Iterable[str]
    ) -> pd.DataFrame:
        """Extract a subset of self and express as a DataFrame.

        Parameters
        ----------
        i_ids : Iterable of str
            The "from" IDs.
        j_ids : Iterable of str
            The "to" IDs.

        Notes
        -----
        ID membership is not tested by this private method, and it is assumed
        the caller has asserted the IDs are present.

        Returns
        -------
        pd.DataFrame
            (i, j, value) representing the source ID ("i"), the target ID ("j")
            and the distance ("value").

        """
        i_indices = self._stable_order(i_ids)
        j_indices = self._stable_order(j_ids)

        j_length = len(j_indices)
        j_labels = tuple(self.ids[j] for j in j_indices)

        i: list[str] = []
        j: list[str] = []

        # np.hstack([]) throws a ValueError. However, np.hstack([np.array([])])
        # is valid and returns an empty array. Accordingly, an empty array is
        # included here so that np.hstack works in the event that either i_ids
        # or j_ids is empty.
        values = [np.array([])]
        if self._flags["CONDENSED"]:
            diagonal_val = getattr(self, "_diagonal", 0.0)
            n = self.shape[0]

            # precompute to avoid repeated calculations
            condensed_indices = {}
            for i_idx in i_indices:
                for j_idx in j_indices:
                    if i_idx == j_idx:
                        continue
                    key = (min(i_idx, j_idx), max(i_idx, j_idx))
                    if key not in condensed_indices:
                        condensed_indices[key] = _condensed_index(key[0], key[1], n)

            for i_idx in i_indices:
                i.extend([self.ids[i_idx]] * j_length)
                j.extend(j_labels)
                subset_values = np.zeros(j_length, dtype=self._data.dtype)
                for idx, j_idx in enumerate(j_indices):
                    if i_idx == j_idx:
                        if np.isscalar(diagonal_val):
                            subset_values[idx] = diagonal_val
                        else:
                            subset_values[idx] = diagonal_val[i_idx]
                    else:
                        key = (min(i_idx, j_idx), max(i_idx, j_idx))
                        subset_values[idx] = self._data[condensed_indices[key]]
                values.append(subset_values)
        # redundant form
        else:
            for i_idx in i_indices:
                i.extend([self.ids[i_idx]] * j_length)
                j.extend(j_labels)

                subset = self._data[i_idx, j_indices]
                values.append(subset)

        i = pd.Series(i, name="i", dtype=str)
        j = pd.Series(j, name="j", dtype=str)
        values = pd.Series(np.hstack(values), name="value")

        return pd.concat([i, j, values], axis=1)


class DistanceMatrix(SymmetricMatrix):
    r"""Store distances between objects.

    A ``DistanceMatrix`` is a ``SymmetricMatrix`` with the additional requirement that
    the matrix data is hollow (i.e., diagonal is zero). There are additional methods
    made available that take advantage of this hollowness.

    Parameters
    ----------
    data : 1-D or 2-D array_like, or PairwiseMatrix
        A square 2-D array of pairwise distances between objects, or a 1-D array
        representing its condensed form. Can instead be an instance of
        ``PairwiseMatrix`` or its subclass, in which case its data and IDs will be
        directly used.
    ids : sequence of str, optional
        IDs of the objects. Must match the number of rows/columns in ``data``. If None
        (default) and ``data`` does not contain IDs, IDs will be
        monotonically-increasing integers cast as strings, starting from zero (i.e.,
        '0', '1', '2', '3', ...).
    validate : bool, optional
        If True (default) and ``data`` is not a ``DistanceMatrix`` object, the input
        data will be validated.
    condensed : bool, optional
        Store the data in a 2-D redundant form (False, default) or a 1-D condensed form
        (True).
    diagonal : 1-D array_like or float, optional
        Values along the diagonal of the matrix. Must be zero. This parameter is a
        placeholder for interface compatibility with ``SymmetricMatrix``.

    See Also
    --------
    PairwiseMatrix
    SymmetricMatrix

    Notes
    -----
    The distances are stored in redundant (square-form) format [1]_. To
    facilitate use with other scientific Python routines (e.g., scipy), the
    distances can be retrieved in condensed (vector-form) format using
    ``condensed_form``.

    ``DistanceMatrix`` only requires that the distances it stores are symmetric and
    hollow. Checks are *not* performed to ensure the other three metric properties
    hold (non-negativity, identity of indiscernibles, and triangle inequality)
    [2]_. Thus, a ``DistanceMatrix`` instance can store distances that are not
    metric.

    References
    ----------
    .. [1] http://docs.scipy.org/doc/scipy/reference/spatial.distance.html
    .. [2] http://planetmath.org/metricspace

    """

    # Override here, used in superclass __str__
    _matrix_element_name: ClassVar[str] = "distance"

    def __init__(
        self,
        data: Union[
            np.ndarray,
            Sequence[float],
            Sequence[Sequence[float]],
            "PairwiseMatrix",
        ],
        ids: Optional[Sequence[str]] = None,
        validate: bool = True,
        condensed: bool = False,
        diagonal: Union[float, np.ndarray] = None,
    ):
        data, ids, diagonal = self._normalize_input(data, ids, diagonal)

        if ids is None:
            ids = self._generate_ids(data)
        else:
            ids = tuple(ids)

        if validate:
            self._validate_shape(data)
            self._validate_ids(data, ids)
            self._validate_data(data)
            self._validate_diagonal(data, diagonal)

        self._ids = ids
        self._id_index = self._index_list(self._ids)
        self._diagonal = self._init_diagonal()
        self._data = self._init_data(data, condensed)
        self._flags = self._init_flags(condensed)

    def condensed_form(self) -> np.ndarray:
        r"""Return an array of distances in condensed format.

        Returns
        -------
        ndarray
            One-dimensional `numpy.ndarray` of distances in condensed format.

        Notes
        -----
        Condensed format is described in [1]_.

        The conversion is not a constant-time operation, though it should be
        relatively quick to perform.

        References
        ----------
        .. [1] http://docs.scipy.org/doc/scipy/reference/spatial.distance.html

        """
        if self._flags["CONDENSED"]:
            return self._data
        else:
            return squareform(self._data, force="tovector", checks=False)

    def _validate_data(self, data: np.ndarray) -> None:
        """Validate the data array.

        Performs a check for symmetry and hollowness.

        """
        # if the input data is 1D, we don't need to check for hollowness or symmetry
        if data.ndim == 2:
            data_sym, data_hol = is_symmetric_and_hollow(data)
            if not data_sym:
                raise DistanceMatrixError(
                    "Data must be symmetric and cannot contain NaNs."
                )
            if not data_hol:
                raise DistanceMatrixError(
                    "Data must  be hollow (i.e., the diagonal can only contain zeros)."
                )

    def _validate_diagonal(
        self, data: np.ndarray, diagonal: Union[float, np.ndarray]
    ) -> None:
        """Validate the diagonal of the matrix.

        In addition to the checks performed in the superclass, it also chacks that the
        diagonal only contains zeros.

        """
        if diagonal is not None:
            if np.isscalar(diagonal):
                if diagonal != 0:
                    raise DistanceMatrixError(
                        "The diagonal of a DistanceMatrix may only contain zeros."
                    )
            else:
                diagonal = np.asarray(diagonal)
                if np.any(diagonal != 0):
                    raise DistanceMatrixError(
                        "The diagonal of a DistanceMatrix may only contain zeros."
                    )
        super()._validate_diagonal(data, diagonal)

    def _init_diagonal(self):
        """Initialize the diagonal attribute for a DistanceMatrix.

        A DistanceMatrix must by definition have only 0's on its diagonal, so the most
        efficient storage will always be 0.0.

        """
        return 0.0

    def to_series(self) -> pd.Series:
        """Create a pandas Series from this ``DistanceMatrix``.

        The series will contain distances in condensed form: only distances from one
        matrix triangle are included, and the diagonal is excluded. The series' index
        will be a :class:`pandas.MultiIndex` relating pairs of IDs to distances. The
        pairs of IDs will be in row-major order with respect to the upper matrix
        triangle.

        To obtain all distances (i.e. both upper and lower matrix triangles and the
        diagonal), use :meth:`to_data_frame`. To obtain *only* the distances in
        condensed form (e.g. for use with SciPy), use :meth:`condensed_form`.

        Returns
        -------
        pd.Series
            Series with pairs of IDs on the index.

        See Also
        --------
        to_data_frame
        condensed_form
        scipy.spatial.distance.squareform

        Examples
        --------
        >>> from skbio import DistanceMatrix
        >>> dm = DistanceMatrix([[0, 1, 2, 3],
        ...                      [1, 0, 4, 5],
        ...                      [2, 4, 0, 6],
        ...                      [3, 5, 6, 0]], ids=['a', 'b', 'c', 'd'])
        >>> dm.to_series()
        a  b    1.0
           c    2.0
           d    3.0
        b  c    4.0
           d    5.0
        c  d    6.0
        dtype: float64

        """
        distances = self.condensed_form()
        # `id_pairs` will not be interpreted as a `pd.MultiIndex` if it is an
        # iterable returned by `itertools.combinations`.
        id_pairs = list(itertools.combinations(self.ids, 2))
        index = pd.Index(id_pairs, tupleize_cols=True)
        return pd.Series(data=distances, index=index, dtype=float)


def randdm(
    num_objects: int,
    ids: Optional[Sequence[str]] = None,
    constructor: Optional[Type[Union["PairwiseMatrix", "DistanceMatrix"]]] = None,
    random_fn: Optional[Union[int, "Generator", Callable]] = None,
) -> "PairwiseMatrix":
    r"""Generate a distance matrix populated with random distances.

    Using the default ``random_fn``, distances are randomly drawn from a uniform
    distribution over ``[0, 1)``. Regardless of ``random_fn``, the resulting distance
    matrix is guaranteed to be symmetric and hollow.

    Parameters
    ----------
    num_objects : int
        The number of objects in the resulting distance matrix. For example, if
        ``num_objects`` is 3, a 3x3 distance matrix will be returned.
    ids : sequence of str or None, optional
        A sequence of strings to be used as IDs. ``len(ids)`` must be equal to
        ``num_objects``. If not provided, IDs will be monotonically-increasing
        integers cast as strings (numbering starts at 1). For example,
        ``('1', '2', '3')``.
    constructor : type, optional
        ``PairwiseMatrix`` or its subclass to use when creating the random distance
        matrix. The returned matrix will be of this type. By default, a
        ``DistanceMatrix`` instance will be returned.
    random_fn : int, np.random.Generator or callable, optional
        Function for generating random values. It must accept (n_rows, n_columns) and
        return a 2D array of float-like. Default is the
        :meth:`~numpy.random.Generator.random` method of a NumPy random
        generator. If an integer is provided, a random generator will be constructed
        using this number as the seed.

        .. versionchanged:: 0.6.3
            Switched to NumPy's new random generator. Can accept a random seed or
            random generator instance. The function takes one tuple parameter instead
            of two separate parameters.

    Returns
    -------
    PairwiseMatrix
        ``PairwiseMatrix`` (or subclass) instance of random distances. Type
        depends on ``constructor``.

    See Also
    --------
    numpy.random.Generator.random

    """
    if constructor is None:
        constructor = DistanceMatrix
    if not callable(random_fn):
        random_fn = get_rng(random_fn).random

    assert callable(random_fn)
    data = np.tril(random_fn((num_objects, num_objects)), -1)
    data += data.T

    if not ids:
        ids = tuple(map(str, range(1, num_objects + 1)))

    return constructor(data, ids)


# helper functions for anosim and permanova


def _preprocess_input_sng(
    ids: Sequence,
    sample_size: int,
    grouping: Union[pd.DataFrame, Sequence],
    column: Optional[str],
) -> tuple:
    """Compute intermediate results not affected by permutations.

    These intermediate results can be computed a single time for efficiency,
    regardless of grouping vector permutations (i.e., when calculating the
    p-value). These intermediate results are used by both ANOSIM and PERMANOVA.

    Also validates and normalizes input (e.g., converting ``DataFrame`` column
    into grouping vector).

    """
    if isinstance(grouping, pd.DataFrame):
        if column is None:
            raise ValueError("Must provide a column name if supplying a DataFrame.")
        else:
            grouping = _df_to_vector(ids, grouping, column)
    elif isinstance(grouping, pd.Series):
        if (column is not None) and (column != grouping.name):
            raise ValueError(
                "Column name does not match your Series name. Try not"
                " providing column at all."
            )
        else:
            grouping = _df_to_vector(ids, grouping.to_frame(), column=grouping.name)
    elif column is not None:
        raise ValueError("Must provide a DataFrame if supplying a column name.")

    if len(grouping) != sample_size:
        raise ValueError(
            "Grouping vector size must match the number of IDs in the distance matrix."
        )

    # Find the group labels and convert grouping to an integer vector
    # (factor).
    groups, grouping = np.unique(grouping, return_inverse=True)
    num_groups = len(groups)

    if num_groups == len(grouping):
        raise ValueError(
            "All values in the grouping vector are unique. This method cannot "
            "operate on a grouping vector with only unique values (e.g., "
            "there are no 'within' distances because each group of objects "
            "contains only a single object)."
        )
    if num_groups == 1:
        raise ValueError(
            "All values in the grouping vector are the same. This method "
            "cannot operate on a grouping vector with only a single group of "
            "objects (e.g., there are no 'between' distances because there is "
            "only a single group)."
        )

    return num_groups, grouping


def _preprocess_input(
    distance_matrix: "DistanceMatrix",
    grouping: Union[pd.DataFrame, Sequence],
    column: Optional[str],
) -> tuple:
    """Compute intermediate results not affected by permutations.

    These intermediate results can be computed a single time for efficiency,
    regardless of grouping vector permutations (i.e., when calculating the
    p-value). These intermediate results are used by both ANOSIM and PERMANOVA.

    Also validates and normalizes input (e.g., converting ``DataFrame`` column
    into grouping vector).

    """
    if not isinstance(distance_matrix, DistanceMatrix):
        raise TypeError("Input must be a DistanceMatrix.")
    # The if statements are redundant here if I keep the modifications I've made to
    # self.shape, which take advantage of the self._flags dictionary
    # handle redundant form
    # if distance_matrix.data.ndim == 2:
    sample_size = distance_matrix.shape[0]
    # handle condensed form
    # if distance_matrix.data.ndim == 1:
    #     sample_size = _vec_to_shape(distance_matrix.data)

    num_groups, grouping = _preprocess_input_sng(
        distance_matrix.ids, sample_size, grouping, column
    )

    tri_idxs = np.triu_indices(sample_size, k=1)
    distances = distance_matrix.condensed_form()

    return sample_size, num_groups, grouping, tri_idxs, distances


def _df_to_vector(ids: Sequence, df: pd.DataFrame, column: str) -> list:
    """Return a grouping vector from a ``DataFrame`` column.

    Parameters
    ----------
    ids : Sequence
        IDs that will be mapped to group labels.
    df : pandas.DataFrame
        DataFrame (indexed by distance matrix ID).
    column : str
        Column name in `df` containing group labels.

    Returns
    -------
    list
        Grouping vector (vector of labels) based on the IDs in
        `ids`. Each ID's label is looked up in the ``DataFrame``
        under the column specified by `column`.

    Raises
    ------
    ValueError
        If `column` is not in the ``DataFrame``, or a distance matrix ID is
        not in the ``DataFrame``.

    """
    if column not in df:
        raise ValueError("Column '%s' not in DataFrame." % column)

    grouping = df.reindex(ids, axis=0).loc[:, column]
    if grouping.isnull().any():
        raise ValueError(
            "One or more IDs in the distance matrix are not in the data frame."
        )
    return grouping.tolist()


def _run_monte_carlo_stats(
    test_stat_function: Callable,
    grouping: Union[pd.DataFrame, Sequence],
    permutations: int,
    seed: Optional["SeedLike"] = None,
) -> tuple:
    """Run stat test and compute significance with Monte Carlo permutations."""
    if permutations < 0:
        raise ValueError(
            "Number of permutations must be greater than or equal to zero."
        )

    stat = test_stat_function(grouping)
    rng = get_rng(seed)
    p_value = np.nan
    if permutations > 0:
        perm_stats = np.empty(permutations, dtype=np.float64)

        for i in range(permutations):
            perm_grouping = rng.permutation(grouping)
            perm_stats[i] = test_stat_function(perm_grouping)

        p_value = ((perm_stats >= stat).sum() + 1) / (permutations + 1)

    return stat, p_value


def _build_results(
    method_name: str,
    test_stat_name: str,
    sample_size: int,
    num_groups: int,
    stat: float,
    p_value: float,
    permutations: int,
) -> pd.Series:
    """Return ``pandas.Series`` containing results of statistical test."""
    return pd.Series(
        data=[
            method_name,
            test_stat_name,
            sample_size,
            num_groups,
            stat,
            p_value,
            permutations,
        ],
        index=[
            "method name",
            "test statistic name",
            "sample size",
            "number of groups",
            "test statistic",
            "p-value",
            "number of permutations",
        ],
        name="%s results" % method_name,
    )


def _vec_to_shape(vec: np.ndarray) -> int:
    r"""Calculate the redundant shape of a matrix given its condensed vector.

    For an :math:`n \times n` symmetric matrix stored in condensed form
    (upper triangular, excluding diagonal), this function recovers the
    dimension :math:`n` from the number of elements :math:`k` in the
    condensed vector.

    The mathematical relationship is:

    .. math::

        k = \frac{n(n-1)}{2}

    Solving for :math:`n` using the quadratic formula:

    .. math::

        n = \frac{1 + \sqrt{1 + 8k}}{2}

    """
    return int((1 + np.sqrt(1 + 8 * len(vec))) / 2)


def _condensed_index(
    i: Union[int, np.ndarray], j: Union[int, np.ndarray], n: int
) -> Union[int, np.ndarray]:
    """Get indices for condensed form from redundant form indices.

    Parameters
    ----------
    i, j : int or np.ndarray
        Matrix coordinates. Can be scalars or arrays.
    n : int
        Sample size of the square matrix.

    Returns
    -------
    int or np.ndarray
        Index/indices in the condensed form vector.

    """
    is_scalar = np.isscalar(i) and np.isscalar(j)

    i_arr = np.asarray(i)
    j_arr = np.asarray(j)

    swap_mask = i_arr > j_arr
    if np.any(swap_mask):
        i_min = np.where(swap_mask, j_arr, i_arr)
        j_max = np.where(swap_mask, i_arr, j_arr)
    else:
        i_min = i_arr
        j_max = j_arr

    result = i_min * n + j_max - ((i_min + 2) * (i_min + 1)) // 2

    if is_scalar:
        return int(result)

    return result


def distmat_reorder_condensed_py(in_mat, reorder_vec):
    """Pure Python implementation of distmat_reorder for condensed matrices.

    Parameters
    ----------
    in_mat : np.ndarray
        1D condensed form of the matrix.
    reorder_vec : np.ndarray
        1D list of permutation indexes.

    Returns
    -------
    np.ndarray
        Condensed matrix.

    """
    reorder_vec = np.asarray(reorder_vec)
    in_mat = np.asarray(in_mat)
    n_original = _vec_to_shape(in_mat)
    n_filtered = len(reorder_vec)

    # -1 here to exclude the diagonal
    out_size = n_filtered * (n_filtered - 1) // 2
    if out_size == 0:
        return np.array([], dtype=in_mat.dtype)

    i_indices, j_indices = np.triu_indices(n_filtered, k=1)
    old_i = reorder_vec[i_indices]
    old_j = reorder_vec[j_indices]

    old_indices = _condensed_index(old_i, old_j, n_original)

    return in_mat[old_indices]


def _get_element_from_condensed(
    condensed_data: np.ndarray, i: int, j: int, n: int, diagonal: np.ndarray
) -> float:
    """Get a single element from condensed storage.

    Parameters
    ----------
    condensed_data : np.ndarray
        1-dimensional vector form of the matrix.
    i : int
        Row index.
    j : int
        Column index.
    n : int
        Sample size of the square matrix.
    diagonal : float or np.ndarray
        If float, this value is repeated along the diagonal of the matrix.
        If array, this array represents the diagonal of the matrix.

    Returns
    -------
    float
        The value at position (i, j).

    """
    if i == j:
        if np.isscalar(diagonal):
            return diagonal
        else:
            return diagonal[i]

    condensed_idx = _condensed_index(i, j, n)
    return condensed_data[condensed_idx]


def _get_row_from_condensed(
    condensed_data: np.ndarray, row_idx: int, n: int, diagonal: np.ndarray
) -> np.ndarray:
    """Extract a full row from condensed storage.

    Parameters
    ----------
    condensed_data : np.ndarray
        Condensed vector form of the matrix.
    row_idx : int
        Row index of the desired row.
    n : int
        Sample size of the square matrix.
    diagonal : np.ndarray
        Array of values found on the diagonal of the matrix.

    Returns
    -------
    np.ndarray
        The row data for the desired index.

    """
    row = np.empty(n, dtype=condensed_data.dtype)

    # fill in diagonal value
    if np.isscalar(diagonal):
        row[row_idx] = diagonal
    else:
        row[row_idx] = diagonal[row_idx]

    # elements before diagonal: j < row_idx
    j_before = np.arange(row_idx)
    if len(j_before) > 0:
        row[j_before] = condensed_data[_condensed_index(j_before, row_idx, n)]

    # elements after diagonal: j > row_idx
    j_after = np.arange(row_idx + 1, n)
    if len(j_after) > 0:
        row[j_after] = condensed_data[_condensed_index(row_idx, j_after, n)]

    return row


# Alias `DissimilarityMatrix` for backward compatibility
# test whether documentation gets built twice with this
DissimilarityMatrix = PairwiseMatrix
DissimilarityMatrixError = PairwiseMatrixError<|MERGE_RESOLUTION|>--- conflicted
+++ resolved
@@ -145,7 +145,7 @@
         ids: Optional[Sequence[str]] = None,
         validate: bool = True,
     ) -> None:
-        data, ids = self._normalize_input(data, ids)
+        data, ids, _ = self._normalize_input(data, ids)
         # convert data to redundant if 1D input.
         # should do this for PairwiseMatrix only.
         if data.ndim == 1:
@@ -166,16 +166,14 @@
         self._data = self._init_data(data)
         self._flags = self._init_flags()
 
-<<<<<<< HEAD
     def _normalize_input(self, data, ids, diagonal=None):
         """Get input into standard numpy array format."""
-=======
-    def _normalize_input(self, data, ids):
-        """Get input into standard NumPy array format."""
->>>>>>> 25feec26
-        if isinstance(data, PairwiseMatrix):
+        if isinstance(data, SymmetricMatrix):
             ids = data.ids if ids is None else ids
             diagonal = data.diagonal if diagonal is None else diagonal
+            data = data.data
+        elif isinstance(data, PairwiseMatrix):
+            ids = data.ids if ids is None else ids
             data = data.data
         # It is necessary to standardize the representation of the .data
         # attribute of this object. The input types might be list, tuple,
@@ -1132,11 +1130,13 @@
 
         self._ids = ids
         self._id_index = self._index_list(self._ids)
-        self._diagonal = self._init_diagonal(diagonal, data)
+        self._diagonal = self._init_diagonal(diagonal, data, condensed)
         self._data = self._init_data(data, condensed)
         self._flags = self._init_flags(condensed)
 
-    def _init_diagonal(self, diagonal: Union[float, np.ndarray], data: np.ndarray):
+    def _init_diagonal(
+        self, diagonal: Union[float, np.ndarray], data: np.ndarray, condensed
+    ):
         """Initialize the diagonal attribute.
 
         Parameters
@@ -1152,13 +1152,16 @@
             The diagonal values of the matrix.
         """
         if diagonal is None:
-            if data.ndim == 1:
-                return 0.0
-            if data.ndim == 2:
-                diagonal = np.diagonal(data)
-                if np.allclose(diagonal, 0):
-                    diagonal = 0.0
-                return diagonal
+            if condensed:
+                if data.ndim == 1:
+                    return 0.0
+                if data.ndim == 2:
+                    diagonal = np.diagonal(data)
+                    if np.allclose(diagonal, 0):
+                        diagonal = 0.0
+                    return diagonal
+            else:
+                return None
         if np.isscalar(diagonal):
             return float(diagonal)
         else:
@@ -1405,7 +1408,7 @@
         # this allows for diagonals which do not match the exact shape of the matrix,
         # np.fill_diagonal will just repeat the array to fill. Not sure if this is
         # what we want here.
-        np.fill_diagonal(dm, diagonal)
+        # np.fill_diagonal(dm, diagonal)
         if validate:
             for i, a in enumerate(iterable):
                 for j, b in enumerate(iterable):
@@ -1416,6 +1419,8 @@
             for i, a in enumerate(iterable):
                 for j, b in enumerate(iterable[:i]):
                     dm[i, j] = dm[j, i] = metric(a, b)
+        diagonal = dm.diagonal()
+        # print(diagonal)
         return cls(dm, keys_, diagonal=diagonal, condensed=condensed)  # type: ignore[operator]
 
     def __getitem__(
@@ -1875,11 +1880,9 @@
     def _init_diagonal(self):
         """Initialize the diagonal attribute for a DistanceMatrix.
 
-        A DistanceMatrix must by definition have only 0's on its diagonal, so the most
-        efficient storage will always be 0.0.
-
-        """
-        return 0.0
+        A DistanceMatrix must by definition have only 0's on its diagonal, it doesn't
+        need to store anything."""
+        return None
 
     def to_series(self) -> pd.Series:
         """Create a pandas Series from this ``DistanceMatrix``.
