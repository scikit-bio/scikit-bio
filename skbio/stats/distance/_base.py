# ----------------------------------------------------------------------------
# Copyright (c) 2013--, scikit-bio development team.
#
# Distributed under the terms of the Modified BSD License.
#
# The full license is in the file COPYING.txt, distributed with this software.
# ----------------------------------------------------------------------------

import itertools
from copy import deepcopy

from IPython.core.pylabtools import print_figure
from IPython.core.display import Image, SVG
import numpy as np
import pandas as pd
from scipy.spatial.distance import squareform

from skbio._base import SkbioObject
from skbio.stats._misc import _pprint_strs
from skbio.util import find_duplicates
from skbio.util._decorator import experimental, classonlymethod
from skbio.util._misc import resolve_key

<<<<<<< HEAD
from ._utils import is_symmetric_and_hollow
=======
from ._utils import distmat_reorder, distmat_reorder_condensed
>>>>>>> a5f66936


class DissimilarityMatrixError(Exception):
    """General error for dissimilarity matrix validation failures."""
    pass


class DistanceMatrixError(DissimilarityMatrixError):
    """General error for distance matrix validation failures."""
    pass


class MissingIDError(DissimilarityMatrixError):
    """Error for ID lookup that doesn't exist in the dissimilarity matrix."""

    def __init__(self, missing_id):
        super(MissingIDError, self).__init__()
        self.args = ("The ID '%s' is not in the dissimilarity matrix." %
                     missing_id,)


class DissimilarityMatrix(SkbioObject):
    """Store dissimilarities between objects.

    A `DissimilarityMatrix` instance stores a square, hollow, two-dimensional
    matrix of dissimilarities between objects. Objects could be, for example,
    samples or DNA sequences. A sequence of IDs accompanies the
    dissimilarities.

    Methods are provided to load and save dissimilarity matrices from/to disk,
    as well as perform common operations such as extracting dissimilarities
    based on object ID.

    Parameters
    ----------
    data : array_like or DissimilarityMatrix
        Square, hollow, two-dimensional ``numpy.ndarray`` of dissimilarities
        (floats), or a structure that can be converted to a ``numpy.ndarray``
        using ``numpy.asarray`` or a one-dimensional vector of dissimilarities
        (floats), as defined by `scipy.spatial.distance.squareform`. Can
        instead be a `DissimilarityMatrix` (or subclass) instance,
        in which case the instance's data will be used.
        Data will be converted to a float ``dtype`` if necessary. A copy will
        *not* be made if already a ``numpy.ndarray`` with a float ``dtype``.
    ids : sequence of str, optional
        Sequence of strings to be used as object IDs. Must match the number of
        rows/cols in `data`. If ``None`` (the default), IDs will be
        monotonically-increasing integers cast as strings, with numbering
        starting from zero, e.g., ``('0', '1', '2', '3', ...)``.
    validate : bool, optional
        If `validate` is ``True`` (the default) and data is not a
        DissimilarityMatrix object, the input data will be validated.

    See Also
    --------
    DistanceMatrix
    scipy.spatial.distance.squareform

    Notes
    -----
    The dissimilarities are stored in redundant (square-form) format [1]_.

    The data are not checked for symmetry, nor guaranteed/assumed to be
    symmetric.

    References
    ----------
    .. [1] http://docs.scipy.org/doc/scipy/reference/spatial.distance.html

    """
    default_write_format = 'lsmat'
    # Used in __str__
    _matrix_element_name = 'dissimilarity'

    @experimental(as_of="0.4.0")
    def __init__(self, data, ids=None, validate=True):
        validate_full = validate
        validate_shape = False
        validate_ids = False

        if isinstance(data, DissimilarityMatrix):
            if isinstance(data, self.__class__):
                # Never validate when copying from an object
                # of the same type
                # We should be able to assume it is already
                # in a good state.
                validate_full = False
                validate_shape = False
                # but do validate ids, if redefining them
                validate_ids = False if ids is None else True
            ids = data.ids if ids is None else ids
            data = data.data

        # It is necessary to standardize the representation of the .data
        # attribute of this object. The input types might be list, tuple,
        # np.array, or possibly some other object type. Generally, this
        # normalization of type will require a copy of data. For example,
        # moving from a Python type representation (e.g., [[0, 1], [1, 0]])
        # requires casting all of the values to numpy types, which is handled
        # as an implicit copy via np.asarray. However, these copies are
        # unnecessary if the data object is already a numpy array. np.asarray
        # is smart enough to not copy the data, however if a dtype change is
        # requested it will. The following block of code limits the use of
        # np.asarray to situations where the data are (a) not already a numpy
        # array or (b) the data are not a single or double precision numpy
        # data type.
        _issue_copy = True
        if isinstance(data, np.ndarray):
            if data.dtype in (np.float32, np.float64):
                _issue_copy = False

        if _issue_copy:
            data = np.asarray(data, dtype='float')

        if data.ndim == 1:
            # We can assume squareform will return a symmetric square matrix
            # so no need for full validation.
            # Still do basic checks (e.g. zero length)
            # and id validation
            data = squareform(data, force='tomatrix', checks=False)
            validate_full = False
            validate_shape = True
            validate_ids = True

        if ids is None:
            ids = (str(i) for i in range(data.shape[0]))
            # I just created the ids, so no need to re-validate them
            validate_ids = False
        ids = tuple(ids)

        if validate_full:
            self._validate(data, ids)
        else:
            if validate_shape:
                self._validate_shape(data)
            if validate_ids:
                self._validate_ids(data, ids)

        self._data = data
        self._ids = ids
        self._id_index = self._index_list(self._ids)

    @classonlymethod
    @experimental(as_of="0.5.1")
    def from_iterable(cls, iterable, metric, key=None, keys=None):
        """Create DissimilarityMatrix from an iterable given a metric.

        Parameters
        ----------
        iterable : iterable
            Iterable containing objects to compute pairwise dissimilarities on.
        metric : callable
            A function that takes two arguments and returns a float
            representing the dissimilarity between the two arguments.
        key : callable or metadata key, optional
            A function that takes one argument and returns a string
            representing the id of the element in the dissimilarity matrix.
            Alternatively, a key to a `metadata` property if it exists for
            each element in the `iterable`. If None, then default ids will be
            used.
        keys : iterable, optional
            An iterable of the same length as `iterable`. Each element will be
            used as the respective key.

        Returns
        -------
        DissimilarityMatrix
            The `metric` applied to all pairwise elements in the `iterable`.

        Raises
        ------
        ValueError
            If `key` and `keys` are both provided.

        """
        iterable = list(iterable)
        if key is not None and keys is not None:
            raise ValueError("Cannot use both `key` and `keys` at the same"
                             " time.")

        keys_ = None
        if key is not None:
            keys_ = [resolve_key(e, key) for e in iterable]
        elif keys is not None:
            keys_ = keys

        dm = np.empty((len(iterable),) * 2)
        for i, a in enumerate(iterable):
            for j, b in enumerate(iterable):
                dm[i, j] = metric(a, b)

        return cls(dm, keys_)

    @property
    @experimental(as_of="0.4.0")
    def data(self):
        """Array of dissimilarities.

        A square, hollow, two-dimensional ``numpy.ndarray`` of dissimilarities
        (floats). A copy is *not* returned.

        Notes
        -----
        This property is not writeable.

        """
        return self._data

    @property
    @experimental(as_of="0.4.0")
    def ids(self):
        """Tuple of object IDs.

        A tuple of strings, one for each object in the dissimilarity matrix.

        Notes
        -----
        This property is writeable, but the number of new IDs must match the
        number of objects in `data`.

        """
        return self._ids

    @ids.setter
    def ids(self, ids_):
        ids_ = tuple(ids_)
        self._validate_ids(self.data, ids_)
        self._ids = ids_
        self._id_index = self._index_list(self._ids)

    @property
    @experimental(as_of="0.4.0")
    def dtype(self):
        """Data type of the dissimilarities."""
        return self.data.dtype

    @property
    @experimental(as_of="0.4.0")
    def shape(self):
        """Two-element tuple containing the dissimilarity matrix dimensions.

        Notes
        -----
        As the dissimilarity matrix is guaranteed to be square, both tuple
        entries will always be equal.

        """
        return self.data.shape

    @property
    @experimental(as_of="0.4.0")
    def size(self):
        """Total number of elements in the dissimilarity matrix.

        Notes
        -----
        Equivalent to ``self.shape[0] * self.shape[1]``.

        """
        return self.data.size

    @property
    @experimental(as_of="0.4.0")
    def T(self):
        """Transpose of the dissimilarity matrix.

        See Also
        --------
        transpose

        """
        return self.transpose()

    @experimental(as_of="0.4.0")
    def transpose(self):
        """Return the transpose of the dissimilarity matrix.

        Notes
        -----
        A deep copy is returned.

        Returns
        -------
        DissimilarityMatrix
            Transpose of the dissimilarity matrix. Will be the same type as
            `self`.

        """
        # Note: Skip validation, since we assume self was already validated
        return self.__class__(self.data.T.copy(),
                              deepcopy(self.ids),
                              validate=False)

    @experimental(as_of="0.4.0")
    def index(self, lookup_id):
        """Return the index of the specified ID.

        Parameters
        ----------
        lookup_id : str
            ID whose index will be returned.

        Returns
        -------
        int
            Row/column index of `lookup_id`.

        Raises
        ------
        MissingIDError
            If `lookup_id` is not in the dissimilarity matrix.

        """
        if lookup_id in self:
            return self._id_index[lookup_id]
        else:
            raise MissingIDError(lookup_id)

    @experimental(as_of="0.4.0")
    def redundant_form(self):
        """Return an array of dissimilarities in redundant format.

        As this is the native format that the dissimilarities are stored in,
        this is simply an alias for `data`.

        Returns
        -------
        ndarray
            Two-dimensional ``numpy.ndarray`` of dissimilarities in redundant
            format.

        Notes
        -----
        Redundant format is described in [1]_.

        Does *not* return a copy of the data.

        References
        ----------
        .. [1] http://docs.scipy.org/doc/scipy/reference/spatial.distance.html

        """
        return self.data

    @experimental(as_of="0.4.0")
    def copy(self):
        """Return a deep copy of the dissimilarity matrix.

        Returns
        -------
        DissimilarityMatrix
            Deep copy of the dissimilarity matrix. Will be the same type as
            `self`.

        """
        # We deepcopy IDs in case the tuple contains mutable objects at some
        # point in the future.
        # Note: Skip validation, since we assume self was already validated
        return self.__class__(self.data.copy(),
                              deepcopy(self.ids),
                              validate=False)

    @experimental(as_of="0.4.0")
    def filter(self, ids, strict=True):
        """Filter the dissimilarity matrix by IDs.

        Parameters
        ----------
        ids : iterable of str
            IDs to retain. May not contain duplicates or be empty. Each ID must
            be present in the dissimilarity matrix.
        strict : bool, optional
            If `strict` is ``True`` and an ID that is not found in the distance
            matrix is found in `ids`, a ``MissingIDError`` exception will be
            raised, otherwise the ID will be ignored.

        Returns
        -------
        DissimilarityMatrix
            Filtered dissimilarity matrix containing only the IDs specified in
            `ids`. IDs will be in the same order as they appear in `ids`.

        Raises
        ------
        MissingIDError
            If an ID in `ids` is not in the object's list of IDs.
        """
        if strict:
            idxs = [self.index(id_) for id_ in ids]
        else:
            # get the indices to slice the inner numpy array
            idxs = []
            # save the IDs that were found in the distance matrix
            found_ids = []
            for id_ in ids:
                try:
                    idxs.append(self.index(id_))
                    found_ids.append(id_)
                except MissingIDError:
                    pass
            ids = found_ids

<<<<<<< HEAD
        # Note: Skip validation, since we assume self was already validated
        # But ids are new, so validate them explicitly
        filtered_data = self._data[idxs][:, idxs]
        self._validate_ids(filtered_data, ids)
        return self.__class__(filtered_data, ids, validate=False)
=======
        filtered_data = distmat_reorder(self._data, idxs)

        return self.__class__(filtered_data, ids)
>>>>>>> a5f66936

    def _stable_order(self, ids):
        """Obtain a stable ID order with respect to self

        Parameters
        ----------
        ids : Iterable of ids
            The IDs to establish a stable ordering for.

        Returns
        -------
        np.array, dtype=int
            The corresponding index values
        """
        id_order = sorted(self._id_index[i] for i in ids)
        return np.array(id_order, dtype=int)

    @experimental(as_of="0.5.5")
    def within(self, ids):
        """Obtain all the distances among the set of IDs

        Parameters
        ----------
        ids : Iterable of str
            The IDs to obtain distances for. All pairs of distances are
            returned such that, if provided ['a', 'b', 'c'], the distances
            for [('a', 'a'), ('a', 'b'), ('a', 'c'), ('b', 'a'), ('b', 'b'),
            ('b', 'c'), ('c', 'a'), ('c', 'b'), ('c', 'c')] are gathered.

        Returns
        -------
        pd.DataFrame
            (i, j, value) representing the source ID ("i"), the target ID ("j")
            and the distance ("value").

        Raises
        ------
        MissingIDError
            If an ID(s) specified is not in the dissimilarity matrix.

        Notes
        -----
        Order of the return items is stable, meaning that requesting IDs
        ['a', 'b'] is equivalent to ['b', 'a']. The order is with respect
        to the order of the .ids attribute of self.

        Example
        -------
        >>> from skbio.stats.distance import DissimilarityMatrix
        >>> dm = DissimilarityMatrix([[0, 1, 2, 3, 4], [1, 0, 1, 2, 3],
        ...                           [2, 1, 0, 1, 2], [3, 2, 1, 0, 1],
        ...                           [4, 3, 2, 1, 0]],
        ...                          ['A', 'B', 'C', 'D', 'E'])
        >>> dm.within(['A', 'B', 'C'])
           i  j  value
        0  A  A    0.0
        1  A  B    1.0
        2  A  C    2.0
        3  B  A    1.0
        4  B  B    0.0
        5  B  C    1.0
        6  C  A    2.0
        7  C  B    1.0
        8  C  C    0.0
        """
        ids = set(ids)
        not_present = ids - set(self._id_index)
        if not_present:
            raise MissingIDError("At least one ID (e.g., '%s') was not "
                                 "found." % not_present.pop())

        return self._subset_to_dataframe(ids, ids)

    @experimental(as_of="0.5.5")
    def between(self, from_, to_, allow_overlap=False):
        """Obtain the distances between the two groups of IDs

        Parameters
        ----------
        from_ : Iterable of str
            The IDs to obtain distances from. Distances from all pairs of IDs
            in from and to will be obtained.
        to_ : Iterable of str
            The IDs to obtain distances to. Distances from all pairs of IDs
            in to and from will be obtained.

        allow_overlap : bool, optional
            If True, allow overlap in the IDs of from and to (which would in
            effect be collecting the within distances). Default is False.

        Returns
        -------
        pd.DataFrame
            (i, j, value) representing the source ID ("i"), the target ID ("j")
            and the distance ("value").

        Raises
        ------
        MissingIDError
            If an ID(s) specified is not in the dissimilarity matrix.

        Notes
        -----
        Order of the return items is stable, meaning that requesting IDs
        ['a', 'b'] is equivalent to ['b', 'a']. The order is with respect to
        the .ids attribute of self.

        Example
        -------
        >>> from skbio.stats.distance import DissimilarityMatrix
        >>> dm = DissimilarityMatrix([[0, 1, 2, 3, 4], [1, 0, 1, 2, 3],
        ...                           [2, 1, 0, 1, 2], [3, 2, 1, 0, 1],
        ...                           [4, 3, 2, 1, 0]],
        ...                          ['A', 'B', 'C', 'D', 'E'])
        >>> dm.between(['A', 'B'], ['C', 'D', 'E'])
           i  j  value
        0  A  C    2.0
        1  A  D    3.0
        2  A  E    4.0
        3  B  C    1.0
        4  B  D    2.0
        5  B  E    3.0
        """
        from_ = set(from_)
        to_ = set(to_)

        all_ids = from_ | to_
        not_present = all_ids - set(self._id_index)
        if not_present:
            raise MissingIDError("At least one ID (e.g., '%s') was not "
                                 "found." % not_present.pop())

        overlapping = from_ & to_
        if not allow_overlap and overlapping:
            raise KeyError("At least one ID overlaps in from_ and to_ "
                           "(e.g., '%s'). This constraint can removed with "
                           "allow_overlap=True." % overlapping.pop())

        return self._subset_to_dataframe(from_, to_)

    def _subset_to_dataframe(self, i_ids, j_ids):
        """Extract a subset of self and express as a DataFrame

        Parameters
        ----------
        i_order : Iterable of str
            The "from" IDs.
        j_order : Iterable of str
            The "to" IDs.

        Notes
        -----
        ID membership is not tested by this private method, and it is assumed
        the caller has asserted the IDs are present.

        Returns
        -------
        pd.DataFrame
            (i, j, value) representing the source ID ("i"), the target ID ("j")
            and the distance ("value").
        """
        i_indices = self._stable_order(i_ids)
        j_indices = self._stable_order(j_ids)

        j_length = len(j_indices)
        j_labels = tuple([self.ids[j] for j in j_indices])

        i = []
        j = []

        # np.hstack([]) throws a ValueError. However, np.hstack([np.array([])])
        # is valid and returns an empty array. Accordingly, an empty array is
        # included here so that np.hstack works in the event that either i_ids
        # or j_ids is empty.
        values = [np.array([])]
        for i_idx in i_indices:
            i.extend([self.ids[i_idx]] * j_length)
            j.extend(j_labels)

            subset = self._data[i_idx, j_indices]
            values.append(subset)

        i = pd.Series(i, name='i')
        j = pd.Series(j, name='j')
        values = pd.Series(np.hstack(values), name='value')

        return pd.concat([i, j, values], axis=1)

    @experimental(as_of="0.4.0")
    def plot(self, cmap=None, title=""):
        """Creates a heatmap of the dissimilarity matrix

        Parameters
        ----------
        cmap: str or matplotlib.colors.Colormap, optional
            Sets the color scheme of the heatmap
            If ``None``, defaults to the colormap specified in the matplotlib
            rc file.

        title: str, optional
            Sets the title label of the heatmap
            (Default is blank)

        Returns
        -------
        matplotlib.figure.Figure
            Figure containing the heatmap and colorbar of the plotted
            dissimilarity matrix.

        Examples
        --------
        .. plot::

           Define a dissimilarity matrix with five objects labeled A-E:

           >>> from skbio.stats.distance import DissimilarityMatrix
           >>> dm = DissimilarityMatrix([[0, 1, 2, 3, 4], [1, 0, 1, 2, 3],
           ...                           [2, 1, 0, 1, 2], [3, 2, 1, 0, 1],
           ...                           [4, 3, 2, 1, 0]],
           ...                          ['A', 'B', 'C', 'D', 'E'])

           Plot the dissimilarity matrix as a heatmap:

           >>> fig = dm.plot(cmap='Reds', title='Example heatmap')

        """
        import matplotlib.pyplot as plt
        # based on http://stackoverflow.com/q/14391959/3776794
        fig, ax = plt.subplots()

        # use pcolormesh instead of pcolor for performance
        heatmap = ax.pcolormesh(self.data, cmap=cmap)
        fig.colorbar(heatmap)

        # center labels within each cell
        ticks = np.arange(0.5, self.shape[0])
        ax.set_xticks(ticks, minor=False)
        ax.set_yticks(ticks, minor=False)

        # Ensure there is no white border around the heatmap by manually
        # setting the limits
        ax.set_ylim(0, len(self.ids))
        ax.set_xlim(0, len(self.ids))

        # display data as it is stored in the dissimilarity matrix
        # (default is to have y-axis inverted)
        ax.invert_yaxis()

        ax.set_xticklabels(self.ids, rotation=90, minor=False)
        ax.set_yticklabels(self.ids, minor=False)

        ax.set_title(title)

        return fig

    def _repr_png_(self):
        return self._figure_data('png')

    def _repr_svg_(self):
        return self._figure_data('svg')

    @property
    @experimental(as_of="0.4.0")
    def png(self):
        """Display heatmap in IPython Notebook as PNG.

        """
        return Image(self._repr_png_(), embed=True)

    @property
    @experimental(as_of="0.4.0")
    def svg(self):
        """Display heatmap in IPython Notebook as SVG.

        """
        return SVG(self._repr_svg_())

    def _figure_data(self, format):
        import matplotlib.pyplot as plt
        fig = self.plot()
        data = print_figure(fig, format)
        # We MUST close the figure, otherwise IPython's display machinery
        # will pick it up and send it as output, resulting in a double display
        plt.close(fig)
        return data

    @experimental(as_of="0.4.1")
    def to_data_frame(self):
        """Create a ``pandas.DataFrame`` from this ``DissimilarityMatrix``.

        Returns
        -------
        pd.DataFrame
            ``pd.DataFrame`` with IDs on index and columns.

        Examples
        --------
        >>> from skbio import DistanceMatrix
        >>> dm = DistanceMatrix([[0, 1, 2],
        ...                      [1, 0, 3],
        ...                      [2, 3, 0]], ids=['a', 'b', 'c'])
        >>> df = dm.to_data_frame()
        >>> df
             a    b    c
        a  0.0  1.0  2.0
        b  1.0  0.0  3.0
        c  2.0  3.0  0.0

        """
        return pd.DataFrame(data=self.data, index=self.ids, columns=self.ids)

    @experimental(as_of="0.4.0")
    def __str__(self):
        """Return a string representation of the dissimilarity matrix.

        Summary includes matrix dimensions, a (truncated) list of IDs, and
        (truncated) array of dissimilarities.

        Returns
        -------
        str
            String representation of the dissimilarity matrix.

        """
        return '%dx%d %s matrix\nIDs:\n%s\nData:\n' % (
            self.shape[0], self.shape[1], self._matrix_element_name,
            _pprint_strs(self.ids)) + str(self.data)

    @experimental(as_of="0.4.0")
    def __eq__(self, other):
        """Compare this dissimilarity matrix to another for equality.

        Two dissimilarity matrices are equal if they have the same shape, IDs
        (in the same order!), and have data arrays that are equal.

        Checks are *not* performed to ensure that `other` is a
        `DissimilarityMatrix` instance.

        Parameters
        ----------
        other : DissimilarityMatrix
            Dissimilarity matrix to compare to for equality.

        Returns
        -------
        bool
            ``True`` if `self` is equal to `other`, ``False`` otherwise.

        """
        equal = True

        # The order these checks are performed in is important to be as
        # efficient as possible. The check for shape equality is not strictly
        # necessary as it should be taken care of in np.array_equal, but I'd
        # rather explicitly bail before comparing IDs or data. Use array_equal
        # instead of (a == b).all() because of this issue:
        #     http://stackoverflow.com/a/10582030
        try:
            if self.shape != other.shape:
                equal = False
            elif self.ids != other.ids:
                equal = False
            elif not np.array_equal(self.data, other.data):
                equal = False
        except AttributeError:
            equal = False

        return equal

    @experimental(as_of="0.4.0")
    def __ne__(self, other):
        """Determine whether two dissimilarity matrices are not equal.

        Parameters
        ----------
        other : DissimilarityMatrix
            Dissimilarity matrix to compare to.

        Returns
        -------
        bool
            ``True`` if `self` is not equal to `other`, ``False`` otherwise.

        See Also
        --------
        __eq__

        """
        return not self == other

    @experimental(as_of="0.4.0")
    def __contains__(self, lookup_id):
        """Check if the specified ID is in the dissimilarity matrix.

        Parameters
        ----------
        lookup_id : str
            ID to search for.

        Returns
        -------
        bool
            ``True`` if `lookup_id` is in the dissimilarity matrix, ``False``
            otherwise.

        See Also
        --------
        index

        """
        return lookup_id in self._id_index

    @experimental(as_of="0.4.0")
    def __getitem__(self, index):
        """Slice into dissimilarity data by object ID or numpy indexing.

        Extracts data from the dissimilarity matrix by object ID, a pair of
        IDs, or numpy indexing/slicing.

        Parameters
        ----------
        index : str, two-tuple of str, or numpy index
            `index` can be one of the following forms: an ID, a pair of IDs, or
            a numpy index.

            If `index` is a string, it is assumed to be an ID and a
            ``numpy.ndarray`` row vector is returned for the corresponding ID.
            Note that the ID's row of dissimilarities is returned, *not* its
            column. If the matrix is symmetric, the two will be identical, but
            this makes a difference if the matrix is asymmetric.

            If `index` is a two-tuple of strings, each string is assumed to be
            an ID and the corresponding matrix element is returned that
            represents the dissimilarity between the two IDs. Note that the
            order of lookup by ID pair matters if the matrix is asymmetric: the
            first ID will be used to look up the row, and the second ID will be
            used to look up the column. Thus, ``dm['a', 'b']`` may not be the
            same as ``dm['b', 'a']`` if the matrix is asymmetric.

            Otherwise, `index` will be passed through to
            ``DissimilarityMatrix.data.__getitem__``, allowing for standard
            indexing of a ``numpy.ndarray`` (e.g., slicing).

        Returns
        -------
        ndarray or scalar
            Indexed data, where return type depends on the form of `index` (see
            description of `index` for more details).

        Raises
        ------
        MissingIDError
            If the ID(s) specified in `index` are not in the dissimilarity
            matrix.

        Notes
        -----
        The lookup based on ID(s) is quick.

        """
        if isinstance(index, str):
            return self.data[self.index(index)]
        elif self._is_id_pair(index):
            return self.data[self.index(index[0]), self.index(index[1])]
        else:
            return self.data.__getitem__(index)

    def _validate_ids(self, data, ids):
        """Validate the IDs.

        Checks that IDs are unique and that the
        number of IDs matches the number of rows/cols in the data array.

        Subclasses can override this method to perform different/more specific
        validation.

        Notes
        -----
        Accepts arguments instead of inspecting instance attributes to avoid
        creating an invalid dissimilarity matrix before raising an error.
        Otherwise, the invalid dissimilarity matrix could be used after the
        exception is caught and handled.

        """
        duplicates = find_duplicates(ids)
        if duplicates:
            formatted_duplicates = ', '.join(repr(e) for e in duplicates)
            raise DissimilarityMatrixError("IDs must be unique. Found the "
                                           "following duplicate IDs: %s" %
                                           formatted_duplicates)
        if 0 == len(ids):
            raise DissimilarityMatrixError("IDs must be at least 1 in "
                                           "size.")
        if len(ids) != data.shape[0]:
            raise DissimilarityMatrixError("The number of IDs (%d) must match "
                                           "the number of rows/columns in the "
                                           "data (%d)." %
                                           (len(ids), data.shape[0]))

    def _validate_shape(self, data):
        """Validate the data array shape.

        Checks that the data is at least 1x1 in size, 2D, square, and
        contains only floats.

        Notes
        -----
        Accepts arguments instead of inspecting instance attributes to avoid
        creating an invalid dissimilarity matrix before raising an error.
        Otherwise, the invalid dissimilarity matrix could be used after the
        exception is caught and handled.

        """
        if 0 in data.shape:
            raise DissimilarityMatrixError("Data must be at least 1x1 in "
                                           "size.")
        if len(data.shape) != 2:
            raise DissimilarityMatrixError("Data must have exactly two "
                                           "dimensions.")
        if data.shape[0] != data.shape[1]:
            raise DissimilarityMatrixError("Data must be square (i.e., have "
                                           "the same number of rows and "
                                           "columns).")
        if data.dtype not in (np.float32, np.float64):
            raise DissimilarityMatrixError("Data must contain only floating "
                                           "point values.")

    def _validate(self, data, ids):
        """Validate the data array and IDs.

        Checks that the data is at least 1x1 in size, 2D, square, and
        contains only floats. Also checks that IDs are unique and that the
        number of IDs matches the number of rows/cols in the data array.

        Subclasses can override this method to perform different/more specific
        validation (e.g., see `DistanceMatrix`).

        Notes
        -----
        Accepts arguments instead of inspecting instance attributes to avoid
        creating an invalid dissimilarity matrix before raising an error.
        Otherwise, the invalid dissimilarity matrix could be used after the
        exception is caught and handled.

        """
        self._validate_shape(data)
        self._validate_ids(data, ids)

    def _index_list(self, list_):
        return {id_: idx for idx, id_ in enumerate(list_)}

    def _is_id_pair(self, index):
        return (isinstance(index, tuple) and
                len(index) == 2 and
                all(map(lambda e: isinstance(e, str), index)))


class DistanceMatrix(DissimilarityMatrix):
    """Store distances between objects.

    A `DistanceMatrix` is a `DissimilarityMatrix` with the additional
    requirement that the matrix data is symmetric. There are additional methods
    made available that take advantage of this symmetry.

    See Also
    --------
    DissimilarityMatrix

    Notes
    -----
    The distances are stored in redundant (square-form) format [1]_. To
    facilitate use with other scientific Python routines (e.g., scipy), the
    distances can be retrieved in condensed (vector-form) format using
    `condensed_form`.

    `DistanceMatrix` only requires that the distances it stores are symmetric.
    Checks are *not* performed to ensure the other three metric properties
    hold (non-negativity, identity of indiscernibles, and triangle inequality)
    [2]_. Thus, a `DistanceMatrix` instance can store distances that are not
    metric.

    References
    ----------
    .. [1] http://docs.scipy.org/doc/scipy/reference/spatial.distance.html
    .. [2] http://planetmath.org/metricspace

    """

    # Override here, used in superclass __str__
    _matrix_element_name = 'distance'

    @classonlymethod
    @experimental(as_of="0.4.1")
    def from_iterable(cls, iterable, metric, key=None, keys=None,
                      validate=True):
        """Create DistanceMatrix from all pairs in an iterable given a metric.

        Parameters
        ----------
        iterable : iterable
            Iterable containing objects to compute pairwise distances on.
        metric : callable
            A function that takes two arguments and returns a float
            representing the distance between the two arguments.
        key : callable or metadata key, optional
            A function that takes one argument and returns a string
            representing the id of the element in the distance matrix.
            Alternatively, a key to a `metadata` property if it exists for
            each element in the `iterable`. If None, then default ids will be
            used.
        keys : iterable, optional
            An iterable of the same length as `iterable`. Each element will be
            used as the respective key.
        validate : boolean, optional
            If ``True``, all pairwise distances are computed, including upper
            and lower triangles and the diagonal, and the resulting matrix is
            validated for symmetry and hollowness. If ``False``, `metric` is
            assumed to be hollow and symmetric and only the lower triangle
            (excluding the diagonal) is computed. Pass ``validate=False`` if
            you are sure `metric` is hollow and symmetric for improved
            performance.

        Returns
        -------
        DistanceMatrix
            The `metric` applied to pairwise elements in the `iterable`.

        Raises
        ------
        ValueError
            If `key` and `keys` are both provided.

        """
        if validate:
            return super(DistanceMatrix, cls).from_iterable(iterable, metric,
                                                            key, keys)

        iterable = list(iterable)
        if key is not None and keys is not None:
            raise ValueError("Cannot use both `key` and `keys` at the same"
                             " time.")

        keys_ = None
        if key is not None:
            keys_ = [resolve_key(e, key) for e in iterable]
        elif keys is not None:
            keys_ = keys

        dm = np.zeros((len(iterable),) * 2)
        for i, a in enumerate(iterable):
            for j, b in enumerate(iterable[:i]):
                dm[i, j] = dm[j, i] = metric(a, b)

        return cls(dm, keys_)

    @experimental(as_of="0.4.0")
    def condensed_form(self):
        """Return an array of distances in condensed format.

        Returns
        -------
        ndarray
            One-dimensional ``numpy.ndarray`` of distances in condensed format.

        Notes
        -----
        Condensed format is described in [1]_.

        The conversion is not a constant-time operation, though it should be
        relatively quick to perform.

        References
        ----------
        .. [1] http://docs.scipy.org/doc/scipy/reference/spatial.distance.html

        """
        return squareform(self._data, force='tovector', checks=False)

    @experimental(as_of="0.4.0")
    def permute(self, condensed=False):
        """Randomly permute both rows and columns in the matrix.

        Randomly permutes the ordering of rows and columns in the matrix. The
        same permutation is applied to both rows and columns in order to
        maintain symmetry and hollowness. Only the rows/columns in the distance
        matrix are permuted; the IDs are *not* permuted.

        Parameters
        ----------
        condensed : bool, optional
            If ``True``, return the permuted distance matrix in condensed
            format. Otherwise, return the permuted distance matrix as a new
            ``DistanceMatrix`` instance.

        Returns
        -------
        DistanceMatrix or ndarray
            Permuted distances as a new ``DistanceMatrix`` or as a ``ndarray``
            in condensed format.

        See Also
        --------
        condensed_form

        Notes
        -----
        This method does not modify the distance matrix that it is called on.
        It is more efficient to pass ``condensed=True`` than permuting the
        distance matrix and then converting to condensed format.

        """
        order = np.random.permutation(self.shape[0])

        if condensed:
            permuted_condensed = distmat_reorder_condensed(self._data, order)
            return permuted_condensed
        else:
<<<<<<< HEAD
            # Note: Skip validation, since we assume self was already validated
            return self.__class__(permuted, self.ids, validate=False)
=======
            permuted = distmat_reorder(self._data, order)
            return self.__class__(permuted, self.ids)
>>>>>>> a5f66936

    def _validate(self, data, ids):
        """Validate the data array and IDs.

        Overrides the superclass `_validate`. Performs a check for symmetry in
        addition to the checks performed in the superclass.

        """
        super(DistanceMatrix, self)._validate(data, ids)

        data_sym, data_hol = is_symmetric_and_hollow(data)

        if not data_sym:
            raise DistanceMatrixError(
                "Data must be symmetric and cannot contain NaNs.")

        if not data_hol:
            raise DistanceMatrixError("Data must be hollow (i.e., the diagonal"
                                      " can only contain zeros).")

    @experimental(as_of="0.5.1")
    def to_series(self):
        """Create a ``pandas.Series`` from this ``DistanceMatrix``.

        The series will contain distances in condensed form: only distances
        from one matrix triangle are included, and the diagonal is excluded.
        The series' index will be a ``pd.MultiIndex`` relating pairs of IDs to
        distances. The pairs of IDs will be in row-major order with respect to
        the upper matrix triangle.

        To obtain all distances (i.e. both upper and lower matrix triangles and
        the diagonal), use ``DistanceMatrix.to_data_frame``. To obtain *only*
        the distances in condensed form (e.g. for use with SciPy), use
        ``DistanceMatrix.condensed_form``.

        Returns
        -------
        pd.Series
            ``pd.Series`` with pairs of IDs on the index.

        See Also
        --------
        to_data_frame
        condensed_form
        scipy.spatial.distance.squareform

        Examples
        --------
        >>> from skbio import DistanceMatrix
        >>> dm = DistanceMatrix([[0, 1, 2, 3],
        ...                      [1, 0, 4, 5],
        ...                      [2, 4, 0, 6],
        ...                      [3, 5, 6, 0]], ids=['a', 'b', 'c', 'd'])
        >>> dm.to_series()
        a  b    1.0
           c    2.0
           d    3.0
        b  c    4.0
           d    5.0
        c  d    6.0
        dtype: float64

        """
        distances = self.condensed_form()
        # `id_pairs` will not be interpreted as a `pd.MultiIndex` if it is an
        # iterable returned by `itertools.combinations`.
        id_pairs = list(itertools.combinations(self.ids, 2))
        index = pd.Index(id_pairs, tupleize_cols=True)
        return pd.Series(data=distances, index=index, dtype=float)


@experimental(as_of="0.4.0")
def randdm(num_objects, ids=None, constructor=None, random_fn=None):
    """Generate a distance matrix populated with random distances.

    Using the default `random_fn`, distances are randomly drawn from a uniform
    distribution over ``[0, 1)``.

    Regardless of `random_fn`, the resulting distance matrix is guaranteed to
    be symmetric and hollow.

    Parameters
    ----------
    num_objects : int
        The number of objects in the resulting distance matrix. For example, if
        `num_objects` is 3, a 3x3 distance matrix will be returned.
    ids : sequence of str or None, optional
        A sequence of strings to be used as IDs. ``len(ids)`` must be equal to
        `num_objects`. If not provided, IDs will be monotonically-increasing
        integers cast as strings (numbering starts at 1). For example,
        ``('1', '2', '3')``.
    constructor : type, optional
        `DissimilarityMatrix` or subclass constructor to use when creating the
        random distance matrix. The returned distance matrix will be of this
        type. If ``None`` (the default), a `DistanceMatrix` instance will be
        returned.
    random_fn : function, optional
        Function to generate random values. `random_fn` must accept two
        arguments (number of rows and number of columns) and return a 2D
        ``numpy.ndarray`` of floats (or something that can be cast to float).
        If ``None`` (the default), ``numpy.random.rand`` will be used.

    Returns
    -------
    DissimilarityMatrix
        `DissimilarityMatrix` (or subclass) instance of random distances. Type
        depends on `constructor`.

    See Also
    --------
    numpy.random.rand

    """
    if constructor is None:
        constructor = DistanceMatrix
    if random_fn is None:
        random_fn = np.random.rand

    data = np.tril(random_fn(num_objects, num_objects), -1)
    data = data + data.T

    if not ids:
        ids = map(str, range(1, num_objects + 1))

    return constructor(data, ids)


# helper functions for anosim and permanova

def _preprocess_input(distance_matrix, grouping, column):
    """Compute intermediate results not affected by permutations.

    These intermediate results can be computed a single time for efficiency,
    regardless of grouping vector permutations (i.e., when calculating the
    p-value). These intermediate results are used by both ANOSIM and PERMANOVA.

    Also validates and normalizes input (e.g., converting ``DataFrame`` column
    into grouping vector).

    """
    if not isinstance(distance_matrix, DistanceMatrix):
        raise TypeError("Input must be a DistanceMatrix.")

    if isinstance(grouping, pd.DataFrame):
        if column is None:
            raise ValueError(
                "Must provide a column name if supplying a DataFrame.")
        else:
            grouping = _df_to_vector(distance_matrix, grouping, column)
    elif column is not None:
        raise ValueError(
            "Must provide a DataFrame if supplying a column name.")

    sample_size = distance_matrix.shape[0]
    if len(grouping) != sample_size:
        raise ValueError(
            "Grouping vector size must match the number of IDs in the "
            "distance matrix.")

    # Find the group labels and convert grouping to an integer vector
    # (factor).
    groups, grouping = np.unique(grouping, return_inverse=True)
    num_groups = len(groups)

    if num_groups == len(grouping):
        raise ValueError(
            "All values in the grouping vector are unique. This method cannot "
            "operate on a grouping vector with only unique values (e.g., "
            "there are no 'within' distances because each group of objects "
            "contains only a single object).")
    if num_groups == 1:
        raise ValueError(
            "All values in the grouping vector are the same. This method "
            "cannot operate on a grouping vector with only a single group of "
            "objects (e.g., there are no 'between' distances because there is "
            "only a single group).")

    tri_idxs = np.triu_indices(sample_size, k=1)
    distances = distance_matrix.condensed_form()

    return sample_size, num_groups, grouping, tri_idxs, distances


def _df_to_vector(distance_matrix, df, column):
    """Return a grouping vector from a ``DataFrame`` column.

    Parameters
    ----------
    distance_marix : DistanceMatrix
        Distance matrix whose IDs will be mapped to group labels.
    df : pandas.DataFrame
        ``DataFrame`` (indexed by distance matrix ID).
    column : str
        Column name in `df` containing group labels.

    Returns
    -------
    list
        Grouping vector (vector of labels) based on the IDs in
        `distance_matrix`. Each ID's label is looked up in the ``DataFrame``
        under the column specified by `column`.

    Raises
    ------
    ValueError
        If `column` is not in the ``DataFrame``, or a distance matrix ID is
        not in the ``DataFrame``.

    """
    if column not in df:
        raise ValueError("Column '%s' not in DataFrame." % column)

    grouping = df.reindex(distance_matrix.ids, axis=0).loc[:, column]
    if grouping.isnull().any():
        raise ValueError(
            "One or more IDs in the distance matrix are not in the data "
            "frame.")
    return grouping.tolist()


def _run_monte_carlo_stats(test_stat_function, grouping, permutations):
    """Run stat test and compute significance with Monte Carlo permutations."""
    if permutations < 0:
        raise ValueError(
            "Number of permutations must be greater than or equal to zero.")

    stat = test_stat_function(grouping)

    p_value = np.nan
    if permutations > 0:
        perm_stats = np.empty(permutations, dtype=np.float64)

        for i in range(permutations):
            perm_grouping = np.random.permutation(grouping)
            perm_stats[i] = test_stat_function(perm_grouping)

        p_value = ((perm_stats >= stat).sum() + 1) / (permutations + 1)

    return stat, p_value


def _build_results(method_name, test_stat_name, sample_size, num_groups, stat,
                   p_value, permutations):
    """Return ``pandas.Series`` containing results of statistical test."""
    return pd.Series(
        data=[method_name, test_stat_name, sample_size, num_groups, stat,
              p_value, permutations],
        index=['method name', 'test statistic name', 'sample size',
               'number of groups', 'test statistic', 'p-value',
               'number of permutations'],
        name='%s results' % method_name)<|MERGE_RESOLUTION|>--- conflicted
+++ resolved
@@ -21,11 +21,8 @@
 from skbio.util._decorator import experimental, classonlymethod
 from skbio.util._misc import resolve_key
 
-<<<<<<< HEAD
 from ._utils import is_symmetric_and_hollow
-=======
 from ._utils import distmat_reorder, distmat_reorder_condensed
->>>>>>> a5f66936
 
 
 class DissimilarityMatrixError(Exception):
@@ -428,17 +425,11 @@
                     pass
             ids = found_ids
 
-<<<<<<< HEAD
         # Note: Skip validation, since we assume self was already validated
         # But ids are new, so validate them explicitly
-        filtered_data = self._data[idxs][:, idxs]
+        filtered_data = distmat_reorder(self._data, idxs)
         self._validate_ids(filtered_data, ids)
         return self.__class__(filtered_data, ids, validate=False)
-=======
-        filtered_data = distmat_reorder(self._data, idxs)
-
-        return self.__class__(filtered_data, ids)
->>>>>>> a5f66936
 
     def _stable_order(self, ids):
         """Obtain a stable ID order with respect to self
@@ -1156,13 +1147,9 @@
             permuted_condensed = distmat_reorder_condensed(self._data, order)
             return permuted_condensed
         else:
-<<<<<<< HEAD
             # Note: Skip validation, since we assume self was already validated
+            permuted = distmat_reorder(self._data, order)
             return self.__class__(permuted, self.ids, validate=False)
-=======
-            permuted = distmat_reorder(self._data, order)
-            return self.__class__(permuted, self.ids)
->>>>>>> a5f66936
 
     def _validate(self, data, ids):
         """Validate the data array and IDs.
