--- conflicted
+++ resolved
@@ -115,12 +115,8 @@
 
     """
 
-<<<<<<< HEAD
-    default_write_format = "lsmat"
+    default_write_format: ClassVar[str] = "lsmat"
     """Default write format for this object: ``lsmat``."""
-=======
-    default_write_format: ClassVar[str] = "lsmat"
->>>>>>> d5171051
     # Used in __str__
     _matrix_element_name: ClassVar[str] = "dissimilarity"
 
