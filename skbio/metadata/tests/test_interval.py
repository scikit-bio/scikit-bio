# ----------------------------------------------------------------------------
# Copyright (c) 2013--, scikit-bio development team.
#
# Distributed under the terms of the Modified BSD License.
#
# The full license is in the file COPYING.txt, distributed with this software.
# ----------------------------------------------------------------------------

import unittest
from copy import deepcopy, copy

from skbio.metadata._interval import (_assert_valid_bound,
                                      _assert_valid_fuzzy)
from skbio.metadata import Interval
from skbio.metadata import IntervalMetadata
from skbio.metadata._intersection import IntervalTree
from skbio.util._testing import ReallyEqualMixin


class TestInterval(unittest.TestCase, ReallyEqualMixin):
    def setUp(self):
        self.upper_bound = 100
        self.im = IntervalMetadata(self.upper_bound)

    def test_init_default(self):
        f = Interval(self.im, bounds=[(0, 2), (4, self.upper_bound)])

        self.assertTrue(f._interval_metadata is not None)
        self.assertListEqual(f.bounds, [(0, 2), (4, self.upper_bound)])
        self.assertListEqual(f.fuzzy, [(False, False), (False, False)])
        self.assertDictEqual(f.metadata, {})

    def test_init(self):
        f = Interval(interval_metadata=self.im,
                     bounds=[(1, 2), (4, 7)],
                     fuzzy=[(True, False), (False, False)],
                     metadata={'name': 'sagA', 'function': 'transport'})

        self.assertTrue(f._interval_metadata is not None)
        self.assertListEqual(f.bounds, [(1, 2), (4, 7)])
        self.assertListEqual(f.fuzzy, [(True, False), (False, False)])
        self.assertDictEqual(f.metadata, {'name': 'sagA',
                                          'function': 'transport'})

    def test_init_iterables(self):
        f = Interval(interval_metadata=self.im,
                     bounds=((1, 2), (4, 7)),
                     fuzzy=((True, False), (False, False)),
                     metadata={'name': 'sagA', 'function': 'transport'})

        self.assertTrue(f._interval_metadata is not None)
        self.assertListEqual(f.bounds, [(1, 2), (4, 7)])
        self.assertListEqual(f.fuzzy, [(True, False), (False, False)])
        self.assertDictEqual(f.metadata, {'name': 'sagA',
                                          'function': 'transport'})

    def test_init_generator(self):
        def gen():
            for x in [(1, 2), (4, 7)]:
                yield x

        f = Interval(interval_metadata=self.im,
                     bounds=gen(),
                     fuzzy=((True, False), (False, False)),
                     metadata={'name': 'sagA', 'function': 'transport'})

        self.assertTrue(f._interval_metadata is not None)
        self.assertListEqual(f.bounds, [(1, 2), (4, 7)])
        self.assertListEqual(f.fuzzy, [(True, False), (False, False)])
        self.assertDictEqual(f.metadata, {'name': 'sagA',
                                          'function': 'transport'})

    def test_init_bounds_scrambled(self):
        f = Interval(interval_metadata=self.im,
                     bounds=[(4, 7), (1, 2)],
                     fuzzy=[(True, False), (False, True)],
                     metadata={'name': 'sagA', 'function': 'transport'})

        self.assertTrue(f._interval_metadata is not None)
        self.assertListEqual(f.bounds, [(1, 2), (4, 7)])
        self.assertListEqual(f.fuzzy, [(False, True), (True, False)])
        self.assertDictEqual(f.metadata, {'name': 'sagA',
                                          'function': 'transport'})

    def test_init_no_interval_metadata(self):
        with self.assertRaises(TypeError):
            Interval(interval_metadata=None,
                     bounds=[(4, 7)],
                     metadata={'name': 'sagA', 'function': 'transport'})

    def test_init_empty(self):
        for i in 0, 1:
            with self.assertRaises(ValueError):
                Interval(interval_metadata=self.im, bounds=[(i, i)])

    def test_init_out_of_bounds(self):
        with self.assertRaises(ValueError):
            Interval(interval_metadata=self.im,
                     bounds=[(1, 2), (4, 101)],
                     fuzzy=[(True, False), (False, False)],
                     metadata={'name': 'sagA', 'function': 'transport'})
        with self.assertRaises(ValueError):
            Interval(interval_metadata=self.im,
                     bounds=[(-1, 2), (4, 6)],
                     fuzzy=[(True, False), (False, False)],
                     metadata={'name': 'sagA', 'function': 'transport'})

    def test_init_bad_bounds(self):
        with self.assertRaises(TypeError):
            Interval(interval_metadata=self.im,
                     bounds=[1, (4, 7)],
                     fuzzy=[(True, False), (False, False)],
                     metadata={'name': 'sagA', 'function': 'transport'})

    def test_init_bad_fuzzy(self):
        with self.assertRaises(ValueError):
            Interval(interval_metadata=self.im,
                     bounds=[(1, 2), (4, 7)],
                     fuzzy=[(False, False)],
                     metadata={'name': 'sagA', 'function': 'transport'})

    def test_repr(self):
        f = Interval(interval_metadata=self.im,
                     bounds=[(1, 2)],
                     metadata={'name': 'sagA'})
        exp = (r"Interval\(interval_metadata=<[0-9]+>, bounds=\[\(1, 2\)\],"
               " fuzzy=\[\(False, False\)\], metadata={'name': 'sagA'}\)")
        obs = repr(f)
        self.assertRegex(obs, exp)
        # test for dropped
        f.drop()
        exp = (r"Interval\(dropped=True, bounds=\[\(1, 2\)\],"
               " fuzzy=\[\(False, False\)\], metadata={'name': 'sagA'}\)")
        obs = repr(f)
        self.assertRegex(obs, exp)

    def test_drop(self):
        f = Interval(interval_metadata=self.im,
                     bounds=[(1, 2)],
                     metadata={'name': 'sagA'})
        f.drop()
        self.assertTrue(f._interval_metadata is None)
        self.assertTrue(f.dropped)
        self.assertTrue(f.bounds, [(1, 2)])
        self.assertTrue(f.metadata, {'name': 'sagA'})
        # test the idempotence
        f.drop()
        self.assertTrue(f._interval_metadata is None)
        self.assertTrue(f.dropped)
        self.assertTrue(f.bounds, [(1, 2)])
        self.assertTrue(f.metadata, {'name': 'sagA'})

    def test_eq(self):
        f0 = Interval(interval_metadata=self.im,
<<<<<<< HEAD
                      locations=[(4, 7), (1, 2)],
                      boundaries=[(False, False), (True, False)],
=======
                      bounds=[(4, 7), (1, 2)],
                      fuzzy=[(False, False), (True, False)],
>>>>>>> 243a7e66
                      metadata={'name': 'sagA', 'function': 'transport'})

        f1 = Interval(interval_metadata=self.im,
                      bounds=[(1, 2), (4, 7)],
                      fuzzy=[(True, False), (False, False)],
                      metadata={'name': 'sagA', 'function': 'transport'})

        f2 = Interval(interval_metadata=self.im,
                      bounds=[(1, 2), (4, 7)],
                      fuzzy=[(True, False), (False, False)],
                      metadata={'name': 'sagA', 'function': 'transport'})

        f3 = Interval(interval_metadata=self.im,
<<<<<<< HEAD
                      locations=[(1, 2), (4, 7)],
                      boundaries=[(True, True), (False, False)],
                      metadata={'name': 'sagA', 'function': 'transport'})

        f4 = Interval(interval_metadata=self.im,
                      locations=[(1, 2), (4, 8)],
                      boundaries=[(True, False), (False, False)],
                      metadata={'name': 'sagA', 'function': 'transport'})

        f5 = Interval(interval_metadata=self.im,
                      locations=[(1, 2), (4, 7)],
                      boundaries=[(True, False), (False, False)],
                      metadata={'name': 'sagB', 'function': 'transport'})

        # scramble locations/boundaries
        self.assertReallyEqual(f0, f1)
        self.assertReallyEqual(f2, f1)
        # diff boundaries
        self.assertReallyNotEqual(f1, f3)
        # diff locations
=======
                      bounds=[(1, 2), (4, 7)],
                      fuzzy=[(True, True), (False, False)],
                      metadata={'name': 'sagA', 'function': 'transport'})

        f4 = Interval(interval_metadata=self.im,
                      bounds=[(1, 2), (4, 8)],
                      fuzzy=[(True, False), (False, False)],
                      metadata={'name': 'sagA', 'function': 'transport'})

        f5 = Interval(interval_metadata=self.im,
                      bounds=[(1, 2), (4, 7)],
                      fuzzy=[(True, False), (False, False)],
                      metadata={'name': 'sagB', 'function': 'transport'})

        # scramble bounds/fuzzy
        self.assertReallyEqual(f0, f1)
        self.assertReallyEqual(f2, f1)
        # diff fuzzy
        self.assertReallyNotEqual(f1, f3)
        # diff bounds
>>>>>>> 243a7e66
        self.assertReallyNotEqual(f1, f4)
        # diff metadata
        self.assertReallyNotEqual(f1, f5)

<<<<<<< HEAD
    def test_get_locations(self):
        im = self.im
        f = Interval(interval_metadata=im,
                     locations=[(1, 2), (4, 7)],
                     boundaries=[(True, False), (False, False)],
=======
    def test_get_bounds(self):
        f = Interval(interval_metadata=self.im,
                     bounds=[(1, 2), (4, 7)],
                     fuzzy=[(True, False), (False, False)],
>>>>>>> 243a7e66
                     metadata={'name': 'sagA', 'function': 'transport'})
        self.assertEqual(f.bounds, [(1, 2), (4, 7)])
        self.assertEqual(self.im._is_stale_tree, True)

    def test_set_bounds(self):
        f = Interval(interval_metadata=self.im,
                     bounds=[(1, 2), (4, 7)],
                     fuzzy=[(True, False), (False, False)],
                     metadata={'name': 'sagA', 'function': 'transport'})
        f.bounds = [(4, 7), (1, 3)]
        self.assertEqual(f.bounds, [(1, 3), (4, 7)])
        self.assertEqual(f.fuzzy, [(False, False), (False, False)])
        self.assertEqual(self.im._is_stale_tree, True)

    def test_set_bounds_bad(self):
        f = Interval(interval_metadata=self.im,
                     bounds=[(1, 2), (4, 7)],
                     fuzzy=[(True, False), (False, False)],
                     metadata={'name': 'sagA', 'function': 'transport'})
        for value in [1, 's']:
            with self.assertRaises(TypeError):
                f.bounds = value

        for value in [[(-1, 2)],   # start < lower_bound
                      [(1, 101)],  # end > upper_bound
                      [(3, 1)],    # start < end
                      [(1, 1)],    # start == end
                      [('s', 1)], (), None]:  # invalid values
            with self.assertRaises(ValueError):
                f.bounds = value

    def test_get_fuzzy(self):
        f = Interval(interval_metadata=self.im,
                     bounds=[(1, 2), (4, 7)],
                     fuzzy=[(True, False), (False, False)],
                     metadata={'name': 'sagA', 'function': 'transport'})
        self.assertEqual(f.fuzzy, [(True, False), (False, False)])

    def test_set_fuzzy(self):
        f = Interval(interval_metadata=self.im,
                     bounds=[(1, 2), (4, 7)],
                     fuzzy=[(True, False), (False, False)],
                     metadata={'name': 'sagA', 'function': 'transport'})
        f.fuzzy = [(False, False), (False, False)]
        self.assertEqual(f.fuzzy, [(False, False), (False, False)])

    def test_set_fuzzy_bad(self):
        f = Interval(interval_metadata=self.im,
                     bounds=[(1, 2), (4, 7)],
                     fuzzy=[(True, False), (False, False)],
                     metadata={'name': 'sagA', 'function': 'transport'})
        for value in [[(False, False)], (), None]:
            with self.assertRaises(ValueError):
                f.fuzzy = value
        for value in [1, True]:
            with self.assertRaises(TypeError):
                f.fuzzy = value

    def test_delete_fuzzy(self):
        f = Interval(interval_metadata=self.im,
                     bounds=[(1, 2), (4, 7)],
                     fuzzy=[(True, False), (False, False)],
                     metadata={'name': 'sagA', 'function': 'transport'})
        del f.fuzzy
        self.assertEqual(f.fuzzy, [(False, False), (False, False)])
        # delete again
        del f.fuzzy
        self.assertEqual(f.fuzzy, [(False, False), (False, False)])

    def test_get_metadata(self):
        f = Interval(interval_metadata=self.im,
                     bounds=[(1, 2), (4, 7)],
                     fuzzy=[(True, False), (False, False)],
                     metadata={'name': 'sagA', 'function': 'transport'})
        f.metadata['name'] = 'sagB'
        self.assertEqual(f.metadata, {'name': 'sagB', 'function': 'transport'})

    def test_set_metadata(self):
        f = Interval(interval_metadata=self.im,
                     bounds=[(1, 2), (4, 7)],
                     fuzzy=[(True, False), (False, False)],
                     metadata={'name': 'sagA', 'function': 'transport'})
        f.metadata = {'name': 'sagB', 'function': 'transport'}
        self.assertDictEqual(f.metadata,
                             {'name': 'sagB', 'function': 'transport'})
        f.metadata = {}
        self.assertDictEqual(f.metadata, {})

    def test_set_metadata_bad(self):
        f = Interval(interval_metadata=self.im,
                     bounds=[(1, 2), (4, 7)],
                     fuzzy=[(True, False), (False, False)],
                     metadata={'name': 'sagA', 'function': 'transport'})
        for value in [1, '', None]:
            with self.assertRaises(TypeError):
                f.metadata = value

    def test_delete_metadata(self):
        f = Interval(interval_metadata=self.im,
                     bounds=[(1, 2), (4, 7)],
                     fuzzy=[(True, False), (False, False)],
                     metadata={'name': 'sagA', 'function': 'transport'})
        del f.metadata
        self.assertEqual(f.metadata, {})

    def test_set_delete_on_dropped(self):
        f = Interval(interval_metadata=self.im,
                     bounds=[(1, 2)],
                     fuzzy=[(True, False)],
                     metadata={'name': 'sagA'})
        f.drop()
        with self.assertRaises(RuntimeError):
            f.fuzzy = None
        with self.assertRaises(RuntimeError):
            f.bounds = [(1, 2)]
        with self.assertRaises(RuntimeError):
            f.metadata = {}
        with self.assertRaises(RuntimeError):
            del f.fuzzy
        with self.assertRaises(RuntimeError):
            del f.metadata

    def test_get_on_dropped(self):
        f = Interval(interval_metadata=self.im,
                     bounds=[(1, 2)],
                     fuzzy=[(True, False)],
                     metadata={'name': 'sagA'})
        f.drop()

        self.assertEqual(f.fuzzy, [(True, False)])
        self.assertEqual(f.bounds, [(1, 2)])
        self.assertEqual(f.metadata, {'name': 'sagA'})


class TestIntervalUtil(unittest.TestCase):
    def test_assert_valid_bound(self):
        intvls = [(1, 2), (-1, 2)]
        for intvl in intvls:
            try:
                _assert_valid_bound(intvl)
            except TypeError:
                self.assertTrue(False)

    def test_assert_valid_bound_wrong_type(self):
        intvls = [[1, 2], 1, [1, 2, 3]]
        for intvl in intvls:
            with self.assertRaises(TypeError):
                _assert_valid_bound(intvl)

    def test_assert_valid_bound_wrong_value(self):
        intvls = [(1, 2, 3), (2, 1), (True, 0), ('s', 'r')]
        for intvl in intvls:
            with self.assertRaises(ValueError):
                _assert_valid_bound(intvl)

    def test_assert_valid_fuzzy(self):
        fuzzy = [(True, False), (True, True)]
        for fuzzy in fuzzy:
            try:
                _assert_valid_fuzzy(fuzzy)
            except:
                self.assertTrue(False)

    def test_assert_valid_fuzzy_wrong_value(self):
        fuzzy = [(True, False, True), ()]
        for fuzzy in fuzzy:
            with self.assertRaises(ValueError):
                _assert_valid_fuzzy(fuzzy)

    def test_assert_valid_fuzzy_wrong_type(self):
        fuzzy = [[True, False], 's', 1, (0, 1), ('s', '')]
        for fuzzy in fuzzy:
            with self.assertRaises(TypeError):
                _assert_valid_fuzzy(fuzzy)


class TestIntervalMetadata(unittest.TestCase, ReallyEqualMixin):
    def setUp(self):
        self.upper_bound = 10
        self.im_empty = IntervalMetadata(self.upper_bound)
        self.im_1 = IntervalMetadata(self.upper_bound)
        self.im_1_1 = Interval(
            interval_metadata=self.im_1,
            bounds=[(1, 2), (4, self.upper_bound)],
            metadata={'gene': 'sagA',  'bound': 0})
        self.im_2 = IntervalMetadata(self.upper_bound)
        self.im_2_1 = Interval(
            interval_metadata=self.im_2,
            bounds=[(1, 2), (4, self.upper_bound)],
            metadata={'gene': 'sagA',  'bound': 0})
        self.im_2_2 = Interval(
            interval_metadata=self.im_2,
            bounds=[(3, 5)],
            metadata={'gene': 'sagB', 'bound': 0, 'spam': [0]})

    def test_copy_empty(self):
        obs = copy(self.im_empty)
        self.assertEqual(obs, self.im_empty)
        self.assertIsNot(obs._intervals, self.im_empty._intervals)
        self.assertIsNot(obs._interval_tree, self.im_empty._interval_tree)

    def test_copy(self):
        obs = copy(self.im_2)
        self.assertEqual(obs, self.im_2)
        self.assertIsNot(obs._intervals, self.im_2._intervals)
        self.assertIsNot(obs._interval_tree, self.im_2._interval_tree)

        for i in range(self.im_2.num_interval_features):
            i1, i2 = obs._intervals[i], self.im_2._intervals[i]
            self.assertIsNot(i1, i2)
            self.assertIsNot(i1.bounds, i2.bounds)
            self.assertIsNot(i1.fuzzy, i2.fuzzy)
            self.assertIsNot(i1._interval_metadata, i2._interval_metadata)
            self.assertIsNot(i1.metadata, i2.metadata)
            for k in i1.metadata:
                self.assertIs(i1.metadata[k], i2.metadata[k])

    def test_deepcopy(self):
        obs = deepcopy(self.im_2)
        self.assertEqual(obs, self.im_2)
        self.assertIsNot(obs._intervals, self.im_2._intervals)
        self.assertIsNot(obs._interval_tree, self.im_2._interval_tree)

        for i in range(self.im_2.num_interval_features):
            i1, i2 = obs._intervals[i], self.im_2._intervals[i]
            self.assertIsNot(i1, i2)
            self.assertIsNot(i1.bounds, i2.bounds)
            self.assertIsNot(i1.fuzzy, i2.fuzzy)
            self.assertIsNot(i1.metadata, i2.metadata)

        i2.metadata['spam'].append(1)
        self.assertEqual(i2.metadata,
                         {'gene': 'sagB', 'bound': 0, 'spam': [0, 1]})
        self.assertEqual(i1.metadata,
                         {'gene': 'sagB', 'bound': 0, 'spam': [0]})

    def test_deepcopy_memo_is_respected(self):
        memo = {}
        deepcopy(self.im_1, memo)
        self.assertGreater(len(memo), 2)

    def test_init(self):
        self.assertFalse(self.im_empty._is_stale_tree)
        self.assertEqual(self.im_empty._intervals, [])

<<<<<<< HEAD
    def test_init_upper_bound_0(self):
        im = IntervalMetadata(0)
        im.add([(0, 0)])
        self.assertEqual(im.upper_bound, 0)
        self.assertEqual(im.num_interval_features, 1)
=======
    def test_init_upper_bound_lt_lower_bound(self):
        try:
            IntervalMetadata(0)
        except ValueError:
            self.fail('`IntervalMetdata` raised ValueError unexpectedly')
        with self.assertRaises(ValueError):
            IntervalMetadata(-1)
>>>>>>> 243a7e66

    def test_num_interval_features(self):
        self.assertEqual(self.im_empty.num_interval_features, 0)
        self.assertEqual(self.im_1.num_interval_features, 1)
        self.assertEqual(self.im_2.num_interval_features, 2)

    def test_duplicate(self):
        '''Test query and drop methods on duplicate Intervals.'''
        intvl_1 = self.im_empty.add([(1, 2)])
        intvl_2 = self.im_empty.add([(1, 2)])
        self.assertEqual(len(list(self.im_empty.query([(1, 2)]))), 2)
        self.im_empty.drop([intvl_1])
        self.assertEqual(len(self.im_empty._intervals), 1)
        self.assertTrue(self.im_empty._intervals[0] is intvl_2)

    def test_duplicate_bounds(self):
        intvl = self.im_empty.add([(1, 2), (1, 2)])
        intvls = list(self.im_empty.query([(1, 2)]))
        self.assertEqual(len(intvls), 1)
        self.assertTrue(intvl is intvls[0])

    def test_sort(self):
        interval = Interval(
            self.im_2,
            [(1, 2), (3, 8)],
            metadata={'gene': 'sagA',  'bound': 0})
        im = deepcopy(self.im_2)
        self.im_2.sort(False)
        # check sorting does not have other side effects
        self.assertEqual(im, self.im_2)
        self.assertEqual(self.im_2._intervals,
                         [self.im_2_2, self.im_2_1, interval])

        self.im_2.sort()
        self.assertEqual(im, self.im_2)
        self.assertEqual(self.im_2._intervals,
                         [interval, self.im_2_1, self.im_2_2])

        self.im_empty.sort()
        self.assertEqual(self.im_empty, IntervalMetadata(self.upper_bound))

    def test_add_eq_upper_bound(self):
        self.im_empty.add(bounds=[(1, 2), (4, self.upper_bound)],
                          metadata={'gene': 'sagA',  'bound': 0})
        self.assertTrue(self.im_empty._is_stale_tree)
        interval = self.im_empty._intervals[0]
        self.assertEqual(interval.bounds, [(1, 2), (4, self.upper_bound)])
        self.assertEqual(interval.metadata, {'gene': 'sagA', 'bound': 0})
        self.assertTrue(isinstance(self.im_empty._interval_tree, IntervalTree))

    def test_add_gt_upper_bound(self):
        with self.assertRaises(ValueError):
            self.im_empty.add(bounds=[(1, 2), (4, self.upper_bound+1)],
                              metadata={'gene': 'sagA',  'bound': 0})

    def test_add_eq_start_end_bound(self):
        for i in 0, 1, self.upper_bound:
            with self.assertRaisesRegex(ValueError, '{i}.*{i}'.format(i=i)):
                self.im_empty.add(bounds=[(i, i)],
                                  metadata={'gene': 'sagA',  'bound': 0})

    def test_query_attribute(self):
        intervals = self.im_2._query_attribute({})
        for i, j in zip(intervals, self.im_2._intervals):
            self.assertEqual(i, j)

        intervals = list(self.im_2._query_attribute(None))
        self.assertEqual(len(intervals), 0)

        for i in self.im_2._intervals:
            intervals = list(self.im_2._query_attribute(i.metadata))
            self.assertEqual(len(intervals), 1)
            self.assertEqual(intervals[0], i)

    def test_query_interval(self):
        intervals = list(self.im_2._query_interval((1, 2)))
        self.assertEqual(len(intervals), 1)
        self.assertEqual(intervals[0], self.im_2_1)

        intervals = list(self.im_2._query_interval((3, 4)))
        self.assertEqual(len(intervals), 1)
        self.assertEqual(intervals[0], self.im_2_2)

        intervals = {repr(i) for i in self.im_2._query_interval((1, 7))}
        self.assertEqual(len(intervals), 2)
        self.assertSetEqual(intervals,
                            {repr(i) for i in self.im_2._intervals})

    def test_query_interval_upper_bound(self):
        intervals = list(self.im_2._query_interval((self.upper_bound-1,
                                                    self.upper_bound)))
        self.assertEqual(intervals, [self.im_2_1])

    def test_query(self):
        intervals = list(self.im_2.query(bounds=[(1, 5)],
                                         metadata={'gene': 'sagA'}))
        self.assertEqual(len(intervals), 1)
        self.assertEqual(intervals[0], self.im_2_1)

    def test_query_empty(self):
        intervals = list(self.im_1.query())
        self.assertEqual(len(intervals), 0)

    def test_query_no_hits(self):
        intervals = list(self.im_2.query(bounds=[(self.upper_bound, 200)]))
        self.assertEqual(len(intervals), 0)

        intervals = list(self.im_2.query(metadata={'gene': 'sagC'}))
        self.assertEqual(len(intervals), 0)

        intervals = list(self.im_2.query(bounds=[(1, 2)],
                                         metadata={'gene': 'sagC'}))
        self.assertEqual(len(intervals), 0)

    def test_query_interval_only(self):
        for loc in [[(1, 7)],
                    [(1, 2), (3, 4)]]:
            intervals = list(self.im_2.query(bounds=loc))
            self.assertEqual(len(intervals), 2)
            self.assertEqual(intervals[0], self.im_2_1)
            self.assertEqual(intervals[1], self.im_2_2)

    def test_query_metadata_only(self):
        intervals = list(self.im_2.query(metadata={'gene': 'sagB'}))
        self.assertEqual(len(intervals), 1)
        self.assertEqual(intervals[0], self.im_2_2)

        intervals = list(self.im_2.query(metadata={'bound': 0}))
        self.assertEqual(len(intervals), 2)
        self.assertEqual(intervals[0], self.im_2_1)
        self.assertEqual(intervals[1], self.im_2_2)

    def test_drop(self):
        intvl = self.im_2._intervals[0]
        self.im_2.drop([intvl])
        self.assertEqual(len(self.im_2._intervals), 1)
        self.assertEqual(self.im_2._intervals[0], self.im_2_2)
        # test the intvl was set to dropped
        self.assertTrue(intvl.dropped)

    def test_drop_all(self):
        self.im_2.drop(self.im_2._intervals)
        self.assertEqual(self.im_2, self.im_empty)

    def test_reverse(self):
        self.im_2._reverse()
        Interval(
            interval_metadata=self.im_empty,
            bounds=[(0, 6), (8, 9)],
            metadata={'gene': 'sagA',  'bound': 0})
        Interval(
            interval_metadata=self.im_empty,
            bounds=[(5, 7)],
            metadata={'gene': 'sagB', 'bound': 0, 'spam': [0]})
        self.assertEqual(self.im_2, self.im_empty)

    def test_eq_ne(self):
        im1 = IntervalMetadata(10)
        im1.add(metadata={'gene': 'sagA', 'bound': '0'},
                bounds=[(0, 2), (4, 7)])
        im1.add(metadata={'gene': 'sagB', 'bound': '3'},
                bounds=[(3, 5)])

        # The ordering shouldn't matter
        im2 = IntervalMetadata(10)
        im2.add(metadata={'gene': 'sagB', 'bound': '3'},
                bounds=[(3, 5)])
        im2.add(metadata={'gene': 'sagA', 'bound': '0'},
                bounds=[(0, 2), (4, 7)])

        im3 = IntervalMetadata(10)
        im3.add(metadata={'gene': 'sagA', 'bound': '3'},
                bounds=[(0, 2), (4, 7)])
        im3.add(metadata={'gene': 'sagB', 'bound': '3'},
                bounds=[(3, 5)])

        self.assertReallyEqual(im1, im2)
        self.assertReallyNotEqual(im1, im3)

<<<<<<< HEAD
        self.assertReallyEqual(im1, im2)
        self.assertReallyNotEqual(im1, im3)

    def test_ne_diff_bounds(self):
        im1 = IntervalMetadata(10)
        im2 = IntervalMetadata(9)
        intvl = {'locations': [(0, 1)], 'metadata': {'spam': 'foo'}}
=======
    def test_ne_diff_bounds(self):
        im1 = IntervalMetadata(10)
        im2 = IntervalMetadata(9)
        intvl = {'bounds': [(0, 1)], 'metadata': {'spam': 'foo'}}
>>>>>>> 243a7e66
        im1.add(**intvl)
        im2.add(**intvl)
        self.assertReallyNotEqual(im1, im2)

    def test_repr(self):
        exp = '''0 interval features
-------------------'''
        self.assertEqual(repr(self.im_empty), exp)

        self.im_empty.add([(1, 2)], metadata={'gene': 'sagA'})
<<<<<<< HEAD
        exp = '''1 interval feature
------------------
Interval\(interval_metadata=<[0-9]+>, locations=\[\(1, 2\)\], \
boundaries=\[\(True, True\)\], metadata={'gene': 'sagA'}\)'''
=======

        exp = '''1 interval feature
------------------
Interval\(interval_metadata=<[0-9]+>, bounds=\[\(1, 2\)\], \
fuzzy=\[\(False, False\)\], metadata={'gene': 'sagA'}\)'''
>>>>>>> 243a7e66
        self.assertRegex(repr(self.im_empty), exp)

        self.im_empty.add([(3, 4)], metadata={'gene': 'sagB'})
        self.im_empty.add([(3, 4)], metadata={'gene': 'sagC'})
        self.im_empty.add([(3, 4)], metadata={'gene': 'sagD'})
        self.im_empty.add([(3, 4)], metadata={'gene': 'sagE'})
        self.im_empty.add([(3, 4)], metadata={'gene': 'sagF'})
        exp = '''6 interval features
-------------------
Interval\(interval_metadata=<[0-9]+>, bounds=\[\(1, 2\)\], \
fuzzy=\[\(False, False\)\], metadata={'gene': 'sagA'}\)
Interval\(interval_metadata=<[0-9]+>, bounds=\[\(3, 4\)\], \
fuzzy=\[\(False, False\)\], metadata={'gene': 'sagB'}\)
...
Interval\(interval_metadata=<[0-9]+>, bounds=\[\(3, 4\)\], \
fuzzy=\[\(False, False\)\], metadata={'gene': 'sagE'}\)
Interval\(interval_metadata=<[0-9]+>, bounds=\[\(3, 4\)\], \
fuzzy=\[\(False, False\)\], metadata={'gene': 'sagF'}\)'''
        self.assertRegex(repr(self.im_empty), exp)


if __name__ == '__main__':
    unittest.main()<|MERGE_RESOLUTION|>--- conflicted
+++ resolved
@@ -152,13 +152,8 @@
 
     def test_eq(self):
         f0 = Interval(interval_metadata=self.im,
-<<<<<<< HEAD
-                      locations=[(4, 7), (1, 2)],
-                      boundaries=[(False, False), (True, False)],
-=======
                       bounds=[(4, 7), (1, 2)],
                       fuzzy=[(False, False), (True, False)],
->>>>>>> 243a7e66
                       metadata={'name': 'sagA', 'function': 'transport'})
 
         f1 = Interval(interval_metadata=self.im,
@@ -172,28 +167,6 @@
                       metadata={'name': 'sagA', 'function': 'transport'})
 
         f3 = Interval(interval_metadata=self.im,
-<<<<<<< HEAD
-                      locations=[(1, 2), (4, 7)],
-                      boundaries=[(True, True), (False, False)],
-                      metadata={'name': 'sagA', 'function': 'transport'})
-
-        f4 = Interval(interval_metadata=self.im,
-                      locations=[(1, 2), (4, 8)],
-                      boundaries=[(True, False), (False, False)],
-                      metadata={'name': 'sagA', 'function': 'transport'})
-
-        f5 = Interval(interval_metadata=self.im,
-                      locations=[(1, 2), (4, 7)],
-                      boundaries=[(True, False), (False, False)],
-                      metadata={'name': 'sagB', 'function': 'transport'})
-
-        # scramble locations/boundaries
-        self.assertReallyEqual(f0, f1)
-        self.assertReallyEqual(f2, f1)
-        # diff boundaries
-        self.assertReallyNotEqual(f1, f3)
-        # diff locations
-=======
                       bounds=[(1, 2), (4, 7)],
                       fuzzy=[(True, True), (False, False)],
                       metadata={'name': 'sagA', 'function': 'transport'})
@@ -214,23 +187,14 @@
         # diff fuzzy
         self.assertReallyNotEqual(f1, f3)
         # diff bounds
->>>>>>> 243a7e66
         self.assertReallyNotEqual(f1, f4)
         # diff metadata
         self.assertReallyNotEqual(f1, f5)
 
-<<<<<<< HEAD
-    def test_get_locations(self):
-        im = self.im
-        f = Interval(interval_metadata=im,
-                     locations=[(1, 2), (4, 7)],
-                     boundaries=[(True, False), (False, False)],
-=======
     def test_get_bounds(self):
         f = Interval(interval_metadata=self.im,
                      bounds=[(1, 2), (4, 7)],
                      fuzzy=[(True, False), (False, False)],
->>>>>>> 243a7e66
                      metadata={'name': 'sagA', 'function': 'transport'})
         self.assertEqual(f.bounds, [(1, 2), (4, 7)])
         self.assertEqual(self.im._is_stale_tree, True)
@@ -476,13 +440,6 @@
         self.assertFalse(self.im_empty._is_stale_tree)
         self.assertEqual(self.im_empty._intervals, [])
 
-<<<<<<< HEAD
-    def test_init_upper_bound_0(self):
-        im = IntervalMetadata(0)
-        im.add([(0, 0)])
-        self.assertEqual(im.upper_bound, 0)
-        self.assertEqual(im.num_interval_features, 1)
-=======
     def test_init_upper_bound_lt_lower_bound(self):
         try:
             IntervalMetadata(0)
@@ -490,7 +447,6 @@
             self.fail('`IntervalMetdata` raised ValueError unexpectedly')
         with self.assertRaises(ValueError):
             IntervalMetadata(-1)
->>>>>>> 243a7e66
 
     def test_num_interval_features(self):
         self.assertEqual(self.im_empty.num_interval_features, 0)
@@ -670,20 +626,10 @@
         self.assertReallyEqual(im1, im2)
         self.assertReallyNotEqual(im1, im3)
 
-<<<<<<< HEAD
-        self.assertReallyEqual(im1, im2)
-        self.assertReallyNotEqual(im1, im3)
-
-    def test_ne_diff_bounds(self):
-        im1 = IntervalMetadata(10)
-        im2 = IntervalMetadata(9)
-        intvl = {'locations': [(0, 1)], 'metadata': {'spam': 'foo'}}
-=======
     def test_ne_diff_bounds(self):
         im1 = IntervalMetadata(10)
         im2 = IntervalMetadata(9)
         intvl = {'bounds': [(0, 1)], 'metadata': {'spam': 'foo'}}
->>>>>>> 243a7e66
         im1.add(**intvl)
         im2.add(**intvl)
         self.assertReallyNotEqual(im1, im2)
@@ -694,18 +640,11 @@
         self.assertEqual(repr(self.im_empty), exp)
 
         self.im_empty.add([(1, 2)], metadata={'gene': 'sagA'})
-<<<<<<< HEAD
-        exp = '''1 interval feature
-------------------
-Interval\(interval_metadata=<[0-9]+>, locations=\[\(1, 2\)\], \
-boundaries=\[\(True, True\)\], metadata={'gene': 'sagA'}\)'''
-=======
 
         exp = '''1 interval feature
 ------------------
 Interval\(interval_metadata=<[0-9]+>, bounds=\[\(1, 2\)\], \
 fuzzy=\[\(False, False\)\], metadata={'gene': 'sagA'}\)'''
->>>>>>> 243a7e66
         self.assertRegex(repr(self.im_empty), exp)
 
         self.im_empty.add([(3, 4)], metadata={'gene': 'sagB'})
