--- conflicted
+++ resolved
@@ -740,22 +740,15 @@
         -------
         bool
             Indicates if the two objects are equal.
-
         '''
         if self.upper_bound != other.upper_bound or \
            self.lower_bound != other.lower_bound:
             return False
         else:
             self_intervals = sorted(self._intervals,
-<<<<<<< HEAD
-                                    key=operator.attrgetter('locations'))
-            other_intervals = sorted(other._intervals,
-                                     key=operator.attrgetter('locations'))
-=======
                                     key=operator.attrgetter('bounds'))
             other_intervals = sorted(other._intervals,
                                      key=operator.attrgetter('bounds'))
->>>>>>> 243a7e66
             return self_intervals == other_intervals
 
     @experimental(as_of='0.5.0-dev')
