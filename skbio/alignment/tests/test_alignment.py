# ----------------------------------------------------------------------------
# Copyright (c) 2013--, scikit-bio development team.
#
# Distributed under the terms of the Modified BSD License.
#
# The full license is in the file COPYING.txt, distributed with this software.
# ----------------------------------------------------------------------------

from __future__ import absolute_import, division, print_function

from unittest import TestCase, main
from collections import Counter, defaultdict, OrderedDict
try:
    from StringIO import StringIO
except ImportError:  # python3 system
    from io import StringIO
import tempfile

import numpy as np
from scipy.spatial.distance import hamming

from skbio import (BiologicalSequence, DNASequence, RNASequence, DNA, RNA,
                   DistanceMatrix, Alignment, SequenceCollection)
from skbio.alignment import (StockholmAlignment, SequenceCollectionError,
                             StockholmParseError, AlignmentError)


class SequenceCollectionTests(TestCase):
    def setUp(self):
        self.d1 = DNASequence('GATTACA', id="d1")
        self.d2 = DNASequence('TTG', id="d2")
        self.d3 = DNASequence('GTATACA', id="d3")
        self.d1_lower = DNASequence('gattaca', id="d1")
        self.d2_lower = DNASequence('ttg', id="d2")
        self.d3_lower = DNASequence('gtataca', id="d3")
        self.r1 = RNASequence('GAUUACA', id="r1")
        self.r2 = RNASequence('UUG', id="r2")
        self.r3 = RNASequence('U-----UGCC--', id="r3")

        self.i1 = DNASequence('GATXACA', id="i1")

        self.seqs1 = [self.d1, self.d2]
        self.seqs1_lower = [self.d1_lower, self.d2_lower]
        self.seqs2 = [self.r1, self.r2, self.r3]
        self.seqs3 = self.seqs1 + self.seqs2
        self.seqs4 = [self.d1, self.d3]

        self.seqs1_t = [('d1', 'GATTACA'), ('d2', 'TTG')]
        self.seqs2_t = [('r1', 'GAUUACA'), ('r2', 'UUG'),
                        ('r3', 'U-----UGCC--')]
        self.seqs3_t = self.seqs1_t + self.seqs2_t

        self.s1 = SequenceCollection(self.seqs1)
        self.s1_lower = SequenceCollection(self.seqs1_lower)
        self.s2 = SequenceCollection(self.seqs2)
        self.s3 = SequenceCollection(self.seqs3)
        self.s4 = SequenceCollection(self.seqs4)
        self.empty = SequenceCollection([])

        self.invalid_s1 = SequenceCollection([self.i1])

    def test_init(self):
        SequenceCollection(self.seqs1)
        SequenceCollection(self.seqs2)
        SequenceCollection(self.seqs3)
        SequenceCollection([])

    def test_init_fail(self):
        # sequences with overlapping ids
        s1 = [self.d1, self.d1]
        self.assertRaises(SequenceCollectionError, SequenceCollection, s1)

    def test_init_validate(self):
        SequenceCollection(self.seqs1, validate=True)
        SequenceCollection(self.seqs1, validate=True)
        # can't validate self.seqs2 as a DNASequence
        self.assertRaises(SequenceCollectionError, SequenceCollection,
                          self.invalid_s1, validate=True)

    def test_contains(self):
        self.assertTrue('d1' in self.s1)
        self.assertTrue('r2' in self.s2)
        self.assertFalse('r2' in self.s1)

    def test_eq(self):
        self.assertTrue(self.s1 == self.s1)
        self.assertFalse(self.s1 == self.s2)

        # different objects can be equal
        self.assertTrue(self.s1 == SequenceCollection([self.d1, self.d2]))
        self.assertTrue(SequenceCollection([self.d1, self.d2]) == self.s1)

        # SequenceCollections with different number of sequences are not equal
        self.assertFalse(self.s1 == SequenceCollection([self.d1]))

        class FakeSequenceCollection(SequenceCollection):
            pass
        # SequenceCollections of different types are not equal
        self.assertFalse(self.s4 == FakeSequenceCollection([self.d1, self.d3]))
        self.assertFalse(self.s4 == Alignment([self.d1, self.d3]))

        # SequenceCollections with different sequences are not equal
        self.assertFalse(self.s1 == SequenceCollection([self.d1, self.r1]))

    def test_getitem(self):
        self.assertEqual(self.s1[0], self.d1)
        self.assertEqual(self.s1[1], self.d2)
        self.assertEqual(self.s2[0], self.r1)
        self.assertEqual(self.s2[1], self.r2)

        self.assertRaises(IndexError, self.empty.__getitem__, 0)
        self.assertRaises(KeyError, self.empty.__getitem__, '0')

    def test_iter(self):
        s1_iter = iter(self.s1)
        count = 0
        for actual, expected in zip(s1_iter, self.seqs1):
            count += 1
            self.assertEqual(actual, expected)
        self.assertEqual(count, len(self.seqs1))
        self.assertRaises(StopIteration, lambda: next(s1_iter))

    def test_len(self):
        self.assertEqual(len(self.s1), 2)
        self.assertEqual(len(self.s2), 3)
        self.assertEqual(len(self.s3), 5)
        self.assertEqual(len(self.empty), 0)

    def test_ne(self):
        self.assertFalse(self.s1 != self.s1)
        self.assertTrue(self.s1 != self.s2)

        # SequenceCollections with different number of sequences are not equal
        self.assertTrue(self.s1 != SequenceCollection([self.d1]))

        class FakeSequenceCollection(SequenceCollection):
            pass
        # SequenceCollections of different types are not equal
        self.assertTrue(self.s4 != FakeSequenceCollection([self.d1, self.d3]))
        self.assertTrue(self.s4 != Alignment([self.d1, self.d3]))

        # SequenceCollections with different sequences are not equal
        self.assertTrue(self.s1 !=
                        SequenceCollection([self.d1, self.r1]))

    def test_repr(self):
        self.assertEqual(repr(self.s1),
                         "<SequenceCollection: n=2; "
                         "mean +/- std length=5.00 +/- 2.00>")
        self.assertEqual(repr(self.s2),
                         "<SequenceCollection: n=3; "
                         "mean +/- std length=7.33 +/- 3.68>")
        self.assertEqual(repr(self.s3),
                         "<SequenceCollection: n=5; "
                         "mean +/- std length=6.40 +/- 3.32>")
        self.assertEqual(repr(self.empty),
                         "<SequenceCollection: n=0; "
                         "mean +/- std length=0.00 +/- 0.00>")

    def test_reversed(self):
        s1_iter = reversed(self.s1)
        count = 0
        for actual, expected in zip(s1_iter, self.seqs1[::-1]):
            count += 1
            self.assertEqual(actual, expected)
        self.assertEqual(count, len(self.seqs1))
        self.assertRaises(StopIteration, lambda: next(s1_iter))

    def test_k_word_frequencies(self):
        expected1 = defaultdict(float)
        expected1['A'] = 3 / 7.
        expected1['C'] = 1 / 7.
        expected1['G'] = 1 / 7.
        expected1['T'] = 2 / 7.
        expected2 = defaultdict(float)
        expected2['G'] = 1 / 3.
        expected2['T'] = 2 / 3.
        self.assertEqual(self.s1.k_word_frequencies(k=1),
                         [expected1, expected2])

        expected1 = defaultdict(float)
        expected1['GAT'] = 1 / 2.
        expected1['TAC'] = 1 / 2.
        expected2 = defaultdict(float)
        expected2['TTG'] = 1 / 1.
        self.assertEqual(self.s1.k_word_frequencies(k=3, overlapping=False),
                         [expected1, expected2])

        self.assertEqual(self.empty.k_word_frequencies(k=1), [])

        # Test to ensure floating point precision bug isn't present. See the
        # tests for BiologicalSequence.k_word_frequencies for more details.
        sc = SequenceCollection([RNA('C' * 10, id='s1'),
                                 RNA('G' * 10, id='s2')])
        self.assertEqual(sc.k_word_frequencies(1),
                         [defaultdict(float, {'C': 1.0}),
                          defaultdict(float, {'G': 1.0})])

    def test_str(self):
        exp1 = ">d1\nGATTACA\n>d2\nTTG\n"
        self.assertEqual(str(self.s1), exp1)
        exp2 = ">r1\nGAUUACA\n>r2\nUUG\n>r3\nU-----UGCC--\n"
        self.assertEqual(str(self.s2), exp2)
        exp4 = ""
        self.assertEqual(str(self.empty), exp4)

    def test_distances(self):
        s1 = SequenceCollection([DNA("ACGT", "d1"), DNA("ACGG", "d2")])
        expected = [[0, 0.25],
                    [0.25, 0]]
        expected = DistanceMatrix(expected, ['d1', 'd2'])
        actual = s1.distances(hamming)
        self.assertEqual(actual, expected)

        # alt distance function provided
        def dumb_distance(s1, s2):
            return 42.
        expected = [[0, 42.],
                    [42., 0]]
        expected = DistanceMatrix(expected, ['d1', 'd2'])
        actual = s1.distances(dumb_distance)
        self.assertEqual(actual, expected)

    def test_distribution_stats(self):
        actual1 = self.s1.distribution_stats()
        self.assertEqual(actual1[0], 2)
        self.assertAlmostEqual(actual1[1], 5.0, 3)
        self.assertAlmostEqual(actual1[2], 2.0, 3)

        actual2 = self.s2.distribution_stats()
        self.assertEqual(actual2[0], 3)
        self.assertAlmostEqual(actual2[1], 7.333, 3)
        self.assertAlmostEqual(actual2[2], 3.682, 3)

        actual3 = self.s3.distribution_stats()
        self.assertEqual(actual3[0], 5)
        self.assertAlmostEqual(actual3[1], 6.400, 3)
        self.assertAlmostEqual(actual3[2], 3.323, 3)

        actual4 = self.empty.distribution_stats()
        self.assertEqual(actual4[0], 0)
        self.assertEqual(actual4[1], 0.0)
        self.assertEqual(actual4[2], 0.0)

    def test_degap(self):
        expected = SequenceCollection([
            RNASequence('GAUUACA', id="r1"),
            RNASequence('UUG', id="r2"),
            RNASequence('UUGCC', id="r3")])
        actual = self.s2.degap()
        self.assertEqual(actual, expected)

    def test_get_seq(self):
        self.assertEqual(self.s1.get_seq('d1'), self.d1)
        self.assertEqual(self.s1.get_seq('d2'), self.d2)

    def test_ids(self):
        self.assertEqual(self.s1.ids(), ['d1', 'd2'])
        self.assertEqual(self.s2.ids(), ['r1', 'r2', 'r3'])
        self.assertEqual(self.s3.ids(),
                         ['d1', 'd2', 'r1', 'r2', 'r3'])
        self.assertEqual(self.empty.ids(), [])

    def _assert_sequence_collections_equal(self, observed, expected):
        """Compare SequenceCollections strictly."""
        # TODO remove this custom equality testing code when SequenceCollection
        # has an equals method (part of #656). We need this method to include
        # IDs in the comparison (not part of SequenceCollection.__eq__).
        self.assertEqual(observed, expected)
        for obs_seq, exp_seq in zip(observed, expected):
            self.assertTrue(obs_seq.equals(exp_seq))

    def test_update_ids_default_behavior(self):
        # 3 seqs
        exp_sc = SequenceCollection([
            RNA('GAUUACA', id="1"),
            RNA('UUG', id="2"),
            RNA('U-----UGCC--', id="3")
        ])
        exp_id_map = {'1': 'r1', '2': 'r2', '3': 'r3'}
        obs_sc, obs_id_map = self.s2.update_ids()
        self._assert_sequence_collections_equal(obs_sc, exp_sc)
        self.assertEqual(obs_id_map, exp_id_map)

        # empty
        obs_sc, obs_id_map = self.empty.update_ids()
        self._assert_sequence_collections_equal(obs_sc, self.empty)
        self.assertEqual(obs_id_map, {})

    def test_update_ids_prefix(self):
        # 3 seqs
        exp_sc = SequenceCollection([
            RNA('GAUUACA', id="abc1"),
            RNA('UUG', id="abc2"),
            RNA('U-----UGCC--', id="abc3")
        ])
        exp_id_map = {'abc1': 'r1', 'abc2': 'r2', 'abc3': 'r3'}
        obs_sc, obs_id_map = self.s2.update_ids(prefix='abc')
        self._assert_sequence_collections_equal(obs_sc, exp_sc)
        self.assertEqual(obs_id_map, exp_id_map)

        # empty
        obs_sc, obs_id_map = self.empty.update_ids(prefix='abc')
        self._assert_sequence_collections_equal(obs_sc, self.empty)
        self.assertEqual(obs_id_map, {})

    def test_update_ids_fn_parameter(self):
        def append_42(ids):
            return [id_ + '-42' for id_ in ids]

        # 3 seqs
        exp_sc = SequenceCollection([
            RNA('GAUUACA', id="r1-42"),
            RNA('UUG', id="r2-42"),
            RNA('U-----UGCC--', id="r3-42")
        ])
        exp_id_map = {'r1-42': 'r1', 'r2-42': 'r2', 'r3-42': 'r3'}
        obs_sc, obs_id_map = self.s2.update_ids(fn=append_42)
        self._assert_sequence_collections_equal(obs_sc, exp_sc)
        self.assertEqual(obs_id_map, exp_id_map)

        # empty
        obs_sc, obs_id_map = self.empty.update_ids(fn=append_42)
        self._assert_sequence_collections_equal(obs_sc, self.empty)
        self.assertEqual(obs_id_map, {})

    def test_update_ids_ids_parameter(self):
        # 3 seqs
        exp_sc = SequenceCollection([
            RNA('GAUUACA', id="abc"),
            RNA('UUG', id="def"),
            RNA('U-----UGCC--', id="ghi")
        ])
        exp_id_map = {'abc': 'r1', 'def': 'r2', 'ghi': 'r3'}
        obs_sc, obs_id_map = self.s2.update_ids(ids=('abc', 'def', 'ghi'))
        self._assert_sequence_collections_equal(obs_sc, exp_sc)
        self.assertEqual(obs_id_map, exp_id_map)

        # empty
        obs_sc, obs_id_map = self.empty.update_ids(ids=[])
        self._assert_sequence_collections_equal(obs_sc, self.empty)
        self.assertEqual(obs_id_map, {})

    def test_update_ids_sequence_attributes_propagated(self):
        # 1 seq
        exp_sc = Alignment([
            DNA('ACGT', id="abc", description='desc', quality=range(4))
        ])
        exp_id_map = {'abc': 'seq1'}

        obj = Alignment([
            DNA('ACGT', id="seq1", description='desc', quality=range(4))
        ])

        obs_sc, obs_id_map = obj.update_ids(ids=('abc',))
        self._assert_sequence_collections_equal(obs_sc, exp_sc)
        self.assertEqual(obs_id_map, exp_id_map)

        # 2 seqs
        exp_sc = Alignment([
            DNA('ACGT', id="abc", description='desc1', quality=range(4)),
            DNA('TGCA', id="def", description='desc2', quality=range(4)[::-1])
        ])
        exp_id_map = {'abc': 'seq1', 'def': 'seq2'}

        obj = Alignment([
            DNA('ACGT', id="seq1", description='desc1', quality=(0, 1, 2, 3)),
            DNA('TGCA', id="seq2", description='desc2', quality=(3, 2, 1, 0))
        ])

        obs_sc, obs_id_map = obj.update_ids(ids=('abc', 'def'))
        self._assert_sequence_collections_equal(obs_sc, exp_sc)
        self.assertEqual(obs_id_map, exp_id_map)

    def test_update_ids_invalid_parameter_combos(self):
        with self.assertRaisesRegexp(SequenceCollectionError, 'ids and fn'):
            self.s1.update_ids(fn=lambda e: e, ids=['foo', 'bar'])

        with self.assertRaisesRegexp(SequenceCollectionError, 'prefix'):
            self.s1.update_ids(ids=['foo', 'bar'], prefix='abc')

        with self.assertRaisesRegexp(SequenceCollectionError, 'prefix'):
            self.s1.update_ids(fn=lambda e: e, prefix='abc')

    def test_update_ids_invalid_ids(self):
        # incorrect number of new ids
        with self.assertRaisesRegexp(SequenceCollectionError, '3 != 2'):
            self.s1.update_ids(ids=['foo', 'bar', 'baz'])
        with self.assertRaisesRegexp(SequenceCollectionError, '4 != 2'):
            self.s1.update_ids(fn=lambda e: ['foo', 'bar', 'baz', 'abc'])

        # duplicates
        with self.assertRaisesRegexp(SequenceCollectionError, 'foo'):
            self.s2.update_ids(ids=['foo', 'bar', 'foo'])
        with self.assertRaisesRegexp(SequenceCollectionError, 'bar'):
            self.s2.update_ids(fn=lambda e: ['foo', 'bar', 'bar'])

    def test_is_empty(self):
        self.assertFalse(self.s1.is_empty())
        self.assertFalse(self.s2.is_empty())
        self.assertFalse(self.s3.is_empty())

        self.assertTrue(self.empty.is_empty())

    def test_is_valid(self):
        self.assertTrue(self.s1.is_valid())
        self.assertTrue(self.s2.is_valid())
        self.assertTrue(self.s3.is_valid())
        self.assertTrue(self.empty.is_valid())

        self.assertFalse(self.invalid_s1.is_valid())

    def test_iteritems(self):
        self.assertEqual(list(self.s1.iteritems()),
                         [(s.id, s) for s in self.s1])

    def test_lower(self):
        self.assertEqual(self.s1.lower(), self.s1_lower)

    def test_sequence_count(self):
        self.assertEqual(self.s1.sequence_count(), 2)
        self.assertEqual(self.s2.sequence_count(), 3)
        self.assertEqual(self.s3.sequence_count(), 5)
        self.assertEqual(self.empty.sequence_count(), 0)

    def test_sequence_lengths(self):
        self.assertEqual(self.s1.sequence_lengths(), [7, 3])
        self.assertEqual(self.s2.sequence_lengths(), [7, 3, 12])
        self.assertEqual(self.s3.sequence_lengths(), [7, 3, 7, 3, 12])
        self.assertEqual(self.empty.sequence_lengths(), [])

    def test_upper(self):
        self.assertEqual(self.s1_lower.upper(), self.s1)


class AlignmentTests(TestCase):

    def setUp(self):
        self.d1 = DNASequence('..ACC-GTTGG..', id="d1")
        self.d2 = DNASequence('TTACCGGT-GGCC', id="d2")
        self.d3 = DNASequence('.-ACC-GTTGC--', id="d3")

        self.r1 = RNASequence('UUAU-', id="r1")
        self.r2 = RNASequence('ACGUU', id="r2")

        self.seqs1 = [self.d1, self.d2, self.d3]
        self.seqs2 = [self.r1, self.r2]

        self.seqs1_t = [('d1', '..ACC-GTTGG..'), ('d2', 'TTACCGGT-GGCC'),
                        ('d3', '.-ACC-GTTGC--')]
        self.seqs2_t = [('r1', 'UUAU-'), ('r2', 'ACGUU')]

        self.a1 = Alignment(self.seqs1)
        self.a2 = Alignment(self.seqs2)
        self.a3 = Alignment(self.seqs2, score=42.0,
                            start_end_positions=[(0, 3), (5, 9)])
        self.a4 = Alignment(self.seqs2, score=-42.0,
                            start_end_positions=[(1, 4), (6, 10)])

        # no sequences
        self.empty = Alignment([])

        # sequences, but no positions
        self.no_positions = Alignment([RNA('', id='a'), RNA('', id='b')])

    def test_degap(self):
        expected = SequenceCollection([
            DNASequence('ACCGTTGG', id="d1"),
            DNASequence('TTACCGGTGGCC', id="d2"),
            DNASequence('ACCGTTGC', id="d3")])
        actual = self.a1.degap()
        self.assertEqual(actual, expected)

        expected = SequenceCollection([
            RNASequence('UUAU', id="r1"),
            RNASequence('ACGUU', id="r2")])
        actual = self.a2.degap()
        self.assertEqual(actual, expected)

    def test_distances(self):
        expected = [[0, 6. / 13, 4. / 13],
                    [6. / 13, 0, 7. / 13],
                    [4. / 13, 7. / 13, 0]]
        expected = DistanceMatrix(expected, ['d1', 'd2', 'd3'])
        actual = self.a1.distances()
        self.assertEqual(actual, expected)

        # alt distance function provided
        def dumb_distance(s1, s2):
            return 42.
        expected = [[0, 42., 42.],
                    [42., 0, 42.],
                    [42., 42., 0]]
        expected = DistanceMatrix(expected, ['d1', 'd2', 'd3'])
        actual = self.a1.distances(dumb_distance)
        self.assertEqual(actual, expected)

    def test_score(self):
        self.assertEqual(self.a3.score(), 42.0)
        self.assertEqual(self.a4.score(), -42.0)

    def test_start_end_positions(self):
        self.assertEqual(self.a3.start_end_positions(), [(0, 3), (5, 9)])
        self.assertEqual(self.a4.start_end_positions(), [(1, 4), (6, 10)])

    def test_subalignment(self):
        # keep seqs by ids
        actual = self.a1.subalignment(seqs_to_keep=['d1', 'd3'])
        expected = Alignment([self.d1, self.d3])
        self.assertEqual(actual, expected)

        # keep seqs by indices
        actual = self.a1.subalignment(seqs_to_keep=[0, 2])
        expected = Alignment([self.d1, self.d3])
        self.assertEqual(actual, expected)

        # keep seqs by ids (invert)
        actual = self.a1.subalignment(seqs_to_keep=['d1', 'd3'],
                                      invert_seqs_to_keep=True)
        expected = Alignment([self.d2])
        self.assertEqual(actual, expected)

        # keep seqs by indices (invert)
        actual = self.a1.subalignment(seqs_to_keep=[0, 2],
                                      invert_seqs_to_keep=True)
        expected = Alignment([self.d2])
        self.assertEqual(actual, expected)

        # keep positions
        actual = self.a1.subalignment(positions_to_keep=[0, 2, 3])
        d1 = DNASequence('.AC', id="d1")
        d2 = DNASequence('TAC', id="d2")
        d3 = DNASequence('.AC', id="d3")
        expected = Alignment([d1, d2, d3])
        self.assertEqual(actual, expected)

        # keep positions (invert)
        actual = self.a1.subalignment(positions_to_keep=[0, 2, 3],
                                      invert_positions_to_keep=True)
        d1 = DNASequence('.C-GTTGG..', id="d1")
        d2 = DNASequence('TCGGT-GGCC', id="d2")
        d3 = DNASequence('-C-GTTGC--', id="d3")
        expected = Alignment([d1, d2, d3])
        self.assertEqual(actual, expected)

        # keep seqs and positions
        actual = self.a1.subalignment(seqs_to_keep=[0, 2],
                                      positions_to_keep=[0, 2, 3])
        d1 = DNASequence('.AC', id="d1")
        d3 = DNASequence('.AC', id="d3")
        expected = Alignment([d1, d3])
        self.assertEqual(actual, expected)

        # keep seqs and positions (invert)
        actual = self.a1.subalignment(seqs_to_keep=[0, 2],
                                      positions_to_keep=[0, 2, 3],
                                      invert_seqs_to_keep=True,
                                      invert_positions_to_keep=True)
        d2 = DNASequence('TCGGT-GGCC', id="d2")
        expected = Alignment([d2])
        self.assertEqual(actual, expected)

    def test_subalignment_filter_out_everything(self):
        exp = Alignment([])

        # no sequences
        obs = self.a1.subalignment(seqs_to_keep=None, invert_seqs_to_keep=True)
        self.assertEqual(obs, exp)

        # no positions
        obs = self.a1.subalignment(positions_to_keep=None,
                                   invert_positions_to_keep=True)
        self.assertEqual(obs, exp)

    def test_init_not_equal_lengths(self):
        invalid_seqs = [self.d1, self.d2, self.d3,
                        DNASequence('.-ACC-GTGC--', id="i2")]
        self.assertRaises(AlignmentError, Alignment,
                          invalid_seqs)

    def test_init_equal_lengths(self):
        seqs = [self.d1, self.d2, self.d3]
        Alignment(seqs)

    def test_init_validate(self):
        Alignment(self.seqs1, validate=True)

        # invalid DNA character
        invalid_seqs1 = [self.d1, self.d2, self.d3,
                         DNASequence('.-ACC-GTXGC--', id="i1")]
        self.assertRaises(SequenceCollectionError, Alignment,
                          invalid_seqs1, validate=True)

    def test_iter_positions(self):
        actual = list(self.a2.iter_positions())
        expected = [[RNASequence(j) for j in i] for i in
                    ['UA', 'UC', 'AG', 'UU', '-U']]
        self.seqs2_t = [('r1', 'UUAU-'), ('r2', 'ACGUU')]
        self.assertEqual(actual, expected)

        actual = list(self.a2.iter_positions(constructor=str))
        expected = [list('UA'),
                    list('UC'),
                    list('AG'),
                    list('UU'),
                    list('-U')]
        self.seqs2_t = [('r1', 'UUAU-'), ('r2', 'ACGUU')]
        self.assertEqual(actual, expected)

    def test_majority_consensus(self):
        # empty cases
        self.assertTrue(
            self.empty.majority_consensus().equals(BiologicalSequence('')))
        self.assertTrue(
            self.no_positions.majority_consensus().equals(RNASequence('')))

        # alignment where all sequences are the same
        aln = Alignment([DNASequence('AG', id='a'),
                         DNASequence('AG', id='b')])
        self.assertTrue(aln.majority_consensus().equals(DNASequence('AG')))

        # no ties
        d1 = DNASequence('TTT', id="d1")
        d2 = DNASequence('TT-', id="d2")
        d3 = DNASequence('TC-', id="d3")
        a1 = Alignment([d1, d2, d3])
        self.assertTrue(a1.majority_consensus().equals(DNASequence('TT-')))

        # ties
        d1 = DNASequence('T', id="d1")
        d2 = DNASequence('A', id="d2")
        a1 = Alignment([d1, d2])
        self.assertTrue(a1.majority_consensus() in
                        [DNASequence('T'), DNASequence('A')])

    def test_omit_gap_positions(self):
        expected = self.a2
        self.assertEqual(self.a2.omit_gap_positions(1.0), expected)
        self.assertEqual(self.a2.omit_gap_positions(0.51), expected)

        r1 = RNASequence('UUAU', id="r1")
        r2 = RNASequence('ACGU', id="r2")
        expected = Alignment([r1, r2])
        self.assertEqual(self.a2.omit_gap_positions(0.49), expected)

        r1 = RNASequence('UUAU', id="r1")
        r2 = RNASequence('ACGU', id="r2")
        expected = Alignment([r1, r2])
        self.assertEqual(self.a2.omit_gap_positions(0.0), expected)

        self.assertEqual(self.empty.omit_gap_positions(0.0), self.empty)
        self.assertEqual(self.empty.omit_gap_positions(0.49), self.empty)
        self.assertEqual(self.empty.omit_gap_positions(1.0), self.empty)

        # Test to ensure floating point precision bug isn't present. See the
        # tests for Alignment.position_frequencies for more details.
        seqs = []
        for i in range(33):
            seqs.append(DNA('-.', id=str(i)))
        aln = Alignment(seqs)
        self.assertEqual(aln.omit_gap_positions(1 - np.finfo(float).eps),
                         Alignment([DNA('', id=str(i)) for i in range(33)]))

    def test_omit_gap_sequences(self):
        expected = self.a2
        self.assertEqual(self.a2.omit_gap_sequences(1.0), expected)
        self.assertEqual(self.a2.omit_gap_sequences(0.20), expected)

        expected = Alignment([self.r2])
        self.assertEqual(self.a2.omit_gap_sequences(0.19), expected)

        self.assertEqual(self.empty.omit_gap_sequences(0.0), self.empty)
        self.assertEqual(self.empty.omit_gap_sequences(0.2), self.empty)
        self.assertEqual(self.empty.omit_gap_sequences(1.0), self.empty)

        # Test to ensure floating point precision bug isn't present. See the
        # tests for Alignment.position_frequencies for more details.
        aln = Alignment([DNA('.' * 33, id='abc'), DNA('-' * 33, id='def')])
        self.assertEqual(aln.omit_gap_sequences(1 - np.finfo(float).eps),
                         Alignment([]))

    def test_position_counters(self):
        self.assertEqual(self.empty.position_counters(), [])

        self.assertEqual(self.no_positions.position_counters(), [])

        expected = [Counter({'U': 1, 'A': 1}),
                    Counter({'U': 1, 'C': 1}),
                    Counter({'A': 1, 'G': 1}),
                    Counter({'U': 2}),
                    Counter({'-': 1, 'U': 1})]
        self.assertEqual(self.a2.position_counters(), expected)

    def test_position_frequencies(self):
        self.assertEqual(self.empty.position_frequencies(), [])

        self.assertEqual(self.no_positions.position_frequencies(), [])

        expected = [defaultdict(float, {'U': 0.5, 'A': 0.5}),
                    defaultdict(float, {'U': 0.5, 'C': 0.5}),
                    defaultdict(float, {'A': 0.5, 'G': 0.5}),
                    defaultdict(float, {'U': 1.0}),
                    defaultdict(float, {'-': 0.5, 'U': 0.5})]
        self.assertEqual(self.a2.position_frequencies(), expected)

    def test_position_frequencies_floating_point_precision(self):
        # Test that a position with no variation yields a frequency of exactly
        # 1.0. Note that it is important to use self.assertEqual here instead
        # of self.assertAlmostEqual because we want to test for exactly 1.0. A
        # previous implementation of Alignment.position_frequencies added
        # (1 / sequence_count) for each occurrence of a character in a position
        # to compute the frequencies (see
        # https://github.com/biocore/scikit-bio/issues/801). In certain cases,
        # this yielded a frequency slightly less than 1.0 due to roundoff
        # error. The test case here uses an alignment of 10 sequences with no
        # variation at a position. This test case exposes the roundoff error
        # present in the previous implementation because 1/10 added 10 times
        # yields a number slightly less than 1.0. This occurs because 1/10
        # cannot be represented exactly as a floating point number.
        seqs = []
        for i in range(10):
            seqs.append(DNA('A', id=str(i)))
        aln = Alignment(seqs)
        self.assertEqual(aln.position_frequencies(),
                         [defaultdict(float, {'A': 1.0})])

    def test_position_entropies(self):
        # tested by calculating values as described in this post:
        #  http://stackoverflow.com/a/15476958/3424666
        expected = [0.69314, 0.69314, 0.69314, 0.0, np.nan]
        np.testing.assert_almost_equal(self.a2.position_entropies(),
                                       expected, 5)

        expected = [1.0, 1.0, 1.0, 0.0, np.nan]
        np.testing.assert_almost_equal(self.a2.position_entropies(base=2),
                                       expected, 5)

        np.testing.assert_almost_equal(self.empty.position_entropies(base=2),
                                       [])

    def test_k_word_frequencies(self):
        expected = [defaultdict(float, {'U': 3 / 5, 'A': 1 / 5, '-': 1 / 5}),
                    defaultdict(float, {'A': 1 / 5, 'C': 1 / 5, 'G': 1 / 5,
                                        'U': 2 / 5})]
        actual = self.a2.k_word_frequencies(k=1)
        for a, e in zip(actual, expected):
            self.assertEqual(sorted(a), sorted(e), 5)
            np.testing.assert_almost_equal(sorted(a.values()),
                                           sorted(e.values()), 5)

    def test_sequence_length(self):
        self.assertEqual(self.a1.sequence_length(), 13)
        self.assertEqual(self.a2.sequence_length(), 5)
        self.assertEqual(self.empty.sequence_length(), 0)

<<<<<<< HEAD
    def test_to_phylip(self):
        d1 = DNASequence('..ACC-GTTGG..', id="d1")
        d2 = DNASequence('TTACCGGT-GGCC', id="d2")
        d3 = DNASequence('.-ACC-GTTGC--', id="d3")
        a = Alignment([d1, d2, d3])

        phylip_str, id_map = npt.assert_warns(DeprecationWarning, a.to_phylip,
                                              map_labels=False)
        self.assertEqual(id_map, {'d1': 'd1',
                                  'd3': 'd3',
                                  'd2': 'd2'})
        expected = "\n".join(["3 13",
                              "d1 ..ACC-GTTGG..",
                              "d2 TTACCGGT-GGCC",
                              "d3 .-ACC-GTTGC--"])
        self.assertEqual(phylip_str, expected)

    def test_to_phylip_map_labels(self):
        d1 = DNASequence('..ACC-GTTGG..', id="d1")
        d2 = DNASequence('TTACCGGT-GGCC', id="d2")
        d3 = DNASequence('.-ACC-GTTGC--', id="d3")
        a = Alignment([d1, d2, d3])

        phylip_str, id_map = npt.assert_warns(DeprecationWarning, a.to_phylip,
                                              map_labels=True,
                                              label_prefix="s")
        self.assertEqual(id_map, {'s1': 'd1',
                                  's3': 'd3',
                                  's2': 'd2'})
        expected = "\n".join(["3 13",
                              "s1 ..ACC-GTTGG..",
                              "s2 TTACCGGT-GGCC",
                              "s3 .-ACC-GTTGC--"])
        self.assertEqual(phylip_str, expected)

    def test_to_phylip_no_sequences(self):
        with self.assertRaises(SequenceCollectionError):
            npt.assert_warns(DeprecationWarning, Alignment([]).to_phylip)

    def test_to_phylip_no_positions(self):
        d1 = DNASequence('', id="d1")
        d2 = DNASequence('', id="d2")
        a = Alignment([d1, d2])

        with self.assertRaises(SequenceCollectionError):
            npt.assert_warns(DeprecationWarning, a.to_phylip)

    def check_heatmap_sanity(self, fig, exp_x_tick_labels, exp_y_tick_labels,
                             exp_legend_labels):
        """Helper method for testing basic heatmap figure properties."""
        axes = fig.get_axes()
        self.assertEqual(len(axes), 2)

        ax, axc = axes

        x_tick_labels = [e.get_text() for e in ax.get_xticklabels()]
        self.assertEqual(x_tick_labels, exp_x_tick_labels)

        y_tick_labels = [e.get_text() for e in ax.get_yticklabels()]
        self.assertEqual(y_tick_labels, exp_y_tick_labels)

        legend_labels = [e.get_text() for e in axc.get_xticklabels()]
        self.assertEqual(legend_labels, exp_legend_labels)

    def test_heatmap_empty(self):
        # no seqs
        aln = Alignment([])
        value_map = {'A': 0.1, 'C': 1.5, 'U': -0.42, 'G': 0.55, 'T': 99}
        with self.assertRaises(AlignmentError):
            aln.heatmap(value_map)

        # no positions
        aln = Alignment([DNA(''), RNA('', id="s2")])
        with self.assertRaises(AlignmentError):
            aln.heatmap(value_map)

    def test_heatmap_1_seq(self):
        aln = Alignment([RNA('AACGU', id="seq1")])
        value_map = {'A': 0.1, 'C': 1.5, 'U': -0.42, 'G': 0.55, 'T': 99}
        fig = aln.heatmap(value_map)

        self.check_heatmap_sanity(
            fig, ['A', 'A', 'C', 'G', 'U'], ['seq1'],
            ['Minimum', 'Median', 'Maximum'])

    def test_heatmap_2_seqs(self):
        aln = Alignment([RNA('AACGU', id="seq1"),
                         RNA('AACGU', id="seq2")])
        value_map = {'A': 0.1, 'C': 1.5, 'U': -0.42, 'G': 0.55, 'T': 99}
        fig = aln.heatmap(value_map)

        self.check_heatmap_sanity(
            fig, ['A', 'A', 'C', 'G', 'U'], ['seq1', 'seq2'],
            ['Minimum', 'Median', 'Maximum'])

    def test_heatmap_3_seqs(self):
        aln = Alignment([DNA('AACCCGT', id="seq1"),
                         DNA('ACCCGGT', id="seq2"),
                         DNA('ACCCGGT', id="seq3")])
        value_map = {'A': 0.61, 'C': 1.07, 'T': 0.05, 'G': 0.07}
        fig = aln.heatmap(value_map)

        self.check_heatmap_sanity(
            fig, ['A', 'C', 'C', 'C', 'G', 'G', 'T'], ['seq1', 'seq3'],
            ['Minimum', 'Median', 'Maximum'])

    def test_heatmap_with_non_defaults(self):
        aln = Alignment([DNA('AGTCGGT', id="seq1"),
                         DNA('CAACGGA', id="seq2"),
                         DNA('AACCTCT', id="seq3"),
                         DNA('TACTCGT', id="seq4")])
        value_map = {'A': 0.61, 'C': 1.07, 'T': 0.05, 'G': 0.07}
        labels = ['a', 'b', 'c']
        fig = aln.heatmap(
            value_map, legend_labels=labels, fig_size=(42, 22), cmap='Blues',
            sequence_order=('seq4', 'seq3', 'seq1', 'seq2'))

        self.check_heatmap_sanity(fig, ['A', 'A', 'C', 'C', 'G', 'G', 'T'],
                                  ['seq4', 'seq2'], labels)
        self.assertEqual(fig.get_figwidth(), 42.0)
        self.assertEqual(fig.get_figheight(), 22.0)

    def test_heatmap_invalid_legend_labels(self):
        with self.assertRaises(ValueError):
            self.a1.heatmap({}, legend_labels=['a', 'b', 'c', 'd'])

    def test_heatmap_invalid_sequence_order(self):
        # duplicate ids
        with self.assertRaises(ValueError):
            self.a1.heatmap({}, sequence_order=['d1', 'd2', 'd1'])

        # provided set of ids doesn't match alignment's set of ids
        with self.assertRaises(ValueError):
            self.a1.heatmap({}, sequence_order=['d2', 'd3', 'd0'])

    def test_heatmap_missing_character_in_value_map(self):
        with self.assertRaises(KeyError):
            self.a1.heatmap({})

    def test_alignment_to_heatmap_matrix(self):
        aln = Alignment([DNA('ACTG', id='d1'),
                         DNA('A.-G', id='d2'),
                         DNA('TC-G', id='d3')])
        value_map = defaultdict(lambda: np.nan)
        value_map.update({'A': 42, 'C': 10.5, 'T': 22.1, 'G': -7.789,
                          'U': -999.9, 'Z': 42000})
        exp_min = -7.789
        exp_median = 16.3
        exp_max = 42

        # sequence order is same as what's in the alignment
        mtx, min_val, median_val, max_val = \
            aln._alignment_to_heatmap_matrix(value_map, ['d1', 'd2', 'd3'])

        exp_mtx = np.array([[42., 10.5, 22.1, -7.789],
                            [42., np.nan, np.nan, -7.789],
                            [22.1, 10.5, np.nan, -7.789]])
        npt.assert_array_equal(mtx, exp_mtx)
        self.assertEqual(min_val, exp_min)
        self.assertAlmostEqual(median_val, exp_median)
        self.assertEqual(max_val, exp_max)

        # sequence order is different from what's in the alignment
        mtx, min_val, median_val, max_val = \
            aln._alignment_to_heatmap_matrix(value_map, ['d3', 'd1', 'd2'])

        exp_mtx = np.array([[22.1, 10.5, np.nan, -7.789],
                            [42., 10.5, 22.1, -7.789],
                            [42., np.nan, np.nan, -7.789]])
        npt.assert_array_equal(mtx, exp_mtx)
        self.assertEqual(min_val, exp_min)
        self.assertAlmostEqual(median_val, exp_median)
        self.assertEqual(max_val, exp_max)

=======
>>>>>>> bf0d8c6b
    def test_validate_lengths(self):
        self.assertTrue(self.a1._validate_lengths())
        self.assertTrue(self.a2._validate_lengths())
        self.assertTrue(self.empty._validate_lengths())

        self.assertTrue(Alignment([
            DNASequence('TTT', id="d1")])._validate_lengths())


class StockholmAlignmentTests(TestCase):
    def setUp(self):
        self.seqs = [DNASequence("ACC-G-GGTA", id="seq1"),
                     DNASequence("TCC-G-GGCA", id="seq2")]
        self.GF = OrderedDict([
            ("AC", "RF00360"),
            ("BM", ["cmbuild  -F CM SEED",
                    "cmsearch  -Z 274931 -E 1000000"]),
            ("SQ", "9"),
            ("RT", ["TITLE1",  "TITLE2"]),
            ("RN", ["[1]", "[2]"]),
            ("RA", ["Auth1;", "Auth2;"]),
            ("RL", ["J Mol Biol", "Cell"]),
            ("RM", ["11469857", "12007400"]),
            ('RN', ['[1]', '[2]'])
        ])
        self.GS = {"AC": OrderedDict([("seq1", "111"), ("seq2", "222")])}
        self.GR = {"SS": OrderedDict([("seq1", "1110101111"),
                                      ("seq2", "0110101110")])}
        self.GC = {"SS_cons": "(((....)))"}
        self.st = StockholmAlignment(self.seqs, gc=self.GC, gf=self.GF,
                                     gs=self.GS, gr=self.GR)

    def test_retrieve_metadata(self):
        self.assertEqual(self.st.gc, self.GC)
        self.assertEqual(self.st.gf, self.GF)
        self.assertEqual(self.st.gs, self.GS)
        self.assertEqual(self.st.gr, self.GR)

    def test_from_file_alignment(self):
        # test that a basic stockholm file with interleaved alignment can be
        # parsed
        sto = StringIO("# STOCKHOLM 1.0\n"
                       "seq1      ACC-G\n"
                       "seq2      TCC-G\n\n"
                       "seq1      -GGTA\n"
                       "seq2      -GGCA\n//")
        obs_sto = next(StockholmAlignment.from_file(sto, DNA))
        exp_sto = StockholmAlignment(self.seqs)
        self.assertEqual(obs_sto, exp_sto)

    def test_from_file_GF(self):
        # remove rn line to make sure auto-added
        self.GF.pop("RN")
        sto = StringIO("# STOCKHOLM 1.0\n#=GF RN [1]\n#=GF RM 11469857\n"
                       "#=GF RT TITLE1\n#=GF RA Auth1;\n#=GF RL J Mol Biol\n"
                       "#=GF RN [2]\n#=GF RM 12007400\n#=GF RT TITLE2\n"
                       "#=GF RA Auth2;\n#=GF RL Cell\n#=GF AC RF00360\n"
                       "#=GF BM cmbuild  -F CM SEED\n"
                       "#=GF BM cmsearch  -Z 274931 -E 1000000\n#=GF SQ 9\n"
                       "seq1         ACC-G-GGTA\nseq2         TCC-G-GGCA\n//")
        obs_sto = next(StockholmAlignment.from_file(sto, DNA))
        exp_sto = StockholmAlignment(self.seqs, self.GF, {}, {}, {})
        self.assertEqual(obs_sto, exp_sto)

    def test_from_file_GC(self):
        sto = StringIO("# STOCKHOLM 1.0\n"
                       "seq1         ACC-G-GGTA\nseq2         TCC-G-GGCA\n"
                       "#=GC SS_cons (((....)))\n//")
        obs_sto = next(StockholmAlignment.from_file(sto, DNA))
        exp_sto = StockholmAlignment(self.seqs, {}, {}, {}, self.GC)
        self.assertEqual(obs_sto, exp_sto)

    def test_from_file_GS(self):
        sto = StringIO("# STOCKHOLM 1.0\n#=GS seq2 AC 222\n#=GS seq1 AC 111\n"
                       "seq1          ACC-G-GGTA\n"
                       "seq2          TCC-G-GGCA\n//")
        obs_sto = next(StockholmAlignment.from_file(sto, DNA))
        exp_sto = StockholmAlignment(self.seqs, {}, self.GS, {}, {})
        self.assertEqual(obs_sto, exp_sto)

    def test_from_file_GR(self):
        sto = StringIO("# STOCKHOLM 1.0\nseq1          ACC-G\n"
                       "#=GR seq1 SS  11101\nseq2          TCC-G\n"
                       "#=GR seq2 SS  01101\n\nseq1          -GGTA\n"
                       "#=GR seq1 SS  01111\nseq2          -GGCA\n"
                       "#=GR seq2 SS  01110\n//")
        obs_sto = next(StockholmAlignment.from_file(sto, DNA))
        exp_sto = StockholmAlignment(self.seqs, {}, {}, self.GR, {})
        self.assertEqual(obs_sto, exp_sto)

    def test_from_file_multi(self):
        sto = StringIO("# STOCKHOLM 1.0\n#=GS seq2 AC 222\n#=GS seq1 AC 111\n"
                       "seq1          ACC-G-GGTA\n"
                       "seq2          TCC-G-GGCA\n//\n"
                       "# STOCKHOLM 1.0\nseq1          ACC-G-GGTA\n"
                       "#=GR seq1 SS  1110101111\nseq2          TCC-G-GGCA\n"
                       "#=GR seq2 SS  0110101110\n//")
        obs_sto = StockholmAlignment.from_file(sto, DNA)
        count = 0
        for obs in obs_sto:
            if count == 0:
                exp_sto = StockholmAlignment(self.seqs, {}, self.GS, {}, {})
                self.assertEqual(obs, exp_sto)
            elif count == 1:
                exp_sto = StockholmAlignment(self.seqs, {}, {}, self.GR, {})
                self.assertEqual(obs, exp_sto)
            else:
                raise AssertionError("More than 2 sto alignments parsed!")
            count += 1

    def test_parse_gf_multiline_nh(self):
        sto = ["#=GF TN MULTILINE TREE",
               "#=GF NH THIS IS FIRST", "#=GF NH THIS IS SECOND",
               "#=GF AC 1283394"]
        exp = {'TN': 'MULTILINE TREE',
               'NH': 'THIS IS FIRST THIS IS SECOND',
               'AC': '1283394'}
        self.assertEqual(self.st._parse_gf_info(sto), exp)

    def test_parse_gf_multiline_cc(self):
        sto = ["#=GF CC THIS IS FIRST", "#=GF CC THIS IS SECOND"]
        exp = {'CC': 'THIS IS FIRST THIS IS SECOND'}
        self.assertEqual(self.st._parse_gf_info(sto), exp)

    def test_parse_gf_info_nongf(self):
        sto = ["#=GF AC BLAAAAAAAHHH", "#=GC HUH THIS SHOULD NOT BE HERE"]
        with self.assertRaises(StockholmParseError):
            self.st._parse_gf_info(sto)

    def test_parse_gf_info_malformed(self):
        # too short of a line
        sto = ["#=GF AC", "#=GF"]
        with self.assertRaises(StockholmParseError):
            self.st._parse_gf_info(sto)

    def test_parse_gc_info_nongf(self):
        sto = ["#=GC AC BLAAAAAAAHHH", "#=GF HUH THIS SHOULD NOT BE HERE"]
        with self.assertRaises(StockholmParseError):
            self.st._parse_gf_info(sto)

    def test_parse_gc_info_strict_len(self):
        sto = ["#=GC SS_cons (((..)))"]
        with self.assertRaises(StockholmParseError):
            self.st._parse_gc_info(sto, seqlen=20, strict=True)

    def test_parse_gc_info_strict_duplicate(self):
        sto = ["#=GC SS_cons (((..)))", "#=GC SS_cons (((..)))"]
        with self.assertRaises(StockholmParseError):
            self.st._parse_gc_info(sto, seqlen=8, strict=True)

    def test_parse_gc_info_malformed(self):
        # too short of a line
        sto = ["#=GC AC BLAAAAAAAHHH", "#=GC"]
        with self.assertRaises(StockholmParseError):
            self.st._parse_gc_info(sto)

    def test_parse_gs_gr_info_mixed(self):
        sto = ["#=GS seq1 AC BLAAA", "#=GR seq2 HUH THIS SHOULD NOT BE HERE"]
        with self.assertRaises(StockholmParseError):
            self.st._parse_gs_gr_info(sto)

    def test_parse_gs_gr_info_malformed(self):
        # too short of a line
        sto = ["#=GS AC BLAAAAAAAHHH", "#=GS"]
        with self.assertRaises(StockholmParseError):
            self.st._parse_gs_gr_info(sto)

    def test_parse_gs_gr_info_strict(self):
        sto = ["#=GR seq1 SS  10101111", "#=GR seq2 SS  01101"]
        with self.assertRaises(StockholmParseError):
            self.st._parse_gs_gr_info(sto, seqlen=20, strict=True)

    def test_str(self):
        st = StockholmAlignment(self.seqs, gc=self.GC, gf=self.GF, gs=self.GS,
                                gr=self.GR)
        obs = str(st)
        exp = ('# STOCKHOLM 1.0\n'
               '#=GF AC RF00360\n'
               '#=GF BM cmbuild  -F CM SEED\n'
               '#=GF BM cmsearch  -Z 274931 -E 1000000\n'
               '#=GF SQ 9\n'
               '#=GF RN [1]\n'
               '#=GF RM 11469857\n'
               '#=GF RT TITLE1\n'
               '#=GF RA Auth1;\n'
               '#=GF RL J Mol Biol\n'
               '#=GF RN [2]\n'
               '#=GF RM 12007400\n'
               '#=GF RT TITLE2\n'
               '#=GF RA Auth2;\n'
               '#=GF RL Cell\n'
               '#=GS seq1 AC 111\n'
               '#=GS seq2 AC 222\n'
               'seq1          ACC-G-GGTA\n'
               '#=GR seq1 SS  1110101111\n'
               'seq2          TCC-G-GGCA\n'
               '#=GR seq2 SS  0110101110\n'
               '#=GC SS_cons  (((....)))\n//')
        self.assertEqual(obs, exp)

    def test_to_file(self):
        st = StockholmAlignment(self.seqs, gc=self.GC, gf=self.GF, gs=self.GS,
                                gr=self.GR)

        with tempfile.NamedTemporaryFile('r+') as temp_file:
            st.to_file(temp_file)
            temp_file.flush()
            temp_file.seek(0)
            obs = temp_file.read()
            exp = ('# STOCKHOLM 1.0\n'
                   '#=GF AC RF00360\n'
                   '#=GF BM cmbuild  -F CM SEED\n'
                   '#=GF BM cmsearch  -Z 274931 -E 1000000\n'
                   '#=GF SQ 9\n'
                   '#=GF RN [1]\n'
                   '#=GF RM 11469857\n'
                   '#=GF RT TITLE1\n'
                   '#=GF RA Auth1;\n'
                   '#=GF RL J Mol Biol\n'
                   '#=GF RN [2]\n'
                   '#=GF RM 12007400\n'
                   '#=GF RT TITLE2\n'
                   '#=GF RA Auth2;\n'
                   '#=GF RL Cell\n'
                   '#=GS seq1 AC 111\n'
                   '#=GS seq2 AC 222\n'
                   'seq1          ACC-G-GGTA\n'
                   '#=GR seq1 SS  1110101111\n'
                   'seq2          TCC-G-GGCA\n'
                   '#=GR seq2 SS  0110101110\n'
                   '#=GC SS_cons  (((....)))\n//')
        self.assertEqual(obs, exp)

    def test_str_gc(self):
        st = StockholmAlignment(self.seqs, gc=self.GC, gf=None, gs=None,
                                gr=None)
        obs = str(st)
        exp = ("# STOCKHOLM 1.0\nseq1          ACC-G-GGTA\n"
               "seq2          TCC-G-GGCA\n"
               "#=GC SS_cons  (((....)))\n//")
        self.assertEqual(obs, exp)

    def test_str_gf(self):
        st = StockholmAlignment(self.seqs, gc=None, gf=self.GF, gs=None,
                                gr=None)
        obs = str(st)
        exp = ('# STOCKHOLM 1.0\n'
               '#=GF AC RF00360\n'
               '#=GF BM cmbuild  -F CM SEED\n'
               '#=GF BM cmsearch  -Z 274931 -E 1000000\n'
               '#=GF SQ 9\n'
               '#=GF RN [1]\n'
               '#=GF RM 11469857\n'
               '#=GF RT TITLE1\n'
               '#=GF RA Auth1;\n'
               '#=GF RL J Mol Biol\n'
               '#=GF RN [2]\n'
               '#=GF RM 12007400\n'
               '#=GF RT TITLE2\n'
               '#=GF RA Auth2;\n'
               '#=GF RL Cell\n'
               'seq1          ACC-G-GGTA\n'
               'seq2          TCC-G-GGCA\n//')
        self.assertEqual(obs, exp)

    def test_str_gs(self):
        st = StockholmAlignment(self.seqs, gc=None, gf=None, gs=self.GS,
                                gr=None)
        obs = str(st)
        exp = ('# STOCKHOLM 1.0\n'
               '#=GS seq1 AC 111\n'
               '#=GS seq2 AC 222\n'
               'seq1          ACC-G-GGTA\n'
               'seq2          TCC-G-GGCA\n//')
        self.assertEqual(obs, exp)

    def test_str_gr(self):
        st = StockholmAlignment(self.seqs, gc=None, gf=None, gs=None,
                                gr=self.GR)
        obs = str(st)
        exp = ("# STOCKHOLM 1.0\nseq1          ACC-G-GGTA\n"
               "#=GR seq1 SS  1110101111\nseq2          TCC-G-GGCA\n"
               "#=GR seq2 SS  0110101110\n//")
        self.assertEqual(obs, exp)

    def test_str_trees(self):
        GF = OrderedDict({"NH": ["IMATREE", "IMATREETOO"],
                          "TN": ["Tree2", "Tree1"]})
        st = StockholmAlignment(self.seqs, gc=None, gf=GF, gs=None,
                                gr=None)
        obs = str(st)
        exp = ("# STOCKHOLM 1.0\n#=GF TN Tree2\n#=GF NH IMATREE\n#=GF TN Tree1"
               "\n#=GF NH IMATREETOO\nseq1          ACC-G-GGTA\n"
               "seq2          TCC-G-GGCA\n//")

        self.assertEqual(obs, exp)


if __name__ == "__main__":
    main()<|MERGE_RESOLUTION|>--- conflicted
+++ resolved
@@ -753,54 +753,6 @@
         self.assertEqual(self.a2.sequence_length(), 5)
         self.assertEqual(self.empty.sequence_length(), 0)
 
-<<<<<<< HEAD
-    def test_to_phylip(self):
-        d1 = DNASequence('..ACC-GTTGG..', id="d1")
-        d2 = DNASequence('TTACCGGT-GGCC', id="d2")
-        d3 = DNASequence('.-ACC-GTTGC--', id="d3")
-        a = Alignment([d1, d2, d3])
-
-        phylip_str, id_map = npt.assert_warns(DeprecationWarning, a.to_phylip,
-                                              map_labels=False)
-        self.assertEqual(id_map, {'d1': 'd1',
-                                  'd3': 'd3',
-                                  'd2': 'd2'})
-        expected = "\n".join(["3 13",
-                              "d1 ..ACC-GTTGG..",
-                              "d2 TTACCGGT-GGCC",
-                              "d3 .-ACC-GTTGC--"])
-        self.assertEqual(phylip_str, expected)
-
-    def test_to_phylip_map_labels(self):
-        d1 = DNASequence('..ACC-GTTGG..', id="d1")
-        d2 = DNASequence('TTACCGGT-GGCC', id="d2")
-        d3 = DNASequence('.-ACC-GTTGC--', id="d3")
-        a = Alignment([d1, d2, d3])
-
-        phylip_str, id_map = npt.assert_warns(DeprecationWarning, a.to_phylip,
-                                              map_labels=True,
-                                              label_prefix="s")
-        self.assertEqual(id_map, {'s1': 'd1',
-                                  's3': 'd3',
-                                  's2': 'd2'})
-        expected = "\n".join(["3 13",
-                              "s1 ..ACC-GTTGG..",
-                              "s2 TTACCGGT-GGCC",
-                              "s3 .-ACC-GTTGC--"])
-        self.assertEqual(phylip_str, expected)
-
-    def test_to_phylip_no_sequences(self):
-        with self.assertRaises(SequenceCollectionError):
-            npt.assert_warns(DeprecationWarning, Alignment([]).to_phylip)
-
-    def test_to_phylip_no_positions(self):
-        d1 = DNASequence('', id="d1")
-        d2 = DNASequence('', id="d2")
-        a = Alignment([d1, d2])
-
-        with self.assertRaises(SequenceCollectionError):
-            npt.assert_warns(DeprecationWarning, a.to_phylip)
-
     def check_heatmap_sanity(self, fig, exp_x_tick_labels, exp_y_tick_labels,
                              exp_legend_labels):
         """Helper method for testing basic heatmap figure properties."""
@@ -928,8 +880,6 @@
         self.assertAlmostEqual(median_val, exp_median)
         self.assertEqual(max_val, exp_max)
 
-=======
->>>>>>> bf0d8c6b
     def test_validate_lengths(self):
         self.assertTrue(self.a1._validate_lengths())
         self.assertTrue(self.a2._validate_lengths())
