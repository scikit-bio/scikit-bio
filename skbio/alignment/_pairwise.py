--- conflicted
+++ resolved
@@ -215,19 +215,12 @@
     .. [2] http://www.ebi.ac.uk/Tools/psa/emboss_water/
 
     """
-<<<<<<< HEAD
     warn(
         "You're using skbio's python implementation of Smith-Waterman "
         "alignment. This will be very slow (e.g., thousands of times slower) "
-        "than skbio.alignment.local_pairwise_align_ssw.",
-        PendingDeprecationWarning,
-    )
-=======
-    warn("You're using skbio's python implementation of Smith-Waterman "
-         "alignment. This will be very slow (e.g., thousands of times slower) "
-         "than implementations in other languages.",
-         EfficiencyWarning)
->>>>>>> 0be889c6
+        "than implementations in other languages.",
+        EfficiencyWarning,
+    )
 
     for seq in seq1, seq2:
         if not isinstance(seq, GrammaredSequence):
@@ -594,129 +587,15 @@
     return msa, score, start_end_positions
 
 
-<<<<<<< HEAD
 @deprecated(
-    "0.5.8",
-    msg="It will be removed in favor of more general purpose and performant aligners. "
-    "Additional details at https://github.com/scikit-bio/scikit-bio/issues/1814.",
-)
-def local_pairwise_align_ssw(sequence1, sequence2, **kwargs):
-    """Align query and target sequences with Striped Smith-Waterman.
-
-    Parameters
-    ----------
-    sequence1 : DNA, RNA, or Protein
-        The first unaligned sequence
-    sequence2 : DNA, RNA, or Protein
-        The second unaligned sequence
-    kwargs : dict
-        Additional keyword arguments to pass to ``StripedSmithWaterman``.
-
-    Returns
-    -------
-    tuple
-        ``TabularMSA`` object containing the aligned sequences, alignment score
-        (float), and start/end positions of each input sequence (iterable
-        of two-item tuples). Note that start/end positions are indexes into the
-        unaligned sequences.
-
-    Notes
-    -----
-    This is a wrapper for the SSW package [1]_.
-
-    For a complete list of optional keyword-arguments that can be provided,
-    see ``skbio.alignment.StripedSmithWaterman``.
-
-    The following kwargs will not have any effect: `suppress_sequences`,
-    `zero_index`, and `protein`
-
-    If an alignment does not meet a provided filter, `None` will be returned.
-
-    References
-    ----------
-    .. [1] Zhao, Mengyao, Wan-Ping Lee, Erik P. Garrison, & Gabor T.
-       Marth. "SSW Library: An SIMD Smith-Waterman C/C++ Library for
-       Applications". PLOS ONE (2013). Web. 11 July 2014.
-       http://www.plosone.org/article/info:doi/10.1371/journal.pone.0082138
-
-    See Also
-    --------
-    skbio.alignment.StripedSmithWaterman
-
-    """
-    for seq in sequence1, sequence2:
-        if not isinstance(seq, (DNA, RNA, Protein)):
-            raise TypeError(
-                "`sequence1` and `sequence2` must be DNA, RNA, or Protein, "
-                "not type %r" % type(seq).__name__
-            )
-
-    if type(sequence1) is not type(sequence2):
-        raise TypeError(
-            "`sequence1` and `sequence2` must be the same type: %r != %r"
-            % (type(sequence1).__name__, type(sequence2).__name__)
-        )
-
-    # We need the sequences for `TabularMSA` to make sense, so don't let the
-    # user suppress them.
-    kwargs["suppress_sequences"] = False
-    kwargs["zero_index"] = True
-
-    kwargs["protein"] = False
-    if isinstance(sequence1, Protein):
-        kwargs["protein"] = True
-
-    query = StripedSmithWaterman(str(sequence1), **kwargs)
-    alignment = query(str(sequence2))
-
-    # If there is no cigar, then it has failed a filter. Return None.
-    if not alignment.cigar:
-        return None
-
-    start_end = None
-    if alignment.query_begin != -1:
-        start_end = [
-            (alignment.query_begin, alignment.query_end),
-            (alignment.target_begin, alignment.target_end_optimal),
-        ]
-
-    metadata1 = metadata2 = None
-    if sequence1.has_metadata():
-        metadata1 = sequence1.metadata
-    if sequence2.has_metadata():
-        metadata2 = sequence2.metadata
-
-    constructor = type(sequence1)
-    msa = TabularMSA(
-        [
-            constructor(
-                alignment.aligned_query_sequence, metadata=metadata1, validate=False
-            ),
-            constructor(
-                alignment.aligned_target_sequence, metadata=metadata2, validate=False
-            ),
-        ]
-    )
-
-    return msa, alignment.optimal_alignment_score, start_end
-
-
-@deprecated(
-    "0.4.0",
-    msg="It has been replaced by the SubstitutionMatrix class. Additional details at: "
-    "https://github.com/scikit-bio/scikit-bio/pull/1913.",
+    as_of="0.4.0",
+    until="0.6.0",
+    reason="Will be replaced by a SubstitutionMatrix class. To track "
+    "progress, see [#161]"
+    "(https://github.com/biocore/scikit-bio/issues/161).",
 )
 def make_identity_substitution_matrix(match_score, mismatch_score, alphabet="ACGTU"):
-    """Generate substitution matrix where all matches are scored equally.
-=======
-@deprecated(as_of="0.4.0", until="0.6.0",
-            reason="Will be replaced by a SubstitutionMatrix class. To track "
-                   "progress, see [#161]"
-                   "(https://github.com/biocore/scikit-bio/issues/161).")
-def make_identity_substitution_matrix(match_score, mismatch_score,
-                                      alphabet='ACGTU'):
     """Generate substitution matrix where all matches are scored equally
->>>>>>> 0be889c6
 
     Parameters
     ----------
