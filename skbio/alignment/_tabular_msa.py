# ----------------------------------------------------------------------------
# Copyright (c) 2013--, scikit-bio development team.
#
# Distributed under the terms of the Modified BSD License.
#
# The full license is in the file COPYING.txt, distributed with this software.
# ----------------------------------------------------------------------------

import collections
import copy

import numpy as np
import pandas as pd
import scipy.stats

from skbio._base import SkbioObject
<<<<<<< HEAD
from skbio.metadata import MetadataMixin, PositionalMetadataMixin, IntervalMetadataMixin
=======
from skbio.metadata._mixin import MetadataMixin, PositionalMetadataMixin
>>>>>>> fd51de07
from skbio.sequence import Sequence
from skbio.sequence._grammared_sequence import GrammaredSequence
from skbio.util._decorator import experimental, classonlymethod, overrides
from skbio.util._misc import resolve_key
from skbio.alignment._indexing import TabularMSAILoc, TabularMSALoc

from skbio.alignment._repr import _TabularMSAReprBuilder


_Shape = collections.namedtuple('Shape', ['sequence', 'position'])


class TabularMSA(MetadataMixin, PositionalMetadataMixin, IntervalMetadataMixin, SkbioObject):
    """Store a multiple sequence alignment in tabular (row/column) form.

    Parameters
    ----------
    sequences : iterable of GrammaredSequence, TabularMSA
        Aligned sequences in the MSA. Sequences must all be the same type and
        length. For example, `sequences` could be an iterable of ``DNA``,
        ``RNA``, or ``Protein`` sequences. If `sequences` is a ``TabularMSA``,
        its `metadata`, `positional_metadata`, and `index` will be used unless
        overridden by parameters `metadata`, `positional_metadata`, and
        `minter`/`index`, respectively.
    metadata : dict, optional
        Arbitrary metadata which applies to the entire MSA. A shallow copy of
        the ``dict`` will be made.
    positional_metadata : pd.DataFrame consumable, optional
        Arbitrary metadata which applies to each position in the MSA. Must be
        able to be passed directly to ``pd.DataFrame`` constructor. Each column
        of metadata must be the same length as the number of positions in the
        MSA. A shallow copy of the positional metadata will be made.
    minter : callable or metadata key, optional
        If provided, defines an index label for each sequence in `sequences`.
        Can either be a callable accepting a single argument (each sequence) or
        a key into each sequence's ``metadata`` attribute.
    index : pd.Index consumable, optional
        Index containing labels for `sequences`. Must be the same length as
        `sequences`. Must be able to be passed directly to ``pd.Index``
        constructor.

    Raises
    ------
    ValueError
        If `minter` and `index` are both provided.
    ValueError
        If `index` is not the same length as `sequences`.

    See Also
    --------
    skbio.sequence.DNA
    skbio.sequence.RNA
    skbio.sequence.Protein
    pandas.DataFrame
    pandas.Index

    Notes
    -----
    If `minter` or `index` are not provided, default pandas labels will be
    used: integer labels ``0..(N-1)``, where ``N`` is the number of sequences.

    Examples
    --------
    Create a ``TabularMSA`` object with three DNA sequences and four positions:

    >>> from skbio import DNA, TabularMSA
    >>> seqs = [
    ...     DNA('ACGT'),
    ...     DNA('AG-T'),
    ...     DNA('-C-T')
    ... ]
    >>> msa = TabularMSA(seqs)
    >>> msa
    TabularMSA[DNA]
    ---------------------
    Stats:
        sequence count: 3
        position count: 4
    ---------------------
    ACGT
    AG-T
    -C-T

    The MSA has default index labels:

    >>> msa.index
    Int64Index([0, 1, 2], dtype='int64')

    Create an MSA with metadata, positional metadata, and non-default index
    labels:

    >>> msa = TabularMSA(seqs, index=['seq1', 'seq2', 'seq3'],
    ...                  metadata={'id': 'msa-id'},
    ...                  positional_metadata={'prob': [3, 4, 2, 2]})
    >>> msa
    TabularMSA[DNA]
    --------------------------
    Metadata:
        'id': 'msa-id'
    Positional metadata:
        'prob': <dtype: int64>
    Stats:
        sequence count: 3
        position count: 4
    --------------------------
    ACGT
    AG-T
    -C-T
    >>> msa.index
    Index(['seq1', 'seq2', 'seq3'], dtype='object')

    """
    default_write_format = 'fasta'

    @property
    @experimental(as_of='0.4.1')
    def dtype(self):
        """Data type of the stored sequences.

        Notes
        -----
        This property is not writeable.

        Examples
        --------
        >>> from skbio import DNA, TabularMSA
        >>> msa = TabularMSA([DNA('ACG'), DNA('AC-')])
        >>> msa.dtype
        <class 'skbio.sequence._dna.DNA'>
        >>> msa.dtype is DNA
        True

        """
        return type(self._get_sequence_iloc_(0)) if len(self) > 0 else None

    @property
    @experimental(as_of='0.4.1')
    def shape(self):
        """Number of sequences (rows) and positions (columns).

        Notes
        -----
        This property is not writeable.

        Examples
        --------
        >>> from skbio import DNA, TabularMSA

        Create a ``TabularMSA`` object with 2 sequences and 3 positions:

        >>> msa = TabularMSA([DNA('ACG'), DNA('AC-')])
        >>> msa.shape
        Shape(sequence=2, position=3)
        >>> msa.shape == (2, 3)
        True

        Dimensions can be accessed by index or by name:

        >>> msa.shape[0]
        2
        >>> msa.shape.sequence
        2
        >>> msa.shape[1]
        3
        >>> msa.shape.position
        3

        """
        sequence_count = len(self)

        if sequence_count > 0:
            position_count = len(self._get_sequence_iloc_(0))
        else:
            position_count = 0

        return _Shape(sequence=sequence_count, position=position_count)

    @property
    @experimental(as_of='0.4.1')
    def index(self):
        """Index containing labels along the sequence axis.

        Returns
        -------
        pd.Index
            Index containing sequence labels.

        See Also
        --------
        reassign_index

        Notes
        -----
        This property can be set and deleted. Deleting the index will reset the
        index to the ``TabularMSA`` constructor's default.

        Examples
        --------
        Create a ``TabularMSA`` object with sequences labeled by sequence
        identifier:

        >>> from skbio import DNA, TabularMSA
        >>> seqs = [DNA('ACG', metadata={'id': 'a'}),
        ...         DNA('AC-', metadata={'id': 'b'})]
        >>> msa = TabularMSA(seqs, minter='id')

        Retrieve index:

        >>> msa.index
        Index(['a', 'b'], dtype='object')

        Set index:

        >>> msa.index = ['seq1', 'seq2']
        >>> msa.index
        Index(['seq1', 'seq2'], dtype='object')

        Delete index:

        >>> del msa.index
        >>> msa.index
        Int64Index([0, 1], dtype='int64')

        """
        return self._seqs.index

    @index.setter
    def index(self, index):
        # Cast to Index to identify tuples as a MultiIndex to match
        # pandas constructor. Just setting would make an index of tuples.
        if not isinstance(index, pd.Index):
            self._seqs.index = pd.Index(index)
        else:
            self._seqs.index = index

    @index.deleter
    def index(self):
        self.reassign_index()

    @property
    @experimental(as_of="0.4.1")
    def loc(self):
        """Slice the MSA on first axis by index label, second axis by position.

        This will return an object with the following interface:

        .. code-block:: python

           msa.loc[seq_idx]
           msa.loc[seq_idx, pos_idx]
           msa.loc(axis='sequence')[seq_idx]
           msa.loc(axis='position')[pos_idx]

        Parameters
        ----------
        seq_idx : label, slice, 1D array_like (bool or label)
            Slice the first axis of the MSA. When this value is a scalar, a
            sequence of ``msa.dtype`` will be returned. This may be further
            sliced by `pos_idx`.
        pos_idx : (same as seq_idx), optional
            Slice the second axis of the MSA. When this value is a scalar, a
            sequence of type :class:`skbio.sequence.Sequence` will be returned.
            This represents a column of the MSA and may have been additionally
            sliced by `seq_idx`.
        axis : {'sequence', 'position', 0, 1, None}, optional
            Limit the axis to slice on. When set, a tuple as the argument will
            no longer be split into `seq_idx` and `pos_idx`.

        Returns
        -------
        TabularMSA, GrammaredSequence, Sequence
            A ``TabularMSA`` is returned when `seq_idx` and `pos_idx` are
            non-scalars. A ``GrammaredSequence`` of type ``msa.dtype`` is
            returned when `seq_idx` is a scalar (this object will match the
            dtype of the MSA). A ``Sequence`` is returned when `seq_idx` is
            non-scalar and `pos_idx` is scalar.

        See Also
        --------
        iloc
        __getitem__

        Notes
        -----
        If the slice operation results in a ``TabularMSA`` without any
        sequences, the MSA's ``positional_metadata`` will be unset.

        When the MSA's index is a ``pd.MultiIndex`` a tuple may be given to
        `seq_idx` to indicate the slicing operations to perform on each
        component index.

        Examples
        --------
        First we need to set up an MSA to slice:

        >>> from skbio import TabularMSA, DNA
        >>> msa = TabularMSA([DNA("ACGT"), DNA("A-GT"), DNA("AC-T"),
        ...                   DNA("ACGA")], index=['a', 'b', 'c', 'd'])
        >>> msa
        TabularMSA[DNA]
        ---------------------
        Stats:
            sequence count: 4
            position count: 4
        ---------------------
        ACGT
        A-GT
        AC-T
        ACGA
        >>> msa.index
        Index(['a', 'b', 'c', 'd'], dtype='object')


        When we slice by a scalar we get the original sequence back out of the
        MSA:

        >>> msa.loc['b']
        DNA
        -----------------------------
        Stats:
            length: 4
            has gaps: True
            has degenerates: False
            has non-degenerates: True
            GC-content: 33.33%
        -----------------------------
        0 A-GT

        Similarly when we slice the second axis by a scalar we get a column of
        the MSA:

        >>> msa.loc[..., 1]
        Sequence
        -------------
        Stats:
            length: 4
        -------------
        0 C-CC

        Note: we return an ``skbio.Sequence`` object because the column of an
        alignment has no biological meaning and many operations defined for the
        MSA's sequence `dtype` would be meaningless.

        When we slice both axes by a scalar, operations are applied left to
        right:

        >>> msa.loc['a', 0]
        DNA
        -----------------------------
        Stats:
            length: 1
            has gaps: False
            has degenerates: False
            has non-degenerates: True
            GC-content: 0.00%
        -----------------------------
        0 A

        In other words, it exactly matches slicing the resulting sequence
        object directly:

        >>> msa.loc['a'][0]
        DNA
        -----------------------------
        Stats:
            length: 1
            has gaps: False
            has degenerates: False
            has non-degenerates: True
            GC-content: 0.00%
        -----------------------------
        0 A

        When our slice is non-scalar we get back an MSA of the same `dtype`:

        >>> msa.loc[['a', 'c']]
        TabularMSA[DNA]
        ---------------------
        Stats:
            sequence count: 2
            position count: 4
        ---------------------
        ACGT
        AC-T

        We can similarly slice out a column of that:

        >>> msa.loc[['a', 'c'], 2]
        Sequence
        -------------
        Stats:
            length: 2
        -------------
        0 G-

        Slice syntax works as well:

        >>> msa.loc[:'c']
        TabularMSA[DNA]
        ---------------------
        Stats:
            sequence count: 3
            position count: 4
        ---------------------
        ACGT
        A-GT
        AC-T

        Notice how the end label is included in the results. This is different
        from how positional slices behave:

        >>> msa.loc[[True, False, False, True], 2:3]
        TabularMSA[DNA]
        ---------------------
        Stats:
            sequence count: 2
            position count: 1
        ---------------------
        G
        G

        Here we sliced the first axis by a boolean vector, but then restricted
        the columns to a single column. Because the second axis was given a
        nonscalar we still recieve an MSA even though only one column is
        present.

        Duplicate labels can be an unfortunate reality in the real world,
        however `loc` is capable of handling this:

        >>> msa.index = ['a', 'a', 'b', 'c']

        Notice how the label 'a' happens twice. If we were to access 'a' we get
        back an MSA with both sequences:

        >>> msa.loc['a']
        TabularMSA[DNA]
        ---------------------
        Stats:
            sequence count: 2
            position count: 4
        ---------------------
        ACGT
        A-GT

        Remember that `iloc` can always be used to differentiate sequences with
        duplicate labels.

        More advanced slicing patterns are possible with different index types.

        Let's use a `pd.MultiIndex`:

        >>> msa.index = [('a', 0), ('a', 1), ('b', 0), ('b', 1)]

        Here we will explicitly set the axis that we are slicing by to make
        things easier to read:

        >>> msa.loc(axis='sequence')['a', 0]
        DNA
        -----------------------------
        Stats:
            length: 4
            has gaps: False
            has degenerates: False
            has non-degenerates: True
            GC-content: 50.00%
        -----------------------------
        0 ACGT

        This selected the first sequence because the complete label was
        provided. In other words `('a', 0)` was treated as a scalar for this
        index.

        We can also slice along the component indices of the multi-index:

        >>> msa.loc(axis='sequence')[:, 1]
        TabularMSA[DNA]
        ---------------------
        Stats:
            sequence count: 2
            position count: 4
        ---------------------
        A-GT
        ACGA

        If we were to do that again without the `axis` argument, it would look
        like this:

        >>> msa.loc[(slice(None), 1), ...]
        TabularMSA[DNA]
        ---------------------
        Stats:
            sequence count: 2
            position count: 4
        ---------------------
        A-GT
        ACGA

        Notice how we needed to specify the second axis. If we had left that
        out we would have simply gotten the 2nd column back instead. We also
        lost the syntactic sugar for slice objects. These are a few of the
        reasons specifying the `axis` preemptively can be useful.

        """
        return self._loc

    @property
    @experimental(as_of="0.4.1")
    def iloc(self):
        """Slice the MSA on either axis by index position.

        This will return an object with the following interface:

        .. code-block:: python

           msa.iloc[seq_idx]
           msa.iloc[seq_idx, pos_idx]
           msa.iloc(axis='sequence')[seq_idx]
           msa.iloc(axis='position')[pos_idx]

        Parameters
        ----------
        seq_idx : int, slice, iterable (int and slice), 1D array_like (bool)
            Slice the first axis of the MSA. When this value is a scalar, a
            sequence of ``msa.dtype`` will be returned. This may be further
            sliced by `pos_idx`.
        pos_idx : (same as seq_idx), optional
            Slice the second axis of the MSA. When this value is a scalar, a
            sequence of type :class:`skbio.sequence.Sequence` will be returned.
            This represents a column of the MSA and may have been additionally
            sliced by `seq_idx`.
        axis : {'sequence', 'position', 0, 1, None}, optional
            Limit the axis to slice on. When set, a tuple as the argument will
            no longer be split into `seq_idx` and `pos_idx`.

        Returns
        -------
        TabularMSA, GrammaredSequence, Sequence
            A ``TabularMSA`` is returned when `seq_idx` and `pos_idx` are
            non-scalars. A ``GrammaredSequence`` of type ``msa.dtype`` is
            returned when `seq_idx` is a scalar (this object will match the
            dtype of the MSA). A ``Sequence`` is returned when `seq_idx` is
            non-scalar and `pos_idx` is scalar.

        See Also
        --------
        __getitem__
        loc

        Notes
        -----
        If the slice operation results in a ``TabularMSA`` without any
        sequences, the MSA's ``positional_metadata`` will be unset.

        Examples
        --------
        First we need to set up an MSA to slice:

        >>> from skbio import TabularMSA, DNA
        >>> msa = TabularMSA([DNA("ACGT"), DNA("A-GT"), DNA("AC-T"),
        ...                   DNA("ACGA")])
        >>> msa
        TabularMSA[DNA]
        ---------------------
        Stats:
            sequence count: 4
            position count: 4
        ---------------------
        ACGT
        A-GT
        AC-T
        ACGA

        When we slice by a scalar we get the original sequence back out of the
        MSA:

        >>> msa.iloc[1]
        DNA
        -----------------------------
        Stats:
            length: 4
            has gaps: True
            has degenerates: False
            has non-degenerates: True
            GC-content: 33.33%
        -----------------------------
        0 A-GT

        Similarly when we slice the second axis by a scalar we get a column of
        the MSA:

        >>> msa.iloc[..., 1]
        Sequence
        -------------
        Stats:
            length: 4
        -------------
        0 C-CC

        Note: we return an ``skbio.Sequence`` object because the column of an
        alignment has no biological meaning and many operations defined for the
        MSA's sequence `dtype` would be meaningless.

        When we slice both axes by a scalar, operations are applied left to
        right:

        >>> msa.iloc[0, 0]
        DNA
        -----------------------------
        Stats:
            length: 1
            has gaps: False
            has degenerates: False
            has non-degenerates: True
            GC-content: 0.00%
        -----------------------------
        0 A

        In other words, it exactly matches slicing the resulting sequence
        object directly:

        >>> msa.iloc[0][0]
        DNA
        -----------------------------
        Stats:
            length: 1
            has gaps: False
            has degenerates: False
            has non-degenerates: True
            GC-content: 0.00%
        -----------------------------
        0 A

        When our slice is non-scalar we get back an MSA of the same `dtype`:

        >>> msa.iloc[[0, 2]]
        TabularMSA[DNA]
        ---------------------
        Stats:
            sequence count: 2
            position count: 4
        ---------------------
        ACGT
        AC-T

        We can similarly slice out a column of that:

        >>> msa.iloc[[0, 2], 2]
        Sequence
        -------------
        Stats:
            length: 2
        -------------
        0 G-

        Slice syntax works as well:

        >>> msa.iloc[:3]
        TabularMSA[DNA]
        ---------------------
        Stats:
            sequence count: 3
            position count: 4
        ---------------------
        ACGT
        A-GT
        AC-T

        We can also use boolean vectors:

        >>> msa.iloc[[True, False, False, True], 2:3]
        TabularMSA[DNA]
        ---------------------
        Stats:
            sequence count: 2
            position count: 1
        ---------------------
        G
        G

        Here we sliced the first axis by a boolean vector, but then restricted
        the columns to a single column. Because the second axis was given a
        nonscalar we still recieve an MSA even though only one column is
        present.

        """
        return self._iloc

    @classonlymethod
    @experimental(as_of="0.4.1")
    def from_dict(cls, dictionary):
        """Create a ``TabularMSA`` from a ``dict``.

        Parameters
        ----------
        dictionary : dict
            Dictionary mapping keys to ``GrammaredSequence`` sequence objects.
            The ``TabularMSA`` object will have its index labels set
            to the keys in the dictionary.

        Returns
        -------
        TabularMSA
            ``TabularMSA`` object constructed from the keys and sequences in
            `dictionary`.

        See Also
        --------
        to_dict
        sort

        Notes
        -----
        The order of sequences and index labels in the resulting ``TabularMSA``
        object is arbitrary. Use ``TabularMSA.sort`` to set a different order.

        Examples
        --------
        >>> from skbio import DNA, TabularMSA
        >>> seqs = {'a': DNA('ACGT'), 'b': DNA('A--T')}
        >>> msa = TabularMSA.from_dict(seqs)
        >>> msa.shape
        Shape(sequence=2, position=4)
        >>> 'a' in msa
        True
        >>> 'b' in msa
        True

        """
        # Python 3 guarantees same order of iteration as long as no
        # modifications are made to the dictionary between calls:
        #     https://docs.python.org/3/library/stdtypes.html#
        #         dictionary-view-objects
        return cls(dictionary.values(), index=dictionary.keys())

    @experimental(as_of='0.4.1')
    def __init__(self, sequences, metadata=None, positional_metadata=None,
                 minter=None, index=None):
        if isinstance(sequences, TabularMSA):
            if metadata is None and sequences.has_metadata():
                metadata = sequences.metadata
            if (positional_metadata is None and
                    sequences.has_positional_metadata()):
                positional_metadata = sequences.positional_metadata
            if minter is None and index is None:
                index = sequences.index

        self._seqs = pd.Series([])
        self.extend(sequences, minter=minter, index=index)

        MetadataMixin._init_(self, metadata=metadata)
        PositionalMetadataMixin._init_(
            self, positional_metadata=positional_metadata)
        # Adding to inherit the has_interval_metadata property
        IntervalMetadataMixin._init_(self, features=None)

        # Set up our indexers
        self._loc = TabularMSALoc(self)
        self._iloc = TabularMSAILoc(self)

    def _constructor_(self, sequences=NotImplemented, metadata=NotImplemented,
                      positional_metadata=NotImplemented,
                      index=NotImplemented):
        """Return new copy of the MSA with overridden properties.

        NotImplemented is used as a sentinel so that None may be used to
        override values.
        """
        if metadata is NotImplemented:
            if self.has_metadata():
                metadata = self.metadata
            else:
                metadata = None
        if positional_metadata is NotImplemented:
            if self.has_positional_metadata():
                positional_metadata = self.positional_metadata
            else:
                positional_metadata = None

        if index is NotImplemented:
            if isinstance(sequences, pd.Series):
                index = sequences.index
            else:
                index = self.index

        if sequences is NotImplemented:
            sequences = self._seqs

        sequences = [copy.copy(s) for s in sequences]

        return self.__class__(sequences, metadata=metadata,
                              positional_metadata=positional_metadata,
                              index=index)

    @experimental(as_of='0.4.1')
    def __repr__(self):
        """String summary of this MSA."""
        pep8_line_length_limit = 79
        length_taken_by_docstring_indent = 8
        width = pep8_line_length_limit - length_taken_by_docstring_indent
        return _TabularMSAReprBuilder(
            msa=self,
            width=width,
            indent=4).build()

    def _repr_stats(self):
        return [("sequence count", str(self.shape.sequence)),
                ("position count", str(self.shape.position))]

    @experimental(as_of='0.4.1')
    def __bool__(self):
        """Boolean indicating whether the MSA is empty or not.

        Returns
        -------
        bool
            ``False`` if there are no sequences, OR if there are no positions
            (i.e., all sequences are empty). ``True`` otherwise.

        Examples
        --------
        >>> from skbio import DNA, TabularMSA

        MSA with sequences and positions:

        >>> msa = TabularMSA([DNA('ACG'), DNA('AC-')])
        >>> bool(msa)
        True

        No sequences:

        >>> msa = TabularMSA([])
        >>> bool(msa)
        False

        No positions:

        >>> msa = TabularMSA([DNA(''), DNA('')])
        >>> bool(msa)
        False

        """
        # It is impossible to have 0 sequences and >0 positions.
        return self.shape.position > 0

    @experimental(as_of='0.4.1')
    def __contains__(self, label):
        """Determine if an index label is in this MSA.

        Parameters
        ----------
        label : hashable
            Label to search for in this MSA.

        Returns
        -------
        bool
            Indicates whether `label` is in this MSA.

        Examples
        --------
        >>> from skbio import DNA, TabularMSA
        >>> msa = TabularMSA([DNA('ACG'), DNA('AC-')], index=['l1', 'l2'])
        >>> 'l1' in msa
        True
        >>> 'l2' in msa
        True
        >>> 'l3' in msa
        False

        """
        return label in self.index

    @experimental(as_of='0.4.1')
    def __len__(self):
        """Number of sequences in the MSA.

        Returns
        -------
        int
            Number of sequences in the MSA (i.e., size of the 1st dimension).

        Notes
        -----
        This is equivalent to ``msa.shape[0]``.

        Examples
        --------
        >>> from skbio import DNA, TabularMSA
        >>> msa = TabularMSA([DNA('ACG'), DNA('AC-')])
        >>> len(msa)
        2
        >>> msa = TabularMSA([])
        >>> len(msa)
        0

        """
        return len(self._seqs)

    @experimental(as_of='0.4.1')
    def __iter__(self):
        """Iterate over sequences in the MSA.

        Yields
        ------
        GrammaredSequence
            Each sequence in the order they are stored in the MSA.

        Examples
        --------
        >>> from skbio import DNA, TabularMSA
        >>> msa = TabularMSA([DNA('ACG'), DNA('AC-')])
        >>> for seq in msa:
        ...     str(seq)
        'ACG'
        'AC-'

        """
        return iter(self._seqs)

    @experimental(as_of='0.4.1')
    def __reversed__(self):
        """Iterate in reverse order over sequences in the MSA.

        Yields
        ------
        GrammaredSequence
            Each sequence in reverse order from how they are stored in the MSA.

        Examples
        --------
        >>> from skbio import DNA, TabularMSA
        >>> msa = TabularMSA([DNA('ACG'), DNA('AC-')])
        >>> for seq in reversed(msa):
        ...     str(seq)
        'AC-'
        'ACG'

        """
        return reversed(self._seqs)

    @experimental(as_of='0.4.1')
    def __str__(self):
        """String summary of this MSA."""
        return self.__repr__()

    @experimental(as_of='0.4.1')
    def __eq__(self, other):
        """Determine if this MSA is equal to another.

        ``TabularMSA`` objects are equal if their sequences, index, metadata,
        and positional metadata are equal.

        Parameters
        ----------
        other : TabularMSA
            MSA to test for equality against.

        Returns
        -------
        bool
            Indicates whether this MSA is equal to `other`.

        Examples
        --------
        >>> from skbio import DNA, RNA, TabularMSA
        >>> msa = TabularMSA([DNA('ACG'), DNA('AC-')])
        >>> msa == msa
        True

        MSAs with different sequence characters are not equal:

        >>> msa == TabularMSA([DNA('ACG'), DNA('--G')])
        False

        MSAs with different types of sequences (different ``dtype``) are not
        equal:

        >>> msa == TabularMSA([RNA('ACG'), RNA('AC-')])
        False

        MSAs with different sequence metadata are not equal:

        >>> msa == TabularMSA([DNA('ACG', metadata={'id': 'a'}), DNA('AC-')])
        False

        MSAs with different index labels are not equal:

        >>> msa == TabularMSA([DNA('ACG'), DNA('AC-')], minter=str)
        False

        MSAs with different metadata are not equal:

        >>> msa == TabularMSA([DNA('ACG'), DNA('AC-')],
        ...                   metadata={'id': 'msa-id'})
        False

        MSAs with different positional metadata are not equal:

        >>> msa == TabularMSA([DNA('ACG'), DNA('AC-')],
        ...                   positional_metadata={'prob': [3, 2, 1]})
        False

        """
        if not isinstance(other, TabularMSA):
            return False

        if not MetadataMixin._eq_(self, other):
            return False

        if not PositionalMetadataMixin._eq_(self, other):
            return False

        return self._seqs.equals(other._seqs)

    @experimental(as_of='0.4.1')
    def __ne__(self, other):
        """Determine if this MSA is not equal to another.

        ``TabularMSA`` objects are not equal if their sequences, index,
        metadata, or positional metadata are not equal.

        Parameters
        ----------
        other : TabularMSA
            MSA to test for inequality against.

        Returns
        -------
        bool
            Indicates whether this MSA is not equal to `other`.

        See Also
        --------
        __eq__

        """
        return not (self == other)

    @experimental(as_of='0.4.1')
    def __copy__(self):
        """Return a shallow copy of this MSA.

        Returns
        -------
        TabularMSA
            Shallow copy of this MSA. Sequence objects will be shallow-copied.

        See Also
        --------
        __deepcopy__

        Examples
        --------
        >>> import copy
        >>> from skbio import DNA, TabularMSA
        >>> msa = TabularMSA([DNA('ACG'), DNA('AC-')])
        >>> msa_copy = copy.copy(msa)
        >>> msa_copy == msa
        True
        >>> msa_copy is msa
        False

        """
        msa_copy = self._constructor_()

        msa_copy._metadata = MetadataMixin._copy_(self)
        msa_copy._positional_metadata = PositionalMetadataMixin._copy_(self)

        return msa_copy

    @experimental(as_of='0.4.1')
    def __deepcopy__(self, memo):
        """Return a deep copy of this MSA.

        Returns
        -------
        TabularMSA
            Deep copy of this MSA. Sequence objects will be deep-copied.

        See Also
        --------
        __copy__

        Examples
        --------
        >>> import copy
        >>> from skbio import DNA, TabularMSA
        >>> msa = TabularMSA([DNA('ACG'), DNA('AC-')])
        >>> msa_copy = copy.deepcopy(msa)
        >>> msa_copy == msa
        True
        >>> msa_copy is msa
        False

        """
        seqs = (copy.deepcopy(seq, memo) for seq in self._seqs)
        msa_copy = self._constructor_(sequences=seqs)

        msa_copy._metadata = MetadataMixin._deepcopy_(self, memo)
        msa_copy._positional_metadata = \
            PositionalMetadataMixin._deepcopy_(self, memo)

        return msa_copy

    @experimental(as_of="0.4.1")
    def __getitem__(self, indexable):
        """Slice the MSA on either axis.

        This is a pass-through for :func:`skbio.alignment.TabularMSA.iloc`.
        Please refer to the associated documentation.

        See Also
        --------
        iloc
        loc

        Notes
        -----
        Axis restriction is not possible for this method.

        To slice by labels, use ``loc``.

        """
        return self.iloc[indexable]

    # Helpers for TabularMSAILoc and TabularMSALoc
    def _get_sequence_iloc_(self, i):
        return self._seqs.iloc[i]

    def _slice_sequences_iloc_(self, i):
        new_seqs = self._seqs.iloc[i]
        # TODO: change for #1198
        if len(new_seqs) == 0:
            return self._constructor_(new_seqs, positional_metadata=None)
        return self._constructor_(new_seqs)

    def _get_sequence_loc_(self, l):
        new_seqs = self._seqs.loc[l]
        if type(new_seqs) is self.dtype:
            return new_seqs
        else:
            # Thanks CategoricalIndex, you understand no such thing as a scalar
            if len(new_seqs) == 1:
                return new_seqs.iloc[0]
            else:
                # This was a common failure mode; shouldn't happen anymore, but
                # it could strike again.
                raise AssertionError(
                    "Something went wrong with the index %r provided to"
                    " `_get_sequence_loc_`, please report this stack trace to"
                    "\nhttps://github.com/biocore/scikit-bio/issues" % l)

    def _slice_sequences_loc_(self, l):
        new_seqs = self._seqs.loc[l]
        try:
            # TODO: change for #1198
            if len(new_seqs) == 0:
                return self._constructor_(new_seqs, positional_metadata=None)
            return self._constructor_(new_seqs)
        except TypeError:  # NaN hit the constructor, key was bad... probably
            raise KeyError("Part of `%r` was not in the index.")

    def _get_position_(self, i):
        seq = Sequence.concat([s[i] for s in self._seqs], how='outer')
        if self.has_positional_metadata():
            seq.metadata = dict(self.positional_metadata.iloc[i])
        return seq

    def _slice_positions_(self, i):
        seqs = self._seqs.apply(lambda seq: seq[i])
        pm = None
        if self.has_positional_metadata():
            pm = self.positional_metadata.iloc[i]
        return self._constructor_(seqs, positional_metadata=pm)
    # end of helpers

    @experimental(as_of='0.4.1')
    def iter_positions(self, reverse=False):
        """Iterate over positions (columns) in the MSA.

        Parameters
        ----------
        reverse : bool, optional
            If ``True``, iterate over positions in reverse order.

        Yields
        ------
        Sequence
            Each position in the order they are stored in the MSA.

        See Also
        --------
        __iter__
        __reversed__
        skbio.sequence.Sequence.concat

        Notes
        -----
        Each position will be yielded as *exactly* a ``Sequence`` object,
        regardless of this MSA's ``dtype``. ``Sequence`` is used because a
        position is an artifact of multiple sequence alignment and is not a
        real biological sequence.

        Each ``Sequence`` object will have its corresponding MSA positional
        metadata stored as ``metadata``.

        Sequences will have their positional metadata concatenated using an
        outer join. See ``Sequence.concat(how='outer')`` for details.

        Examples
        --------
        Create an MSA with positional metadata:

        >>> from skbio import DNA, TabularMSA
        >>> sequences = [DNA('ACG'),
        ...              DNA('A-T')]
        >>> msa = TabularMSA(sequences,
        ...                  positional_metadata={'prob': [3, 1, 2]})

        Iterate over positions:

        >>> for position in msa.iter_positions():
        ...     position
        ...     print()
        Sequence
        -------------
        Metadata:
            'prob': 3
        Stats:
            length: 2
        -------------
        0 AA
        <BLANKLINE>
        Sequence
        -------------
        Metadata:
            'prob': 1
        Stats:
            length: 2
        -------------
        0 C-
        <BLANKLINE>
        Sequence
        -------------
        Metadata:
            'prob': 2
        Stats:
            length: 2
        -------------
        0 GT
        <BLANKLINE>

        Note that MSA positional metadata is stored as ``metadata`` on each
        ``Sequence`` object.

        Iterate over positions in reverse order:

        >>> for position in msa.iter_positions(reverse=True):
        ...     position
        ...     print('')
        Sequence
        -------------
        Metadata:
            'prob': 2
        Stats:
            length: 2
        -------------
        0 GT
        <BLANKLINE>
        Sequence
        -------------
        Metadata:
            'prob': 1
        Stats:
            length: 2
        -------------
        0 C-
        <BLANKLINE>
        Sequence
        -------------
        Metadata:
            'prob': 3
        Stats:
            length: 2
        -------------
        0 AA
        <BLANKLINE>

        """
        indices = range(self.shape.position)
        if reverse:
            indices = reversed(indices)

        return (self._get_position_(index) for index in indices)

    @experimental(as_of='0.4.1')
    def consensus(self):
        """Compute the majority consensus sequence for this MSA.

        The majority consensus sequence contains the most common character at
        each position in this MSA. Ties will be broken in an arbitrary manner.

        Returns
        -------
        Sequence
            The majority consensus sequence for this MSA. The type of sequence
            returned will be the same as this MSA's ``dtype`` or ``Sequence``
            if this MSA does not contain any sequences. The majority consensus
            sequence will have its positional metadata set to this MSA's
            positional metadata if present.

        Notes
        -----
        The majority consensus sequence will use this MSA's default gap
        character (``dtype.default_gap_char``) to represent gap majority at a
        position, regardless of the gap characters present at that position.

        Different gap characters at a position are **not** treated as distinct
        characters. All gap characters at a position contribute to that
        position's gap consensus.

        Examples
        --------
        >>> from skbio import DNA, TabularMSA
        >>> sequences = [DNA('AC---'),
        ...              DNA('AT-C.'),
        ...              DNA('TT-CG')]
        >>> msa = TabularMSA(sequences,
        ...                  positional_metadata={'prob': [2, 1, 2, 3, 5]})
        >>> msa.consensus()
        DNA
        -----------------------------
        Positional metadata:
            'prob': <dtype: int64>
        Stats:
            length: 5
            has gaps: True
            has degenerates: False
            has non-degenerates: True
            GC-content: 33.33%
        -----------------------------
        0 AT-C-

        Note that the last position in the MSA has more than one type of gap
        character. These are not treated as distinct characters; both types of
        gap characters contribute to the position's consensus. Also note that
        ``DNA.default_gap_char`` is used to represent gap majority at a
        position (``'-'``).

        """
        dtype = self.dtype
        if dtype is None:
            dtype = Sequence

        positional_metadata = None
        if self.has_positional_metadata():
            positional_metadata = self.positional_metadata

        consensus = []
        for position in self.iter_positions():
            freqs = position.frequencies()

            gap_freq = 0
            for gap_char in dtype.gap_chars:
                if gap_char in freqs:
                    gap_freq += freqs.pop(gap_char)
            assert dtype.default_gap_char not in freqs
            freqs[dtype.default_gap_char] = gap_freq

            consensus.append(collections.Counter(freqs).most_common(1)[0][0])

        return dtype(''.join(consensus),
                     positional_metadata=positional_metadata)

    def _build_inverse_shannon_uncertainty_f(self, include_gaps):
        base = len(self.dtype.nondegenerate_chars)
        if include_gaps:
            # Increment the base by one to reflect the possible inclusion of
            # the default gap character.
            base += 1

        def f(p):
            freqs = list(p.kmer_frequencies(k=1).values())
            return 1. - scipy.stats.entropy(freqs, base=base)
        return f

    @experimental(as_of='0.4.1')
    def conservation(self, metric='inverse_shannon_uncertainty',
                     degenerate_mode='error', gap_mode='nan'):
        """Apply metric to compute conservation for all alignment positions

        Parameters
        ----------
        metric : {'inverse_shannon_uncertainty'}, optional
            Metric that should be applied for computing conservation. Resulting
            values should be larger when a position is more conserved.
        degenerate_mode : {'nan', 'error'}, optional
            Mode for handling positions with degenerate characters. If
            ``"nan"``, positions with degenerate characters will be assigned a
            conservation score of ``np.nan``. If ``"error"``, an
            error will be raised if one or more degenerate characters are
            present.
        gap_mode : {'nan', 'ignore', 'error', 'include'}, optional
            Mode for handling positions with gap characters. If ``"nan"``,
            positions with gaps will be assigned a conservation score of
            ``np.nan``. If ``"ignore"``, positions with gaps will be filtered
            to remove gaps before ``metric`` is applied. If ``"error"``, an
            error will be raised if one or more gap characters are present. If
            ``"include"``, conservation will be computed on alignment positions
            with gaps included. In this case, it is up to the metric to ensure
            that gaps are handled as they should be or to raise an error if
            gaps are not supported by that metric.

        Returns
        -------
        np.array of floats
            Values resulting from the application of ``metric`` to each
            position in the alignment.

        Raises
        ------
        ValueError
            If an unknown ``metric``, ``degenerate_mode`` or ``gap_mode`` is
            provided.
        ValueError
            If any degenerate characters are present in the alignment when
            ``degenerate_mode`` is ``"error"``.
        ValueError
            If any gaps are present in the alignment when ``gap_mode`` is
            ``"error"``.

        Notes
        -----
        Users should be careful interpreting results when
        ``gap_mode = "include"`` as the results may be misleading. For example,
        as pointed out in [1]_, a protein alignment position composed of 90%
        gaps and 10% tryptophans would score as more highly conserved than a
        position composed of alanine and glycine in equal frequencies with the
        ``"inverse_shannon_uncertainty"`` metric.

        ``gap_mode = "include"`` will result in all gap characters being
        recoded to ``Alignment.dtype.default_gap_char``. Because no
        conservation metrics that we are aware of consider different gap
        characters differently (e.g., none of the metrics described in [1]_),
        they are all treated the same within this method.

        The ``inverse_shannon_uncertainty`` metric is simiply one minus
        Shannon's uncertainty metric. This method uses the inverse of Shannon's
        uncertainty so that larger values imply higher conservation. Shannon's
        uncertainty is also referred to as Shannon's entropy, but when making
        computations from symbols, as is done here, "uncertainty" is the
        preferred term ([2]_).

        References
        ----------
        .. [1] Valdar WS. Scoring residue conservation. Proteins. (2002)
        .. [2] Schneider T. Pitfalls in information theory (website, ca. 2015).
           https://schneider.ncifcrf.gov/glossary.html#Shannon_entropy

        """

        if gap_mode not in {'nan', 'error', 'include', 'ignore'}:
            raise ValueError("Unknown gap_mode provided: %s" % gap_mode)

        if degenerate_mode not in {'nan', 'error'}:
            raise ValueError("Unknown degenerate_mode provided: %s" %
                             degenerate_mode)

        if metric not in {'inverse_shannon_uncertainty'}:
            raise ValueError("Unknown metric provided: %s" %
                             metric)

        if self.shape[0] == 0:
            # handle empty alignment to avoid error on lookup of character sets
            return np.array([])

        # Since the only currently allowed metric is
        # inverse_shannon_uncertainty, and we already know that a valid metric
        # was provided, we just define metric_f here. When additional metrics
        # are supported, this will be handled differently (e.g., via a lookup
        # or if/elif/else).
        metric_f = self._build_inverse_shannon_uncertainty_f(
                        gap_mode == 'include')

        result = []
        for p in self.iter_positions():
            cons = None
            # cast p to self.dtype for access to gap/degenerate related
            # functionality
            pos_seq = self.dtype(p)

            # handle degenerate characters if present
            if pos_seq.has_degenerates():
                if degenerate_mode == 'nan':
                    cons = np.nan
                else:  # degenerate_mode == 'error' is the only choice left
                    degenerate_chars = pos_seq[pos_seq.degenerates()]
                    raise ValueError("Conservation is undefined for positions "
                                     "with degenerate characters. The "
                                     "following degenerate characters were "
                                     "observed: %s." % degenerate_chars)

            # handle gap characters if present
            if pos_seq.has_gaps():
                if gap_mode == 'nan':
                    cons = np.nan
                elif gap_mode == 'error':
                    raise ValueError("Gap characters present in alignment.")
                elif gap_mode == 'ignore':
                    pos_seq = pos_seq.degap()
                else:  # gap_mode == 'include' is the only choice left
                    # Recode all gap characters with pos_seq.default_gap_char.
                    # This logic should be replaced with a call to
                    # pos_seq.replace when it exists.
                    # https://github.com/biocore/scikit-bio/issues/1222
                    with pos_seq._byte_ownership():
                        pos_seq._bytes[pos_seq.gaps()] = \
                            ord(pos_seq.default_gap_char)

            if cons is None:
                cons = metric_f(pos_seq)

            result.append(cons)

        return np.array(result)

    @experimental(as_of='0.4.1')
    def gap_frequencies(self, axis='sequence', relative=False):
        """Compute frequency of gap characters across an axis.

        Parameters
        ----------
        axis : {'sequence', 'position'}, optional
            Axis to compute gap character frequencies across. If 'sequence' or
            0, frequencies are computed for each position in the MSA. If
            'position' or 1, frequencies are computed for each sequence.
        relative : bool, optional
            If ``True``, return the relative frequency of gap characters
            instead of the count.

        Returns
        -------
        1D np.ndarray (int or float)
            Vector of gap character frequencies across the specified axis. Will
            have ``int`` dtype if ``relative=False`` and ``float`` dtype if
            ``relative=True``.

        Raises
        ------
        ValueError
            If `axis` is invalid.

        Notes
        -----
        If there are no positions in the MSA, ``axis='position'``, **and**
        ``relative=True``, the relative frequency of gap characters in each
        sequence will be ``np.nan``.

        Examples
        --------
        Compute frequency of gap characters for each position in the MSA (i.e.,
        *across* the sequence axis):

        >>> from skbio import DNA, TabularMSA
        >>> msa = TabularMSA([DNA('ACG'),
        ...                   DNA('A--'),
        ...                   DNA('AC.'),
        ...                   DNA('AG.')])
        >>> msa.gap_frequencies()
        array([0, 1, 3])

        Compute relative frequencies across the same axis:

        >>> msa.gap_frequencies(relative=True)
        array([ 0.  ,  0.25,  0.75])

        Compute frequency of gap characters for each sequence (i.e., *across*
        the position axis):

        >>> msa.gap_frequencies(axis='position')
        array([0, 2, 1, 1])

        """
        if self._is_sequence_axis(axis):
            seq_iterator = self.iter_positions()
            length = self.shape.sequence
        else:
            seq_iterator = self
            length = self.shape.position

        gap_freqs = []
        for seq in seq_iterator:
            # Not using Sequence.frequencies(relative=relative) because each
            # gap character's relative frequency is computed separately and
            # must be summed. This is less precise than summing the absolute
            # frequencies of gap characters and dividing by the length. Likely
            # not a big deal for typical gap characters ('-', '.') but can be
            # problematic as the number of gap characters grows (we aren't
            # guaranteed to always have two gap characters). See unit tests for
            # an example.
            freqs = seq.frequencies(chars=self.dtype.gap_chars)
            gap_freqs.append(sum(freqs.values()))

        gap_freqs = np.asarray(gap_freqs, dtype=float if relative else int)

        if relative:
            gap_freqs /= length

        return gap_freqs

    @experimental(as_of='0.4.1')
    def reassign_index(self, mapping=None, minter=None):
        """Reassign index labels to sequences in this MSA.

        Parameters
        ----------
        mapping : dict-like or callable, optional
            Dictionary or callable that maps existing labels to new labels. Any
            label without a mapping will remain the same.
        minter : callable or metadata key, optional
            If provided, defines an index label for each sequence. Can either
            be a callable accepting a single argument (each sequence) or a key
            into each sequence's ``metadata`` attribute.

        Raises
        ------
        ValueError
            If `mapping` and `minter` are both provided.

        See Also
        --------
        index

        Notes
        -----
        If neither `mapping` nor `minter` are provided, default pandas labels
        will be used: integer labels ``0..(N-1)``, where ``N`` is the number of
        sequences.

        Examples
        --------
        Create a ``TabularMSA`` object with default index labels:

        >>> from skbio import DNA, TabularMSA
        >>> seqs = [DNA('ACG', metadata={'id': 'a'}),
        ...         DNA('AC-', metadata={'id': 'b'})]
        >>> msa = TabularMSA(seqs)
        >>> msa.index
        Int64Index([0, 1], dtype='int64')

        Assign new index to the MSA using each sequence's ID as a label:

        >>> msa.reassign_index(minter='id')
        >>> msa.index
        Index(['a', 'b'], dtype='object')

        Assign default index:

        >>> msa.reassign_index()
        >>> msa.index
        Int64Index([0, 1], dtype='int64')

        Alternatively, a mapping of existing labels to new labels may be passed
        via `mapping`:

        >>> msa.reassign_index(mapping={0: 'seq1', 1: 'seq2'})
        >>> msa.index
        Index(['seq1', 'seq2'], dtype='object')

        """
        if mapping is not None and minter is not None:
            raise ValueError(
                "Cannot use both `mapping` and `minter` at the same time.")
        if mapping is not None:
            self._seqs.rename(mapping, inplace=True)
        elif minter is not None:
            index = [resolve_key(seq, minter) for seq in self._seqs]

            # Cast to Index to identify tuples as a MultiIndex to match
            # pandas constructor. Just setting would make an index of tuples.
            self.index = pd.Index(index)
        else:
            self._seqs.reset_index(drop=True, inplace=True)

    @experimental(as_of='0.4.1')
    def append(self, sequence, minter=None, index=None):
        """Append a sequence to the MSA without recomputing alignment.

        Parameters
        ----------
        sequence : GrammaredSequence
            Sequence to be appended. Must match the dtype of the MSA and the
            number of positions in the MSA.
        minter : callable or metadata key, optional
            Used to create an index label for the sequence being appended. If
            callable, it generates a label directly. Otherwise it's treated as
            a key into the sequence metadata. Note that `minter` cannot be
            combined with `index`.
        index : object, optional
            Index label to use for the appended sequence. Note that `index`
            cannot be combined with `minter`.

        Raises
        ------
        ValueError
            If both `minter` and `index` are provided.
        ValueError
            If neither `minter` nor `index` are provided and the MSA has a
            non-default index.
        TypeError
            If the sequence object isn't a ``GrammaredSequence``.
        TypeError
            If the type of the sequence does not match the dtype of the MSA.
        ValueError
            If the length of the sequence does not match the number of
            positions in the MSA.

        See Also
        --------
        extend
        reassign_index

        Notes
        -----
        If neither `minter` nor `index` are provided and this MSA has default
        index labels, the new index label will be auto-incremented.

        The MSA is not automatically re-aligned when a sequence is appended.
        Therefore, this operation is not necessarily meaningful on its own.

        Examples
        --------
        >>> from skbio import DNA, TabularMSA
        >>> msa = TabularMSA([DNA('ACGT')])
        >>> msa
        TabularMSA[DNA]
        ---------------------
        Stats:
            sequence count: 1
            position count: 4
        ---------------------
        ACGT
        >>> msa.append(DNA('AG-T'))
        >>> msa
        TabularMSA[DNA]
        ---------------------
        Stats:
            sequence count: 2
            position count: 4
        ---------------------
        ACGT
        AG-T

        Auto-incrementing index labels:

        >>> msa.index
        Int64Index([0, 1], dtype='int64')
        >>> msa.append(DNA('ACGA'))
        >>> msa.index
        Int64Index([0, 1, 2], dtype='int64')

        """
        if index is not None:
            index = [index]
        self.extend([sequence], minter=minter, index=index)

    @experimental(as_of='0.4.1')
    def extend(self, sequences, minter=None, index=None):
        """Extend this MSA with sequences without recomputing alignment.

        Parameters
        ----------
        sequences : iterable of GrammaredSequence
            Sequences to be appended. Must match the dtype of the MSA and the
            number of positions in the MSA.
        minter : callable or metadata key, optional
            Used to create index labels for the sequences being appended. If
            callable, it generates a label directly. Otherwise it's treated as
            a key into the sequence metadata. Note that `minter` cannot be
            combined with `index`.
        index : pd.Index consumable, optional
            Index labels to use for the appended sequences. Must be the same
            length as `sequences`. Must be able to be passed directly to
            ``pd.Index`` constructor. Note that `index` cannot be combined
            with `minter`.

        Raises
        ------
        ValueError
            If both `minter` and `index` are both provided.
        ValueError
            If neither `minter` nor `index` are provided and the MSA has a
            non-default index.
        ValueError
            If `index` is not the same length as `sequences`.
        TypeError
            If `sequences` contains an object that isn't a
            ``GrammaredSequence``.
        TypeError
            If `sequence` contains a type that does not match the dtype of the
            MSA.
        ValueError
            If the length of a sequence does not match the number of positions
            in the MSA.

        See Also
        --------
        append
        reassign_index

        Notes
        -----
        If neither `minter` nor `index` are provided and this MSA has default
        index labels, the new index labels will be auto-incremented.

        The MSA is not automatically re-aligned when appending sequences.
        Therefore, this operation is not necessarily meaningful on its own.

        Examples
        --------
        >>> from skbio import DNA, TabularMSA
        >>> msa = TabularMSA([DNA('ACGT')])
        >>> msa
        TabularMSA[DNA]
        ---------------------
        Stats:
            sequence count: 1
            position count: 4
        ---------------------
        ACGT
        >>> msa.extend([DNA('AG-T'), DNA('-G-T')])
        >>> msa
        TabularMSA[DNA]
        ---------------------
        Stats:
            sequence count: 3
            position count: 4
        ---------------------
        ACGT
        AG-T
        -G-T

        Auto-incrementing index labels:

        >>> msa.index
        Int64Index([0, 1, 2], dtype='int64')
        >>> msa.extend([DNA('ACGA'), DNA('AC-T'), DNA('----')])
        >>> msa.index
        Int64Index([0, 1, 2, 3, 4, 5], dtype='int64')

        """
        if minter is not None and index is not None:
            raise ValueError(
                "Cannot use both `minter` and `index` at the same time.")

        sequences = list(sequences)

        if minter is None and index is None:
            if self.index.equals(pd.Index(np.arange(len(self)))):
                index = range(len(self), len(self) + len(sequences))
            else:
                raise ValueError(
                    "MSA does not have default index labels, must provide "
                    "a `minter` or `index` for sequence(s).")
        elif minter is not None:
            index = [resolve_key(seq, minter) for seq in sequences]

        # Cast to Index to identify tuples as a MultiIndex to match
        # pandas constructor. Just setting would make an index of tuples.
        if not isinstance(index, pd.Index):
            index = pd.Index(index)

        self._assert_valid_sequences(sequences)

        # pandas doesn't give a user-friendly error message if we pass through.
        if len(sequences) != len(index):
            raise ValueError(
                "Number of sequences (%d) must match index length (%d)" %
                (len(sequences), len(index)))
        self._seqs = self._seqs.append(pd.Series(sequences, index=index))

    def _assert_valid_sequences(self, sequences):
        if not sequences:
            return

        if len(self):
            expected_dtype = self.dtype
            expected_length = self.shape.position
        else:
            sequence = sequences[0]
            expected_dtype = type(sequence)
            if not issubclass(expected_dtype, GrammaredSequence):
                raise TypeError(
                    "Each sequence must be of type %r, not type %r"
                    % (GrammaredSequence.__name__, expected_dtype.__name__))
            expected_length = len(sequence)

        for sequence in sequences:
            dtype = type(sequence)
            if dtype is not expected_dtype:
                raise TypeError(
                    "Sequences in MSA must have matching type. Type %r does "
                    "not match type %r" % (dtype.__name__,
                                           expected_dtype.__name__))

            length = len(sequence)
            if length != expected_length:
                raise ValueError(
                    "Each sequence's length must match the number of "
                    "positions in the MSA: %d != %d"
                    % (length, expected_length))

    def join(self, other, how='strict'):
        """Join this MSA with another by sequence (horizontally).

        Sequences will be joined by index labels. MSA ``positional_metadata``
        will be joined by columns. Use `how` to control join behavior.

        Alignment is **not** recomputed during join operation (see *Notes*
        section for details).

        Parameters
        ----------
        other : TabularMSA
            MSA to join with. Must have same ``dtype`` as this MSA.
        how : {'strict', 'inner', 'outer', 'left', 'right'}, optional
            How to join the sequences and MSA `positional_metadata`:

            * ``'strict'``: MSA indexes and `positional_metadata` columns must
              match

            * ``'inner'``: an inner-join of the MSA indexes and
              ``positional_metadata`` columns (only the shared set of index
              labels and columns are used)

            * ``'outer'``: an outer-join of the MSA indexes and
              ``positional_metadata`` columns (all index labels and columns are
              used). Unshared sequences will be padded with the MSA's default
              gap character (``TabularMSA.dtype.default_gap_char``). Unshared
              columns will be padded with NaN.

            * ``'left'``: a left-outer-join of the MSA indexes and
              ``positional_metadata`` columns (this MSA's index labels and
              columns are used). Padding of unshared data is handled the same
              as ``'outer'``.

            * ``'right'``: a right-outer-join of the MSA indexes and
              ``positional_metadata`` columns (`other` index labels and columns
              are used). Padding of unshared data is handled the same as
              ``'outer'``.

        Returns
        -------
        TabularMSA
            Joined MSA. There is no guaranteed ordering to its index (call
            ``sort`` to define one).

        Raises
        ------
        ValueError
            If `how` is invalid.
        ValueError
            If either the index of this MSA or the index of `other` contains
            duplicates.
        ValueError
            If ``how='strict'`` and this MSA's index doesn't match with
            `other`.
        ValueError
            If ``how='strict'`` and this MSA's ``positional_metadata`` columns
            don't match with `other`.
        TypeError
            If `other` is not a subclass of ``TabularMSA``.
        TypeError
            If the ``dtype`` of `other` does not match this MSA's ``dtype``.

        See Also
        --------
        extend
        sort
        skbio.sequence.Sequence.concat

        Notes
        -----
        The join operation does not automatically perform re-alignment;
        sequences are simply joined together. Therefore, this operation is not
        necessarily meaningful on its own.

        The index labels of this MSA must be unique. Likewise, the index labels
        of `other` must be unique.

        The MSA-wide and per-sequence metadata (``TabularMSA.metadata`` and
        ``Sequence.metadata``) are not retained on the joined ``TabularMSA``.

        The positional metadata of the sequences will be outer-joined,
        regardless of `how` (using ``Sequence.concat(how='outer')``).

        If the join operation results in a ``TabularMSA`` without any
        sequences, the MSA's ``positional_metadata`` will not be set.

        Examples
        --------
        Join MSAs by sequence:

        >>> from skbio import DNA, TabularMSA
        >>> msa1 = TabularMSA([DNA('AC'),
        ...                    DNA('A-')])
        >>> msa2 = TabularMSA([DNA('G-T'),
        ...                    DNA('T--')])
        >>> joined = msa1.join(msa2)
        >>> joined
        TabularMSA[DNA]
        ---------------------
        Stats:
            sequence count: 2
            position count: 5
        ---------------------
        ACG-T
        A-T--

        Sequences are joined based on MSA index labels:

        >>> msa1 = TabularMSA([DNA('AC'),
        ...                    DNA('A-')], index=['a', 'b'])
        >>> msa2 = TabularMSA([DNA('G-T'),
        ...                    DNA('T--')], index=['b', 'a'])
        >>> joined = msa1.join(msa2)
        >>> joined
        TabularMSA[DNA]
        ---------------------
        Stats:
            sequence count: 2
            position count: 5
        ---------------------
        ACT--
        A-G-T
        >>> joined.index
        Index(['a', 'b'], dtype='object')

        By default both MSA indexes must match. Use ``how`` to specify an inner
        join:

        >>> msa1 = TabularMSA([DNA('AC'),
        ...                    DNA('A-'),
        ...                    DNA('-C')], index=['a', 'b', 'c'],
        ...                   positional_metadata={'col1': [42, 43],
        ...                                        'col2': [1, 2]})
        >>> msa2 = TabularMSA([DNA('G-T'),
        ...                    DNA('T--'),
        ...                    DNA('ACG')], index=['b', 'a', 'z'],
        ...                   positional_metadata={'col2': [3, 4, 5],
        ...                                        'col3': ['f', 'o', 'o']})
        >>> joined = msa1.join(msa2, how='inner')
        >>> joined
        TabularMSA[DNA]
        --------------------------
        Positional metadata:
            'col2': <dtype: int64>
        Stats:
            sequence count: 2
            position count: 5
        --------------------------
        A-G-T
        ACT--
        >>> joined.index
        Index(['b', 'a'], dtype='object')
        >>> joined.positional_metadata
           col2
        0     1
        1     2
        2     3
        3     4
        4     5

        When performing an outer join (``'outer'``, ``'left'``, or
        ``'right'``), unshared sequences are padded with gaps and unshared
        ``positional_metadata`` columns are padded with NaN:

        >>> joined = msa1.join(msa2, how='outer')
        >>> joined
        TabularMSA[DNA]
        ----------------------------
        Positional metadata:
            'col1': <dtype: float64>
            'col2': <dtype: int64>
            'col3': <dtype: object>
        Stats:
            sequence count: 4
            position count: 5
        ----------------------------
        ACT--
        A-G-T
        -C---
        --ACG
        >>> joined.index
        Index(['a', 'b', 'c', 'z'], dtype='object')
        >>> joined.positional_metadata
           col1  col2 col3
        0    42     1  NaN
        1    43     2  NaN
        2   NaN     3    f
        3   NaN     4    o
        4   NaN     5    o

        """
        if how not in {'strict', 'inner', 'outer', 'left', 'right'}:
            raise ValueError(
                "`how` must be 'strict', 'inner', 'outer', 'left', or "
                "'right'.")

        self._assert_joinable(other)

        join_index, concat_kwargs = self._get_join_index(other, how)

        joined_seqs = []
        for label in join_index:
            left_seq = self._get_sequence_for_join(label)
            right_seq = other._get_sequence_for_join(label)

            joined_seqs.append(
                self.dtype.concat([left_seq, right_seq], how='outer'))

        # TODO: update when #1198 is implemented.
        joined_positional_metadata = None
        if joined_seqs:
            joined_positional_metadata = pd.concat(
                [self.positional_metadata, other.positional_metadata],
                ignore_index=True, **concat_kwargs)

            if not self.has_positional_metadata():
                del self.positional_metadata
            if not other.has_positional_metadata():
                del other.positional_metadata

        joined = self.__class__(joined_seqs, index=join_index,
                                positional_metadata=joined_positional_metadata)

        if not joined.has_positional_metadata():
            del joined.positional_metadata

        return joined

    def _assert_joinable(self, other):
        if not isinstance(other, TabularMSA):
            raise TypeError(
                "`other` must be a `TabularMSA` object, not type %r" %
                type(other).__name__)

        if self.dtype is not other.dtype:
            raise TypeError(
                "`other` dtype %r does not match this MSA's dtype %r" %
                (other.dtype if other.dtype is None else other.dtype.__name__,
                 self.dtype if self.dtype is None else self.dtype.__name__))

        if not self.index.is_unique:
            raise ValueError(
                "This MSA's index labels must be unique.")
        if not other.index.is_unique:
            raise ValueError(
                "`other`'s index labels must be unique.")

    def _get_join_index(self, other, how):
        if how == 'strict':
            diff = self.index.sym_diff(other.index)
            if len(diff) > 0:
                raise ValueError(
                    "Index labels must all match with `how='strict'`")

            diff = self.positional_metadata.columns.sym_diff(
                other.positional_metadata.columns)

            if not self.has_positional_metadata():
                del self.positional_metadata
            if not other.has_positional_metadata():
                del other.positional_metadata

            if len(diff) > 0:
                raise ValueError(
                    "Positional metadata columns must all match with "
                    "`how='strict'`")

            join_index = self.index
            concat_kwargs = {'join': 'inner'}
        elif how == 'inner':
            join_index = self.index.intersection(other.index)
            concat_kwargs = {'join': 'inner'}
        elif how == 'outer':
            join_index = self.index.union(other.index)
            concat_kwargs = {'join': 'outer'}
        elif how == 'left':
            join_index = self.index
            concat_kwargs = {'join_axes': [self.positional_metadata.columns]}
        else:  # how='right'
            join_index = other.index
            concat_kwargs = {'join_axes': [other.positional_metadata.columns]}

        return join_index, concat_kwargs

    def _get_sequence_for_join(self, label):
        if label in self.index:
            return self.loc[label]
        else:
            return self.dtype(
                self.dtype.default_gap_char * self.shape.position)

    def sort(self, level=None, ascending=True):
        """Sort sequences by index label in-place.

        Parameters
        ----------
        level : int or object, optional
            Index level to sort on when index is a ``pd.MultiIndex``. Does
            nothing otherwise.
        ascending: bool, optional
            If ``False``, sort in descending (i.e., reverse) order.

        See Also
        --------
        index
        reassign_index
        pandas.Series.sort_index

        Notes
        -----
        This is a passthrough to ``pd.Series.sort_index`` internally.

        Examples
        --------
        Create a ``TabularMSA`` object with sequence identifiers as index
        labels:

        >>> from skbio import DNA, TabularMSA
        >>> seqs = [DNA('ACG', metadata={'id': 'c'}),
        ...         DNA('AC-', metadata={'id': 'b'}),
        ...         DNA('AC-', metadata={'id': 'a'})]
        >>> msa = TabularMSA(seqs, minter='id')
        >>> msa
        TabularMSA[DNA]
        ---------------------
        Stats:
            sequence count: 3
            position count: 3
        ---------------------
        ACG
        AC-
        AC-
        >>> msa.index
        Index(['c', 'b', 'a'], dtype='object')

        Sort the sequences in alphabetical order by index label:

        >>> msa.sort()
        >>> msa
        TabularMSA[DNA]
        ---------------------
        Stats:
            sequence count: 3
            position count: 3
        ---------------------
        AC-
        AC-
        ACG
        >>> msa.index
        Index(['a', 'b', 'c'], dtype='object')

        Note that since the sort is in-place, the ``TabularMSA`` object is
        modified (a new object is *not* returned).

        """
        series = self._seqs.sort_index(ascending=ascending, level=level)
        self._seqs = series

    @experimental(as_of='0.4.1')
    def to_dict(self):
        """Create a ``dict`` from this ``TabularMSA``.

        Returns
        -------
        dict
            Dictionary constructed from the index labels and sequences in this
            ``TabularMSA``.

        Raises
        ------
        ValueError
            If index labels are not unique.

        See Also
        --------
        from_dict
        index
        reassign_index

        Examples
        --------
        >>> from skbio import DNA, TabularMSA
        >>> seqs = [DNA('ACGT'), DNA('A--T')]
        >>> msa = TabularMSA(seqs, index=['a', 'b'])
        >>> dictionary = msa.to_dict()
        >>> dictionary == {'a': DNA('ACGT'), 'b': DNA('A--T')}
        True

        """
        if self.index.is_unique:
            return self._seqs.to_dict()
        else:
            raise ValueError("Cannot convert to dict. Index labels are not"
                             " unique.")

    def _is_sequence_axis(self, axis):
        if axis == 'sequence' or axis == 0:
            return True
        elif axis == 'position' or axis == 1:
            return False
        else:
            raise ValueError(
                "`axis` must be 'sequence' (0) or 'position' (1), not %r"
                % axis)

    @overrides(PositionalMetadataMixin)
    def _positional_metadata_axis_len_(self):
        return self.shape.position<|MERGE_RESOLUTION|>--- conflicted
+++ resolved
@@ -14,11 +14,8 @@
 import scipy.stats
 
 from skbio._base import SkbioObject
-<<<<<<< HEAD
-from skbio.metadata import MetadataMixin, PositionalMetadataMixin, IntervalMetadataMixin
-=======
-from skbio.metadata._mixin import MetadataMixin, PositionalMetadataMixin
->>>>>>> fd51de07
+from skbio.metadata._mixin import (MetadataMixin, PositionalMetadataMixin,
+                                   IntervalMetadataMixin)
 from skbio.sequence import Sequence
 from skbio.sequence._grammared_sequence import GrammaredSequence
 from skbio.util._decorator import experimental, classonlymethod, overrides
@@ -31,7 +28,8 @@
 _Shape = collections.namedtuple('Shape', ['sequence', 'position'])
 
 
-class TabularMSA(MetadataMixin, PositionalMetadataMixin, IntervalMetadataMixin, SkbioObject):
+class TabularMSA(MetadataMixin, PositionalMetadataMixin, IntervalMetadataMixin,
+                 SkbioObject):
     """Store a multiple sequence alignment in tabular (row/column) form.
 
     Parameters
