# ----------------------------------------------------------------------------
# Copyright (c) 2013--, scikit-bio development team.
#
# Distributed under the terms of the Modified BSD License.
#
# The full license is in the file LICENSE.txt, distributed with this software.
# ----------------------------------------------------------------------------

import collections

import numpy as np

from skbio._base import SkbioObject
from skbio.util._decorator import classonlymethod
from skbio.sequence import Sequence


_Shape = collections.namedtuple("Shape", ["sequence", "position"])  # type: ignore[name-match]

# CIGAR codes indexed by states in PairAlignPath
_cigar_codes = np.array(["M", "I", "D", "P"])

# Mapping of CIGAR codes to states in PairAlignPath
_cigar_mapping = {
    "M": 0,
    "I": 1,
    "D": 2,
    "P": 3,
    "=": 0,
    "X": 0,
    "N": 2,
    "S": 1,
    "H": 3,
}


class AlignPath(SkbioObject):
    r"""Store an alignment path between sequences.

    It defines the operations of aligning sequences by inserting gaps into designated
    positions between characters.

    The underlying data structure of the ``AlignPath`` class efficiently represents a
    sequence alignment as two equal-length vectors: lengths and gap status. The lengths
    vector contains the lengths of individual segments of the alignment with consistent
    gap status. The gap status vector contains the encoded bits of the gap (1) and
    character (0) status for each position in the alignment.

    This data structure is detached from the original sequences and is highly memory
    efficient. It permits fully vectorized operations and enables efficient conversion
    between various formats such as CIGAR, tabular, indices (Biotite), and coordinates
    (Biopython).

    Parameters
    ----------
    lengths : array_like of int of shape (n_segments,)
        Length of each segment in the alignment.
    states : array_like of uint8 of shape (n_segments,) or (n_packs, n_segments)
        Packed bits representing character (0) or gap (1) status per sequence per
        segment in the alignment.
    starts : array_like of int of shape (n_sequences,)
        Start position (0-based) of each sequence in the alignment.

    See Also
    --------
    PairAlignPath
    skbio.sequence.Sequence
    skbio.alignment.TabularMSA

    Notes
    -----
    The underlying logic of the ``AlignPath`` data structure is rooted in two concepts:
    run length encoding and bit arrays.

    The lengths array is calculated by performing run length encoding on the alignment,
    considering each segment with consistent gap status to be an individual unit in the
    encoding. In the above example, the first three positions of the alignment contain
    no gaps, so the first value in the lengths array is 3, and so on.

    The states array is calculated by turning the alignment segments into a bit array
    where gaps become 1's, and characters become zeros. Then, the 0's and 1's are
    converted into bytes. In the above example, the fourth segment, which has length 1,
    would become [0, 1, 1], which then becomes 6.

    Examples
    --------
    Create an ``AlignPath`` object from a ``TabularMSA`` object with three DNA
    sequences and 20 positions.

    >>> from skbio import DNA, TabularMSA
    >>> from skbio.alignment import AlignPath
    >>> seqs = [
    ...    DNA('CGGTCGTAACGCGTA---CA'),
    ...    DNA('CAG--GTAAG-CATACCTCA'),
    ...    DNA('CGGTCGTCAC-TGTACACTA')
    ... ]
    >>> msa = TabularMSA(seqs)
    >>> msa
    TabularMSA[DNA]
    ----------------------
    Stats:
        sequence count: 3
        position count: 20
    ----------------------
    CGGTCGTAACGCGTA---CA
    CAG--GTAAG-CATACCTCA
    CGGTCGTCAC-TGTACACTA
    >>> path = AlignPath.from_tabular(msa)
    >>> path
    AlignPath
    Shape(sequence=3, position=20)
    lengths: [3 2 5 1 4 3 2]
    states: [0 2 0 6 0 1 0]

    """

    def __init__(self, lengths, states, starts):
        self._lengths = np.asarray(lengths, dtype=np.int64)
        if self._lengths.ndim > 1:
            raise TypeError("`lengths` must be a 1-D array.")

        self._states = np.atleast_2d(np.asarray(states, dtype=np.uint8))
        if self._states.ndim > 2:
            raise TypeError("`states` must be a 1-D or 2-D array.")

        if self._lengths.shape[0] != self._states.shape[1]:
            raise ValueError(
                f"Numbers of segments in `lengths` ({self._lengths.shape[0]}) "
                f"and `states` ({self._states.shape[1]}) do not match."
            )

        # Number of sequences needs to be explicitly provided, because the packed bits
        # does not contain this information. (It is merely in multiples of 8.)
        self._starts = np.asarray(starts, dtype=np.int64)
        if self._starts.ndim > 1:
            raise TypeError("`starts` must be a 1-D array.")
<<<<<<< HEAD

        n_sequences = len(self._starts)
        if np.ceil(n_sequences / 8) != self._states.shape[0]:
            max_seqs = self._states.shape[0] * 8
            raise ValueError(
                f"Number of sequences in `starts` ({n_sequences}) and capacity of "
                f"`states` ({max_seqs - 7} to {max_seqs}) do not match."
            )

=======

        n_sequences = len(self._starts)
        if np.ceil(n_sequences / 8) != self._states.shape[0]:
            max_seqs = self._states.shape[0] * 8
            raise ValueError(
                f"Number of sequences in `starts` ({n_sequences}) and capacity of "
                f"`states` ({max_seqs - 7} to {max_seqs}) do not match."
            )

>>>>>>> d95160f4
        # Shape is n_sequences (rows) x n_positions (columns), which is consistent with
        # TabularMSA
        n_positions = int(self._lengths.sum())
        self._shape = _Shape(sequence=n_sequences, position=n_positions)

    def __str__(self):
        r"""Return string representation of this alignment path."""
        # Not sure if this makes sense for this class, but it is needed for all
        # SkbioObjects.
        return self.__repr__()

    def __repr__(self):
        r"""Return summary of the alignment path."""
        return (
            f"{self.__class__.__name__}\n{self._shape}\nlengths: "
            f"{self._lengths}\nstates: {np.squeeze(self._states)}"
        )

    @property
    def lengths(self):
        """Array of lengths of segments in alignment path."""
        return self._lengths

    @property
    def states(self):
        """Array of gap status of segments in alignment path."""
        return self._states

    @property
    def starts(self):
        """Array of start positions of sequences in the alignment."""
        return self._starts

    @property
    def shape(self):
        """Number of sequences (rows) and positions (columns).

        Notes
        -----
        This property is not writeable.

        """
        return self._shape

    def _to_bits(self):
        r"""Unpack the alignment path into an array of bits by segment."""
        return np.unpackbits(
            self._states, axis=0, count=self._shape[0], bitorder="little"
        )

    def to_bits(self, expand=True):
        r"""Unpack the alignment path into an array of bits.

        .. versionchanged:: 0.6.4
            The default behavior now returns positions.

        Parameters
        ----------
        expand : bool, optional
            If True (default), each column in the returned array represents a position
            in the original alignment. If False, each column represents a segment in
            the alignment path.

            .. versionadded:: 0.6.4

        Returns
        -------
        ndarray of (0, 1) of shape (n_sequences, n_positions or n_segments)
            Array of zeros (character) and ones (gap) which represent the alignment.

        Examples
        --------
        >>> from skbio import DNA, TabularMSA
        >>> from skbio.alignment import AlignPath
        >>> seqs = [
        ...    DNA('CGTCGTGC'),
        ...    DNA('CA--GT-C'),
        ...    DNA('CGTCGT-T')
        ... ]
        >>> msa = TabularMSA(seqs)
        >>> path = AlignPath.from_tabular(msa)

        Return a bit array representing positions:

        >>> path.to_bits()
        array([[0, 0, 0, 0, 0, 0, 0, 0],
               [0, 0, 1, 1, 0, 0, 1, 0],
               [0, 0, 0, 0, 0, 0, 1, 0]], dtype=uint8)

        Return a bit array representing segments:

        >>> path.to_bits(expand=False)
        array([[0, 0, 0, 0, 0],
               [0, 1, 0, 1, 0],
               [0, 0, 0, 1, 0]], dtype=uint8)

        """
        bits = self._to_bits()
        return np.repeat(bits, self._lengths, axis=1) if expand else bits

    def stops(self):
        r"""Calculate the stop positions of sequences in the alignment.

        Returns
        -------
        ndarray of int of shape (n_sequences,)
            Stop position (0-based) of each sequence in the alignment.

        Notes
        -----
        The stop position of a sequence is the position immediately after the aligned
        region. Therefore, for any sequence, the aligned region can be extracted with:
        ``seq[start:stop]``.

        Unlike :attr:`starts`, which are stored in the alignment path, ``stops`` are
        calculated from the path when this method is called.

        """
        return self._starts + (self._lengths * (1 - self._to_bits())).sum(axis=1)
<<<<<<< HEAD

    def aligned(self, seqs, gap_char="-", flanking=None):
        r"""Extract aligned regions from original sequences.

        .. versionadded:: 0.6.4

        Parameters
        ----------
        seqs : iterable of Sequence or str
            Original sequences.
        gap_char : str, optional
            Character to fill gap regions. Default is "-". Set as "" to suppress gaps
            in the output.
        flanking : int or (int, int), optional
            Length of flanking regions in the original sequences to be included in the
            output. Can be two numbers (leading and trailing, respectively) or one
            number (same for leading and trailing). If the specified flanking region
            is longer than a sequence actually has, the remaining space will be filled
            with white spaces (" ").

        Returns
        -------
        list of str
            Aligned regions of the sequences.

        Raises
        ------
        ValueError
            If there are more sequences than in the path.
        ValueError
            If any sequence is shorter than in the path.

        See Also
        --------
        skbio.TabularMSA.from_path_seqs

        Notes
        -----
        This method provides a convenient way to process and display alignments,
        without invoking the explicit `TabularMSA` class. Both `Sequence` objects and
        raw strings are valid input sequences.

        However, it only outputs strings without retaining the `Sequence` objects and
        their metadata. For the later purpose, please use ``TabularMSA``'s
        :meth:`~skbio.TabularMSA.from_path_seqs` method instead.

        Examples
        --------
        >>> from skbio.sequence import DNA
        >>> from skbio.alignment import AlignPath
        >>> path = AlignPath(
        ...     lengths=[2, 2, 2, 1, 1],
        ...     states=[0, 2, 0, 6, 0],
        ...     starts=[0, 3, 0],
        ... )
        >>> seqs = [
        ...    DNA('CGTCGTGC'),
        ...    DNA('ATTCAGTCGG'),
        ...    DNA('CGTCGTTAA')
        ... ]
        >>> path.aligned(seqs)
        ['CGTCGTGC',
         'CA--GT-C',
         'CGTCGT-T']

        """
        starts = self._starts
        lens = self._lengths
        bits = self._to_bits()

        if isinstance(flanking, tuple):
            leading, trailing = flanking
        else:
            leading, trailing = flanking, flanking

        res = []
        for i, seq in enumerate(map(str, seqs)):
            try:
                pos = starts[i]
            except IndexError:
                raise ValueError("There are more sequences than in the path.")
            aln = ""

            # leading flanking region
            if leading:
                offset = pos - leading
                if offset >= 0:
                    aln += seq[offset:pos]
                else:
                    aln += " " * -offset + seq[:pos]

            # alignment region
            for L, gap in zip(lens, bits[i]):
                if gap:
                    aln += gap_char * L
                else:
                    new_pos = pos + L
                    aln += seq[pos:new_pos]
                    pos = new_pos

            remaining = len(seq) - pos
            if remaining < 0:
                raise ValueError(f"Sequence {i} is shorter than in the path.")

            # trailing flanking region
            if trailing:
                offset = remaining - trailing
                if offset >= 0:
                    aln += seq[pos : pos + trailing]
                else:
                    aln += seq[pos:] + " " * -offset

            res.append(aln)
        return res
=======
>>>>>>> d95160f4

    @classonlymethod
    def from_bits(cls, bits, starts=None):
        r"""Create an alignment path from a bit array (0 - character, 1 - gap).

        Parameters
        ----------
        bits : array_like of (0, 1) of shape (n_sequences, n_positions)
            Array of zeros (character) and ones (gap) which represent the alignment.
        starts : array_like of int of shape (n_sequences,), optional
            Start position (0-based) of each sequence in the alignment. If omitted,
            will set as zeros.

        Returns
        -------
        AlignPath
            The alignment path created from the given bit array.

        Examples
        --------
        >>> import numpy as np
        >>> from skbio.alignment import AlignPath
        >>> bit_arr = np.array([[0, 0, 0, 0, 0, 0, 0, 0],
        ...                     [0, 0, 1, 1, 0, 0, 1, 0],
        ...                     [0, 0, 0, 0, 0, 0, 1, 0]])
        >>> path = AlignPath.from_bits(bit_arr)
        >>> path
        AlignPath
        Shape(sequence=3, position=8)
        lengths: [2 2 2 1 1]
        states: [0 2 0 6 0]

        """
        # pack bits into integers
        ints = np.packbits(bits, axis=0, bitorder="little")

        # get indices where segments start
        idx = np.append(0, np.where((ints[:, :-1] != ints[:, 1:]).any(axis=0))[0] + 1)
<<<<<<< HEAD

        # get lengths of segments
        lens = np.append(idx[1:] - idx[:-1], ints.shape[1] - idx[-1])

=======

        # get lengths of segments
        lens = np.append(idx[1:] - idx[:-1], ints.shape[1] - idx[-1])

>>>>>>> d95160f4
        # keep indices of segment starts
        ints = ints[:, idx]

        # set start positions as zeros if not specified
        if starts is None:
            starts = np.zeros(bits.shape[0], dtype=int)

        # return per-segment lengths and states
        return cls(lens, ints, starts)

    def _to_matrices(self, seqs, gap_code=45):
        r"""Generate matrices representing the alignment.

        Parameters
        ----------
<<<<<<< HEAD
        seqs : list of ndarray
=======
        seqs : list of ndarray of uint8
>>>>>>> d95160f4
            Original sequences as bytes.
        gap_code : uint8, optional
            Code to fill in gap positions in the character matrix. Default is 45 (-).

        Returns
        -------
<<<<<<< HEAD
        ndarray of shape (n_sequences, n_positions)
            Matrix of character codes.
        ndarray of bool of shape (n_sequences, n_positions)
            Matrix of gap status.
        ndarray of shape (n_sequences, n_segments)
=======
        ndarray of uint8 of shape (n_sequences, n_positions)
            Matrix of character codes.
        ndarray of bool of shape (n_sequences, n_positions)
            Matrix of gap status.
        ndarray of uint8 of shape (n_sequences, n_segments)
>>>>>>> d95160f4
            Matrix of segment status.
        ndarray of int of shape (n_segments,)
            Vector of segment lengths.

        Notes
        -----
        This method is currently private. Its only use case is to prepare data for
        `align_score`. The code is efficient for this purpose because it avoids all
        unnecessary calculations.

        If one intends to index the output with an ``SubstitutionMatrix`` object,
        having a ``gap_code`` < 128 is necessary. Otherwise, setting ``gap_code`` as
        None can save some compute.

        """
        # See also `to_bits` and `stops`. The following code mixes both to enhance
        # performance.
        bits = self._to_bits()
        lens = self._lengths

        # locate aligned region
        starts = self._starts
        stops = starts + (lens * (1 - bits)).sum(axis=1)

        # create gap array
        gaps = np.repeat(bits, lens, axis=1).astype(bool)

        # allocate byte array
<<<<<<< HEAD
        chars = np.empty(self._shape, dtype=seqs[0].dtype)
=======
        chars = np.empty(self._shape, dtype=np.uint8)
>>>>>>> d95160f4

        # fill in gaps (optional)
        if gap_code is not None:
            chars[gaps] = gap_code

        # fill in characters
        try:
            chars[~gaps] = np.concatenate(
                [seqs[i][starts[i] : stops[i]] for i in range(self._shape[0])]
            )
        except IndexError:
            raise ValueError("Fewer sequences were provided than in alignment path.")
        except ValueError:
            raise ValueError("Some sequences are shorter than in alignment path.")

        return chars, gaps, bits, lens

    @classonlymethod
    def from_tabular(cls, msa):
        r"""Create an alignment path from a `TabularMSA` object.

        Parameters
        ----------
        msa : TabularMSA
            TabularMSA to be converted into AlignPath object.

        Returns
        -------
        AlignPath
            The alignment path created from the TabularMSA object.

        Notes
        -----
        The returned alignment path will span across the entire tabular MSA. Its start
        positions will be uniformly zeros.

        See Also
        --------
        skbio.TabularMSA.from_path_seqs

        """
        # Convert TabularMSA into a 2D array of bytes.
        # TODO: TabularMSA itself should be refactored to have this as the default data
        # structure.
        byte_arr = np.stack([x._bytes for x in msa._seqs])

        # Get gap character code.
        gap_chars = [ord(x) for x in msa.dtype.gap_chars]

        # Identify gap positions, and convert them into a bit array, then create an
        # alignment path based on it.
        return cls.from_bits(np.isin(byte_arr, gap_chars))

    def to_indices(self, gap=-1):
        r"""Generate an array of indices of characters in the original sequences.

        Parameters
        ----------
        gap : int, np.nan, np.inf, "del", or "mask", optional
            Method to encode gaps in the alignment. If numeric, replace gaps with this
            value. If "del", delete columns that have any gap. If "mask", return an
            ``np.ma.MaskedArray``, with gaps masked. Default is -1.

        Returns
        -------
        ndarray of int of shape (n_sequences, n_positions)
            Array of indices of characters in the original sequences.

        Examples
        --------
        >>> from skbio.alignment import AlignPath
        >>> path = AlignPath(lengths=[1, 2, 2, 1],
        ...                  states=[0, 5, 2, 6],
        ...                  starts=[0, 0, 0])
        >>> path.to_indices()
        array([[ 0, -1, -1,  1,  2,  3],
               [ 0,  1,  2, -1, -1, -1],
               [ 0, -1, -1,  1,  2, -1]])

        """
        errmsg = "Gap must be an integer, np.nan, np.inf, 'del', or 'mask'."
        valid_gaps = {"del", "mask"}
        if isinstance(gap, str):
            if gap not in valid_gaps:
                raise TypeError(errmsg)
        elif isinstance(gap, float):
            if not (np.isnan(gap) or np.isinf(gap)):
                raise TypeError(errmsg)
        elif not np.issubdtype(type(gap), np.integer):
            raise TypeError(errmsg)

        bits = np.squeeze(self._to_bits())
        # TODO: Consider optimization using np.arange.
        # thought: initiate [-1, -1, -1 ... -1], then add slices of arange into it
        pos = np.repeat(1 - bits, self._lengths, axis=1)
        idx = np.cumsum(pos, axis=1, dtype=int) - 1
        if self._starts.any():
            idx += self._starts.reshape(-1, 1)
        if gap == "del":
            keep = np.repeat(self._states == 0, self._lengths)
            return idx[:, keep]
        elif gap == "mask":
            return np.ma.array(idx, mask=(1 - pos))
        else:
            return np.where(pos, idx, gap)

    @classonlymethod
    def from_indices(cls, indices, gap=-1):
        r"""Create an alignment path from character indices in the original sequences.

        Parameters
        ----------
        indices : array_like of int of shape (n_sequences, n_positions)
            Each element in the array is the index in the corresponding sequence.
        gap : int or "mask", optional
            The value which represents a gap in the alignment. Defaults to -1, but
            can be other values. If "mask", ``indices`` must be an
            ``np.ma.MaskedArray``. Cannot use "del".

        Returns
        -------
        AlignPath
            The alignment path created from the given indices.

        Notes
        -----
        If a sequence in the alignment consists of entirely gap characters, its start
        position will be equal to the gap character.

        Examples
        --------
        >>> import numpy as np
        >>> from skbio.alignment import AlignPath
        >>> indices = np.array([[0, -1, -1,  1,  2,  3],
        ...                     [0,  1,  2, -1, -1, -1],
        ...                     [0, -1, -1,  1,  2, -1]])
        >>> path = AlignPath.from_indices(indices)
        >>> path
        AlignPath
        Shape(sequence=3, position=6)
        lengths: [1 2 2 1]
        states: [0 5 2 6]

        """
        if gap == "mask":
            return cls.from_bits(
                np.ma.getmask(indices),
                indices[
                    np.arange(indices.shape[0]),
                    np.argmax(indices != indices.fill_value, axis=1),
                ],
            )
        else:
            if isinstance(indices, np.ma.MaskedArray):
                raise TypeError("For masked arrays, gap must be 'mask'.")
            indices = np.asarray(indices)
            return cls.from_bits(
                indices == gap,
                indices[np.arange(indices.shape[0]), np.argmax(indices != gap, axis=1)],
            )
        # TODO
        # n. optimization

    def to_coordinates(self):
        r"""Generate an array of segment coordinates in the original sequences.

        Returns
        -------
        ndarray of int of shape (n_sequences, n_segments)
            Array where each value defines the start positions (index) of each segment
            for each sequence.

        Examples
        --------
        >>> from skbio.alignment import AlignPath
        >>> path = AlignPath(lengths=[1, 2, 2, 1],
        ...                  states=[0, 5, 2, 6],
        ...                  starts=[0, 0, 0])
        >>> path.to_coordinates() # doctest: +ELLIPSIS
        array([[0, 1, 1, 3, 4],
               [0, 1, 3, 3, 3],
               [0, 1, 1, 3, 3]]...

        """
        lens = self._lengths * (1 - self._to_bits())
        col0 = np.zeros((self._shape[0], 1), dtype=int)
        lens = np.append(col0, lens, axis=1)
        if self.starts.any():
            return lens.cumsum(axis=1) + self.starts.reshape(-1, 1)
        else:
            return lens.cumsum(axis=1)

    @classonlymethod
    def from_coordinates(cls, coords):
        r"""Create an alignment path from an array of segment coordinates.

        Parameters
        ----------
        coords : array_like of int of shape (n_sequences, n_segments)
            Array where each value defines the start positions (index) of each segment
            for each sequence.

        Returns
        -------
        AlignPath
            The alignment path created from the given coordinates.

        Examples
        --------
        >>> import numpy as np
        >>> from skbio.alignment import AlignPath
        >>> coordinates = np.array([[0, 1, 1, 3, 4],
        ...                         [0, 1, 3, 3, 3],
        ...                         [0, 1, 1, 3, 3]])
        >>> path = AlignPath.from_coordinates(coordinates)
        >>> path
        AlignPath
        Shape(sequence=3, position=6)
        lengths: [1 2 2 1]
        states: [0 5 2 6]

        """
        starts = coords[:, 0]
        diff = np.diff(coords)
        bits = diff == 0
        lens = diff[bits.argmin(axis=0), np.arange(diff.shape[1])]
        ints = np.packbits(bits, axis=0, bitorder="little")
        if ints.shape[0] == 1:
            ints = np.squeeze(ints, axis=0)
        return cls(lens, ints, starts)


class PairAlignPath(AlignPath):
    r"""Store a pairwise alignment path between two sequences.

    ``PairAlignPath`` is a subclass of ``AlignPath``, with additional methods specific
    to pairwise alignments, such as the processing of CIGAR strings.

    Parameters
    ----------
    lengths : array_like of int of shape (n_segments,)
        Length of each segment in the alignment.
    states : array_like of uint8 of shape (n_segments,)
        Bits representing character (0) or gap (1) status per sequence per segment in
        the alignment.
    starts : array_like of (int, int), optional
        Start position (0-based) of each sequence in the alignment. Default is (0, 0).

    See Also
    --------
    AlignPath
    skbio.sequence.Sequence
    skbio.alignment.TabularMSA

    """

    def __init__(self, lengths, states, starts=(0, 0)):
        super().__init__(lengths, states, starts)
        if (self._states[0] > 3).any():
            raise ValueError(
                "For pairwise alignment, `states` must only contain zeros, ones, "
                "twos, or threes."
            )
        if self._shape[0] != 2:
            raise ValueError(
                "A pairwise alignment must represent exactly two sequences, but "
                f"{self._shape[0]} were given."
            )

    def __str__(self):
        r"""Return string representation of this alignment path."""
        return self.__repr__()

    def __repr__(self):
        r"""Return summary of the alignment path."""
        return (
            f"<{self.__class__.__name__}, position count: {self._shape[1]}, "
            f"CIGAR: '{self.to_cigar()}'>"
        )

    @classonlymethod
    def from_bits(cls, bits, starts=None):
        r"""Create a pairwise alignment path from a bit array.

        Refer to :meth:`AlignPath.from_bits` for usage.

        Parameters
        ----------
        bits : array_like of (0, 1) of shape (2, n_positions)
            Bit array representing the alignment.
        starts : array_like of int of shape (2,), optional
            Start positions of sequences.

        Returns
        -------
        PairAlignPath
            The pairwise alignment path created from the given bit array.

        See Also
        --------
        AlignPath.from_bits

        """
        bits = np.asarray(bits)
        if bits.shape[0] != 2:
            raise ValueError(
                "A pairwise alignment must represent exactly two sequences, but "
                f"{bits.shape[0]} were given."
            )
        return super().from_bits(bits, starts)

    def to_cigar(self, seqs=None):
        r"""Generate a CIGAR string representing the pairwise alignment path.

        Parameters
        ----------
        seqs : list of skbio.Sequence or string
            A pair of sequences to generate CIGAR string. If provided, will
            distinguish match (``=``) and mismatch (``X``). Otherwise, will uniformly
            note them as (mis)match (``M``). The first sequence in the list is the
            query sequence, the second is the reference sequence.

        Returns
        -------
        str
            CIGAR string representing the pairwise alignment path.

        Examples
        --------
        >>> from skbio.alignment import PairAlignPath
        >>> path = PairAlignPath(lengths=[2, 5, 3, 1],
        ...                      states=[0, 3, 2, 1],
        ...                      starts=[0, 0])
        >>> path.to_cigar()
        '2M5P3D1I'

        """
        cigar = []

        states = np.squeeze(self._states)

        if seqs is not None:
            # test if seqs is strings or Sequence object or something else
            if isinstance(seqs[0], str) and isinstance(seqs[1], str):
                seq1 = np.frombuffer(seqs[0].encode("ascii"), dtype=np.uint8)
                seq2 = np.frombuffer(seqs[1].encode("ascii"), dtype=np.uint8)
            elif isinstance(seqs[0], Sequence) and isinstance(seqs[1], Sequence):
                seq1 = seqs[0]._bytes
                seq2 = seqs[1]._bytes
            else:
                raise TypeError("`seqs` must be strings or Sequence objects.")

            idx1, idx2 = self._starts

            for length, state in zip(self._lengths, states):
                if state == 0:
                    match_arr = seq1[idx1 : idx1 + length] == seq2[idx2 : idx2 + length]
                    char_arr = np.where(match_arr, "=", "X")
                    n = len(char_arr)
                    count = 1
                    curr_char = char_arr[0]
                    for i in range(1, n):
                        if char_arr[i] == curr_char:
                            count += 1
                        else:
                            cigar.append(str(count) + curr_char)
                            curr_char = char_arr[i]
                            count = 1
                    cigar.append(str(count) + curr_char)
                    idx1 += length
                    idx2 += length
                elif state == 1:
                    cigar.append(str(length) + "I")
                    idx2 += length
                elif state == 2:
                    cigar.append(str(length) + "D")
                    idx1 += length
                elif state == 3:
                    cigar.append(str(length) + "P")
            return "".join(cigar)
        else:
            return "".join(
                f"{L}{C}" for L, C in zip(self._lengths, _cigar_codes[states])
            )

    @classonlymethod
    def from_cigar(cls, cigar, starts=None):
        r"""Create a pairwise alignment path from a CIGAR string.

        Parameters
        ----------
        cigar : str
            CIGAR format string used to build the PairAlignPath.
        starts : array_like of (int, int), optional
            Start position (0-based) of each sequence in the alignment. If omitted,
            will set as zeros.

        Returns
        -------
        PairAlignPath
            The pairwise alignment path created from the given CIGAR string.

        Examples
        --------
        >>> from skbio.alignment import PairAlignPath
        >>> cigar = "2M5P3D1I"
        >>> path = PairAlignPath.from_cigar(cigar)
        >>> path
        <PairAlignPath, position count: 11, CIGAR: '2M5P3D1I'>

        """
        # Make sure cigar is not empty.
        if not cigar:
            raise ValueError("CIGAR string must not be empty.")

        lengths = []
        gaps = []
        current_length = 0
        no_ones = True
        for char in cigar:
            if char.isdigit():
                no_ones = False
                current_length = current_length * 10 + int(char)
            elif char in _cigar_mapping:
                if no_ones:
                    lengths.append(current_length + 1)
                else:
                    lengths.append(current_length)
                gaps.append(_cigar_mapping[char])
                current_length = 0
                no_ones = True
            else:
                raise ValueError("CIGAR string contains invalid character(s).")
        lengths, gaps = _fix_arrays(lengths=np.array(lengths), gaps=np.array(gaps))

        return cls(lengths, gaps, [0, 0] if starts is None else starts)


def _fix_arrays(lengths, gaps):
    r"""Merge consecutive same values from gaps array and sum corresponding values
    in lengths array.

    Parameters
    ----------
    lengths : array_like of int of shape (n_segments,)
        Length of each segment in the alignment.
    gaps : array_like of uint8 of shape (n_segments,) or (n_packs, n_segments)
        Packed bits representing character (0) or gap (1) status per sequence per
        segment in the alignment.
    """
    idx = np.diff(gaps, prepend=np.array([True])) != 0
    gaps_out = np.asarray(gaps[idx])
    groups = np.cumsum(idx)
    lengths_out = np.asarray(np.bincount(groups, weights=lengths).astype(int)[1:])

    return lengths_out, gaps_out


def _run_length_encode(s):
    r"""Perform run length encoding on a string.

    Parameters
    ----------
    s : str
        String on which to perform run length encoding.
    """
    input_arr = np.array(list(s))
    idx = np.append(0, np.where(input_arr[:-1] != input_arr[1:])[0] + 1)
    count = np.diff(np.concatenate((idx, [len(s)])))
    unique = input_arr[idx]
    return "".join(str(c) + u for c, u in zip(count, unique))<|MERGE_RESOLUTION|>--- conflicted
+++ resolved
@@ -134,7 +134,6 @@
         self._starts = np.asarray(starts, dtype=np.int64)
         if self._starts.ndim > 1:
             raise TypeError("`starts` must be a 1-D array.")
-<<<<<<< HEAD
 
         n_sequences = len(self._starts)
         if np.ceil(n_sequences / 8) != self._states.shape[0]:
@@ -144,17 +143,6 @@
                 f"`states` ({max_seqs - 7} to {max_seqs}) do not match."
             )
 
-=======
-
-        n_sequences = len(self._starts)
-        if np.ceil(n_sequences / 8) != self._states.shape[0]:
-            max_seqs = self._states.shape[0] * 8
-            raise ValueError(
-                f"Number of sequences in `starts` ({n_sequences}) and capacity of "
-                f"`states` ({max_seqs - 7} to {max_seqs}) do not match."
-            )
-
->>>>>>> d95160f4
         # Shape is n_sequences (rows) x n_positions (columns), which is consistent with
         # TabularMSA
         n_positions = int(self._lengths.sum())
@@ -274,7 +262,6 @@
 
         """
         return self._starts + (self._lengths * (1 - self._to_bits())).sum(axis=1)
-<<<<<<< HEAD
 
     def aligned(self, seqs, gap_char="-", flanking=None):
         r"""Extract aligned regions from original sequences.
@@ -389,8 +376,6 @@
 
             res.append(aln)
         return res
-=======
->>>>>>> d95160f4
 
     @classonlymethod
     def from_bits(cls, bits, starts=None):
@@ -429,17 +414,10 @@
 
         # get indices where segments start
         idx = np.append(0, np.where((ints[:, :-1] != ints[:, 1:]).any(axis=0))[0] + 1)
-<<<<<<< HEAD
 
         # get lengths of segments
         lens = np.append(idx[1:] - idx[:-1], ints.shape[1] - idx[-1])
 
-=======
-
-        # get lengths of segments
-        lens = np.append(idx[1:] - idx[:-1], ints.shape[1] - idx[-1])
-
->>>>>>> d95160f4
         # keep indices of segment starts
         ints = ints[:, idx]
 
@@ -455,30 +433,18 @@
 
         Parameters
         ----------
-<<<<<<< HEAD
         seqs : list of ndarray
-=======
-        seqs : list of ndarray of uint8
->>>>>>> d95160f4
             Original sequences as bytes.
         gap_code : uint8, optional
             Code to fill in gap positions in the character matrix. Default is 45 (-).
 
         Returns
         -------
-<<<<<<< HEAD
         ndarray of shape (n_sequences, n_positions)
             Matrix of character codes.
         ndarray of bool of shape (n_sequences, n_positions)
             Matrix of gap status.
         ndarray of shape (n_sequences, n_segments)
-=======
-        ndarray of uint8 of shape (n_sequences, n_positions)
-            Matrix of character codes.
-        ndarray of bool of shape (n_sequences, n_positions)
-            Matrix of gap status.
-        ndarray of uint8 of shape (n_sequences, n_segments)
->>>>>>> d95160f4
             Matrix of segment status.
         ndarray of int of shape (n_segments,)
             Vector of segment lengths.
@@ -507,11 +473,7 @@
         gaps = np.repeat(bits, lens, axis=1).astype(bool)
 
         # allocate byte array
-<<<<<<< HEAD
         chars = np.empty(self._shape, dtype=seqs[0].dtype)
-=======
-        chars = np.empty(self._shape, dtype=np.uint8)
->>>>>>> d95160f4
 
         # fill in gaps (optional)
         if gap_code is not None:
